--- conflicted
+++ resolved
@@ -39,12 +39,8 @@
               ci: expect.anything(), // changes based on where this is called
               validation: true,
               quiet: false,
-<<<<<<< HEAD
-            }),
-=======
               yes: false,
             },
->>>>>>> 8758f3c3
             config: {
               context: {},
             },
@@ -91,12 +87,8 @@
               ci: expect.anything(), // changes based on where this is called
               validation: true,
               quiet: false,
-<<<<<<< HEAD
-            }),
-=======
               yes: false,
             },
->>>>>>> 8758f3c3
             config: {
               context: {},
             },
