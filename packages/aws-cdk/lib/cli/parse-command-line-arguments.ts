--- conflicted
+++ resolved
@@ -346,7 +346,6 @@
             requiresArg: true,
           }),
     )
-<<<<<<< HEAD
     .command('flags [FLAGNAME..]', 'View and toggle feature flags.', (yargs: Argv) =>
       yargs
         .option('value', {
@@ -386,9 +385,6 @@
           requiresArg: false,
         }),
     )
-=======
-    .command('flags', 'View and toggle feature flags.')
->>>>>>> f1a3a7df
     .command('deploy [STACKS..]', 'Deploys the stack(s) named STACKS into your AWS account', (yargs: Argv) =>
       yargs
         .option('all', {
