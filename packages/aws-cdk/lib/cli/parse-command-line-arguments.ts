--- conflicted
+++ resolved
@@ -888,12 +888,11 @@
           requiresArg: true,
           desc: 'If specified, CDK will use the given file to exclude resources from the refactor',
         })
-<<<<<<< HEAD
         .option('force', {
           default: false,
           type: 'boolean',
           desc: 'Do not ask for confirmation before performing the refactor, even in interactive mode',
-=======
+        })
         .option('mapping-file', {
           default: undefined,
           type: 'string',
@@ -904,7 +903,6 @@
           default: false,
           type: 'boolean',
           desc: 'If specified, the command will revert the refactor operation. This is only valid if a mapping file was provided.',
->>>>>>> 1445ba17
         }),
     )
     .version(helpers.cliVersion())
