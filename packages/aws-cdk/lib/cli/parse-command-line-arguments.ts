--- conflicted
+++ resolved
@@ -890,25 +890,11 @@
     .command('doctor', 'Check your set-up for potential problems')
     .command('refactor', 'Moves resources between stacks or within the same stack', (yargs: Argv) =>
       yargs
-<<<<<<< HEAD
-        .option('local-stack', {
-          type: 'array',
-          desc: 'Filter to apply for stacks in the cloud assembly',
-          nargs: 1,
-          requiresArg: true,
-        })
-        .option('deployed-stack', {
-          type: 'array',
-          desc: 'Filter to apply for stacks deployed to the AWS account',
-          nargs: 1,
-          requiresArg: true,
-=======
         .option('additional-stack-name', {
           type: 'array',
           requiresArg: true,
           desc: 'Names of deployed stacks to be considered for resource comparison.',
           nargs: 1,
->>>>>>> 51a14064
         })
         .option('dry-run', {
           default: false,
