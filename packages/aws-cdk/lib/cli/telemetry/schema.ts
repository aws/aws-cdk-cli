interface SessionIdentifiers {
  readonly cdkCliVersion: string;
  readonly cdkLibraryVersion?: string;
  readonly telemetryVersion: string;
  readonly sessionId: string;
  readonly installationId: string;
  readonly region?: string;
}

export interface Identifiers extends SessionIdentifiers {
  readonly eventId: string;
  readonly timestamp: string;
<<<<<<< HEAD
}

export interface Command {
  readonly path: string[];
  readonly parameters: { [key: string]: string };
  readonly config: { [key: string]: boolean };
}

interface SessionEvent {
  readonly command: Command;
}

export type EventType = 'SYNTH' | 'INVOKE' | 'DEPLOY';
=======
}

type ConfigEntry = { [key: string]: boolean };

export interface Command {
  readonly path: string[];
  readonly parameters: { [key: string]: string };
  readonly config: { [key: string]: ConfigEntry };
}

interface SessionEvent {
  readonly command: Command;
}

export type EventType = 'SYNTH' | 'INVOKE';
>>>>>>> a6755f09
export type State = 'ABORTED' | 'FAILED' | 'SUCCEEDED';
interface Event extends SessionEvent {
  readonly state: State;
  readonly eventType: EventType;
}

export interface SessionEnvironment {
  readonly os: {
    readonly platform: string;
    readonly release: string;
  };
  readonly ci: boolean;
  readonly nodeVersion: string;
}

interface Environment extends SessionEnvironment {
}

interface Duration {
  readonly total: number;
  readonly components?: { [key: string]: number };
}

type Counters = { [key: string]: number };

<<<<<<< HEAD
export interface ErrorDetails {
  readonly name: string;
=======
export enum ErrorName {
  TOOLKIT_ERROR = 'ToolkitError',
  AUTHENTICATION_ERROR = 'AuthenticationError',
  ASSEMBLY_ERROR = 'AssemblyError',
  CONTEXT_PROVIDER_ERROR = 'ContextProviderError',
  UNKNOWN_ERROR = 'UnknownError',
}

export interface ErrorDetails {
  readonly name: ErrorName;
>>>>>>> a6755f09
  readonly message?: string; // sanitized stack message
  readonly stackTrace?: string; // sanitized stack trace
  readonly logs?: string; // sanitized stack logs
}

interface Dependency {
  readonly name: string;
  readonly version: string;
}

interface SessionProject {
  readonly dependencies?: Dependency[];
}

interface Project extends SessionProject {
}

export interface TelemetrySchema {
  readonly identifiers: Identifiers;
  readonly event: Event;
  readonly environment: Environment;
  readonly project: Project;
  readonly duration: Duration;
  readonly counters?: Counters;
  readonly error?: ErrorDetails;
}

export interface SessionSchema {
  identifiers: SessionIdentifiers;
  event: SessionEvent;
  environment: SessionEnvironment;
  project: SessionProject;
}<|MERGE_RESOLUTION|>--- conflicted
+++ resolved
@@ -10,21 +10,6 @@
 export interface Identifiers extends SessionIdentifiers {
   readonly eventId: string;
   readonly timestamp: string;
-<<<<<<< HEAD
-}
-
-export interface Command {
-  readonly path: string[];
-  readonly parameters: { [key: string]: string };
-  readonly config: { [key: string]: boolean };
-}
-
-interface SessionEvent {
-  readonly command: Command;
-}
-
-export type EventType = 'SYNTH' | 'INVOKE' | 'DEPLOY';
-=======
 }
 
 type ConfigEntry = { [key: string]: boolean };
@@ -40,7 +25,6 @@
 }
 
 export type EventType = 'SYNTH' | 'INVOKE';
->>>>>>> a6755f09
 export type State = 'ABORTED' | 'FAILED' | 'SUCCEEDED';
 interface Event extends SessionEvent {
   readonly state: State;
@@ -66,10 +50,6 @@
 
 type Counters = { [key: string]: number };
 
-<<<<<<< HEAD
-export interface ErrorDetails {
-  readonly name: string;
-=======
 export enum ErrorName {
   TOOLKIT_ERROR = 'ToolkitError',
   AUTHENTICATION_ERROR = 'AuthenticationError',
@@ -80,7 +60,6 @@
 
 export interface ErrorDetails {
   readonly name: ErrorName;
->>>>>>> a6755f09
   readonly message?: string; // sanitized stack message
   readonly stackTrace?: string; // sanitized stack trace
   readonly logs?: string; // sanitized stack logs
