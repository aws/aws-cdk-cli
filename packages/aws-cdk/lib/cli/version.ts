--- conflicted
+++ resolved
@@ -1,11 +1,7 @@
 import * as path from 'path';
 import { cliRootDir } from './root-dir';
 
-<<<<<<< HEAD
-export function version() {
-=======
 export function versionWithBuild() {
->>>>>>> 286b063c
   return `${versionNumber()} (build ${commit()})`;
 }
 
