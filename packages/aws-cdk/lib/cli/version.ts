<<<<<<< HEAD
/* istanbul ignore file */
=======
/* c8 ignore start */
import * as path from 'path';
>>>>>>> 26c4b011
import * as chalk from 'chalk';
import * as fs from 'fs-extra';
import * as path from 'path';
import * as semver from 'semver';
import { ToolkitError } from '../../../@aws-cdk/tmp-toolkit-helpers/src/api';
import { debug, info } from '../logging';
import { cdkCacheDir } from '../util';
import { cliRootDir } from './root-dir';
import { formatAsBanner } from './util/console-formatters';
import { execNpmView } from './util/npm';

const ONE_DAY_IN_SECONDS = 1 * 24 * 60 * 60;

const UPGRADE_DOCUMENTATION_LINKS: Record<number, string> = {
  1: 'https://docs.aws.amazon.com/cdk/v2/guide/migrating-v2.html',
};

export function displayVersion() {
  return `${versionNumber()} (build ${commit()})`;
}

export function isDeveloperBuild(): boolean {
  return versionNumber() === '0.0.0';
}

export function versionNumber(): string {
  // eslint-disable-next-line @typescript-eslint/no-require-imports
  return require(path.join(cliRootDir(), 'package.json')).version.replace(/\+[0-9a-f]+$/, '');
}

function commit(): string {
  // eslint-disable-next-line @typescript-eslint/no-require-imports
  return require(path.join(cliRootDir(), 'build-info.json')).commit;
}

export class VersionCheckTTL {
  public static timestampFilePath(): string {
    // Using the same path from account-cache.ts
    return path.join(cdkCacheDir(), 'repo-version-ttl');
  }

  private readonly file: string;

  // File modify times are accurate only to the second
  private readonly ttlSecs: number;

  constructor(file?: string, ttlSecs?: number) {
    this.file = file || VersionCheckTTL.timestampFilePath();
    try {
      fs.mkdirsSync(path.dirname(this.file));
      fs.accessSync(path.dirname(this.file), fs.constants.W_OK);
    } catch {
      throw new ToolkitError(`Directory (${path.dirname(this.file)}) is not writable.`);
    }
    this.ttlSecs = ttlSecs || ONE_DAY_IN_SECONDS;
  }

  public async hasExpired(): Promise<boolean> {
    try {
      const lastCheckTime = (await fs.stat(this.file)).mtimeMs;
      const today = new Date().getTime();

      if ((today - lastCheckTime) / 1000 > this.ttlSecs) { // convert ms to sec
        return true;
      }
      return false;
    } catch (err: any) {
      if (err.code === 'ENOENT') {
        return true;
      } else {
        throw err;
      }
    }
  }

  public async update(latestVersion?: string): Promise<void> {
    if (!latestVersion) {
      latestVersion = '';
    }
    await fs.writeFile(this.file, latestVersion);
  }
}

// Export for unit testing only.
// Don't use directly, use displayVersionMessage() instead.
export async function getVersionMessages(currentVersion: string, cacheFile: VersionCheckTTL): Promise<string[]> {
  if (!(await cacheFile.hasExpired())) {
    return [];
  }

  const packageInfo = await execNpmView(currentVersion);
  const latestVersion = packageInfo.latestVersion;
  await cacheFile.update(JSON.stringify(packageInfo));

  // If the latest version is the same as the current version, there is no need to display a message
  if (semver.eq(latestVersion, currentVersion)) {
    return [];
  }

  const versionMessage = [
    packageInfo.deprecated ? `${chalk.red(packageInfo.deprecated as string)}` : undefined,
    `Newer version of CDK is available [${chalk.green(latestVersion as string)}]`,
    getMajorVersionUpgradeMessage(currentVersion),
    'Upgrade recommended (npm install -g aws-cdk)',
  ].filter(Boolean) as string[];

  return versionMessage;
}

function getMajorVersionUpgradeMessage(currentVersion: string): string | void {
  const currentMajorVersion = semver.major(currentVersion);
  if (UPGRADE_DOCUMENTATION_LINKS[currentMajorVersion]) {
    return `Information about upgrading from version ${currentMajorVersion}.x to version ${currentMajorVersion + 1}.x is available here: ${UPGRADE_DOCUMENTATION_LINKS[currentMajorVersion]}`;
  }
}

export async function displayVersionMessage(currentVersion = versionNumber(), versionCheckCache?: VersionCheckTTL): Promise<void> {
  if (!process.stdout.isTTY || process.env.CDK_DISABLE_VERSION_CHECK) {
    return;
  }

  try {
    const versionMessages = await getVersionMessages(currentVersion, versionCheckCache ?? new VersionCheckTTL());
    formatAsBanner(versionMessages).forEach(e => info(e));
  } catch (err: any) {
    debug(`Could not run version check - ${err.message}`);
  }
}
/* c8 ignore stop */<|MERGE_RESOLUTION|>--- conflicted
+++ resolved
@@ -1,12 +1,7 @@
-<<<<<<< HEAD
-/* istanbul ignore file */
-=======
 /* c8 ignore start */
 import * as path from 'path';
->>>>>>> 26c4b011
 import * as chalk from 'chalk';
 import * as fs from 'fs-extra';
-import * as path from 'path';
 import * as semver from 'semver';
 import { ToolkitError } from '../../../@aws-cdk/tmp-toolkit-helpers/src/api';
 import { debug, info } from '../logging';
