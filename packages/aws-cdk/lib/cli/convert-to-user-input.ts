--- conflicted
+++ resolved
@@ -273,18 +273,11 @@
 
     case 'refactor':
       commandOptions = {
-<<<<<<< HEAD
-        localStack: args.localStack,
-        deployedStack: args.deployedStack,
-=======
         additionalStackName: args.additionalStackName,
->>>>>>> 51a14064
         dryRun: args.dryRun,
         overrideFile: args.overrideFile,
         revert: args.revert,
-<<<<<<< HEAD
-        force: args.force,
-=======
+        force: args.force,
       };
       break;
 
@@ -292,7 +285,6 @@
       commandOptions = {
         enable: args.enable,
         disable: args.disable,
->>>>>>> 51a14064
       };
       break;
   }
@@ -489,12 +481,7 @@
   };
   const doctorOptions = {};
   const refactorOptions = {
-<<<<<<< HEAD
-    localStack: config.refactor?.localStack,
-    deployedStack: config.refactor?.deployedStack,
-=======
     additionalStackName: config.refactor?.additionalStackName,
->>>>>>> 51a14064
     dryRun: config.refactor?.dryRun,
     overrideFile: config.refactor?.overrideFile,
     revert: config.refactor?.revert,
