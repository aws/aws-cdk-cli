--- conflicted
+++ resolved
@@ -263,12 +263,9 @@
       commandOptions = {
         dryRun: args.dryRun,
         excludeFile: args.excludeFile,
-<<<<<<< HEAD
-        force: args.force,
-=======
         mappingFile: args.mappingFile,
         revert: args.revert,
->>>>>>> 1445ba17
+        force: args.force,
         STACKS: args.STACKS,
       };
       break;
@@ -463,12 +460,9 @@
   const refactorOptions = {
     dryRun: config.refactor?.dryRun,
     excludeFile: config.refactor?.excludeFile,
-<<<<<<< HEAD
     force: config.refactor?.force,
-=======
     mappingFile: config.refactor?.mappingFile,
     revert: config.refactor?.revert,
->>>>>>> 1445ba17
   };
   const userInput: UserInput = {
     globalOptions,
