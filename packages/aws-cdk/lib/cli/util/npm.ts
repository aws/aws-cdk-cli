--- conflicted
+++ resolved
@@ -1,13 +1,9 @@
 import { exec as _exec } from 'child_process';
 import { promisify } from 'util';
-<<<<<<< HEAD
-import { ToolkitError } from '../../toolkit/error';
-=======
 import * as semver from 'semver';
 import { ToolkitError } from '../../../../@aws-cdk/tmp-toolkit-helpers/src/api';
 import { debug } from '../../logging';
 
->>>>>>> 4218dbc6
 const exec = promisify(_exec);
 
 export async function execNpmView(currentVersion: string) {
