--- conflicted
+++ resolved
@@ -1,11 +1,6 @@
 import { ciSystemIsStdErrSafe } from '../ci-systems';
-<<<<<<< HEAD
 import { isCI } from '../util/ci';
-import { version } from '../version';
-=======
-import { isCI } from '../io-host';
 import { versionWithBuild } from '../version';
->>>>>>> 286b063c
 
 export { isCI } from '../util/ci';
 
@@ -36,11 +31,7 @@
  * @returns the current version of the CLI
  */
 export function cliVersion(): string {
-<<<<<<< HEAD
-  return version();
-=======
   return versionWithBuild();
->>>>>>> 286b063c
 }
 
 /**
