--- conflicted
+++ resolved
@@ -325,7 +325,6 @@
       }
     },
     "flags": {
-<<<<<<< HEAD
       "description": "View and toggle feature flags.",
       "arg": {
         "name": "FLAGNAME",
@@ -363,9 +362,6 @@
           "requiresArg": false
         }
       }
-=======
-      "description": "View and toggle feature flags."
->>>>>>> f1a3a7df
     },
     "deploy": {
       "description": "Deploys the stack(s) named STACKS into your AWS account",
