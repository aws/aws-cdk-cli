/* eslint-disable @typescript-eslint/no-shadow */ // yargs
import * as cxapi from '@aws-cdk/cx-api';
import type { ChangeSetDeployment, DeploymentMethod, DirectDeployment } from '@aws-cdk/toolkit-lib';
import { ToolkitError, Toolkit } from '@aws-cdk/toolkit-lib';
import * as chalk from 'chalk';
import { CdkToolkit, AssetBuildTime } from './cdk-toolkit';
import { displayVersionMessage } from './display-version';
import type { IoMessageLevel } from './io-host';
import { CliIoHost } from './io-host';
import { parseCommandLineArguments } from './parse-command-line-arguments';
import { checkForPlatformWarnings } from './platform-warnings';
import { prettyPrintError } from './pretty-print-error';
import { GLOBAL_PLUGIN_HOST } from './singleton-plugin-host';
import type { Command } from './user-configuration';
import { Configuration } from './user-configuration';
import { asIoHelper } from '../../lib/api-private';
import type { IReadLock } from '../api';
import { ToolkitInfo, Notices } from '../api';
import { SdkProvider, IoHostSdkLogger, setSdkTracing, sdkRequestHandler } from '../api/aws-auth';
import type { BootstrapSource } from '../api/bootstrap';
import { Bootstrapper } from '../api/bootstrap';
import { Deployments } from '../api/deployments';
import { HotswapMode } from '../api/hotswap';
import type { Settings } from '../api/settings';
import { contextHandler as context } from '../commands/context';
import { docs } from '../commands/docs';
import { doctor } from '../commands/doctor';
import { displayFlags } from '../commands/flags';
import { cliInit, printAvailableTemplates } from '../commands/init';
import { getMigrateScanType } from '../commands/migrate';
import { execProgram, CloudExecutable } from '../cxapp';
import type { StackSelector, Synthesizer } from '../cxapp';
import { ProxyAgentProvider } from './proxy-agent';
<<<<<<< HEAD
=======
import { cdkCliErrorName } from './telemetry/error';
>>>>>>> 12aa6479
import type { ErrorDetails } from './telemetry/schema';
import { isDeveloperBuildVersion, versionWithBuild, versionNumber } from './version';

if (!process.stdout.isTTY) {
  // Disable chalk color highlighting
  process.env.FORCE_COLOR = '0';
}

export async function exec(args: string[], synthesizer?: Synthesizer): Promise<number | void> {
  const argv = await parseCommandLineArguments(args);
  const cmd = argv._[0];

  // if one -v, log at a DEBUG level
  // if 2 -v, log at a TRACE level
  let ioMessageLevel: IoMessageLevel = 'info';
  if (argv.verbose) {
    switch (argv.verbose) {
      case 1:
        ioMessageLevel = 'debug';
        break;
      case 2:
      default:
        ioMessageLevel = 'trace';
        break;
    }
  }

  const ioHost = CliIoHost.instance({
    logLevel: ioMessageLevel,
    isTTY: process.stdout.isTTY,
    isCI: Boolean(argv.ci),
    currentAction: cmd,
    stackProgress: argv.progress,
  }, true);
  const ioHelper = asIoHelper(ioHost, ioHost.currentAction as any);

  // Debug should always imply tracing
  if (argv.debug || argv.verbose > 2) {
    setSdkTracing(true);
  } else {
    // cli-lib-alpha needs to explicitly set in case it was enabled before
    setSdkTracing(false);
  }

  try {
    await checkForPlatformWarnings(ioHelper);
  } catch (e) {
    await ioHost.defaults.debug(`Error while checking for platform warnings: ${e}`);
  }

  await ioHost.defaults.debug('CDK Toolkit CLI version:', versionWithBuild());
  await ioHost.defaults.debug('Command line arguments:', argv);

  const configuration = await Configuration.fromArgsAndFiles(ioHelper,
    {
      commandLineArguments: {
        ...argv,
        _: argv._ as [Command, ...string[]], // TypeScript at its best
      },
    });

  // Always create and use ProxyAgent to support configuration via env vars
  const proxyAgent = await new ProxyAgentProvider(ioHelper).create({
    proxyAddress: configuration.settings.get(['proxy']),
    caBundlePath: configuration.settings.get(['caBundlePath']),
  });

<<<<<<< HEAD
=======
  if (argv['telemetry-file'] && !configuration.settings.get(['unstable']).includes('telemetry')) {
    throw new ToolkitError('Unstable feature use: \'telemetry-file\' is unstable. It must be opted in via \'--unstable\', e.g. \'cdk deploy --unstable=telemetry --telemetry-file=my/file/path\'');
  }

>>>>>>> 12aa6479
  try {
    await ioHost.startTelemetry(argv, configuration.context);
  } catch (e: any) {
    await ioHost.asIoHelper().defaults.trace(`Telemetry instantiation failed: ${e.message}`);
  }

  const shouldDisplayNotices = configuration.settings.get(['notices']);
  // Notices either go to stderr, or nowhere
  ioHost.noticesDestination = shouldDisplayNotices ? 'stderr' : 'drop';
  const notices = Notices.create({
    ioHost,
    context: configuration.context,
    output: configuration.settings.get(['outdir']),
    httpOptions: { agent: proxyAgent },
    cliVersion: versionNumber(),
  });
  const refreshNotices = (async () => {
    // the cdk notices command has it's own refresh
    if (shouldDisplayNotices && cmd !== 'notices') {
      try {
        return await notices.refresh();
      } catch (e: any) {
        await ioHelper.defaults.debug(`Could not refresh notices: ${e}`);
      }
    }
  })();

  const sdkProvider = await SdkProvider.withAwsCliCompatibleDefaults({
    ioHelper,
    requestHandler: sdkRequestHandler(proxyAgent),
    logger: new IoHostSdkLogger(asIoHelper(ioHost, ioHost.currentAction as any)),
    pluginHost: GLOBAL_PLUGIN_HOST,
  }, configuration.settings.get(['profile']));

<<<<<<< HEAD
  await ioHost.telemetry?.attachRegion(sdkProvider.defaultRegion);
=======
  try {
    await ioHost.telemetry?.attachRegion(sdkProvider.defaultRegion);
  } catch (e: any) {
    await ioHost.asIoHelper().defaults.trace(`Telemetry attach region failed: ${e.message}`);
  }
>>>>>>> 12aa6479

  let outDirLock: IReadLock | undefined;
  const cloudExecutable = new CloudExecutable({
    configuration,
    sdkProvider,
    synthesizer:
      synthesizer ??
      (async (aws, config) => {
        // Invoke 'execProgram', and copy the lock for the directory in the global
        // variable here. It will be released when the CLI exits. Locks are not re-entrant
        // so release it if we have to synthesize more than once (because of context lookups).
        await outDirLock?.release();
        const { assembly, lock } = await execProgram(aws, ioHost.asIoHelper(), config);
        outDirLock = lock;
        return assembly;
      }),
    ioHelper: ioHost.asIoHelper(),
  });

  /** Function to load plug-ins, using configurations additively. */
  async function loadPlugins(...settings: Settings[]) {
    for (const source of settings) {
      const plugins: string[] = source.get(['plugin']) || [];
      for (const plugin of plugins) {
        await GLOBAL_PLUGIN_HOST.load(plugin, ioHost);
      }
    }
  }

  await loadPlugins(configuration.settings);

  if ((typeof cmd) !== 'string') {
    throw new ToolkitError(`First argument should be a string. Got: ${cmd} (${typeof cmd})`);
  }

  try {
    return await main(cmd, argv);
  } finally {
    // If we locked the 'cdk.out' directory, release it here.
    await outDirLock?.release();

    // Do PSAs here
    await displayVersionMessage(ioHelper);

    await refreshNotices;
    if (cmd === 'notices') {
      await notices.refresh({ force: true });
      await notices.display({
        includeAcknowledged: !argv.unacknowledged,
        showTotal: argv.unacknowledged,
      });
    } else if (cmd !== 'version') {
      await notices.display();
    }
  }

  async function main(command: string, args: any): Promise<number | void> {
    ioHost.currentAction = command as any;
    const toolkitStackName: string = ToolkitInfo.determineName(configuration.settings.get(['toolkitStackName']));
    await ioHost.defaults.debug(`Toolkit stack: ${chalk.bold(toolkitStackName)}`);

    const cloudFormation = new Deployments({
      sdkProvider,
      toolkitStackName,
      ioHelper: asIoHelper(ioHost, ioHost.currentAction as any),
    });

    if (args.all && args.STACKS) {
      throw new ToolkitError('You must either specify a list of Stacks or the `--all` argument');
    }

    if (args['telemetry-file'] && !configuration.settings.get(['unstable']).includes('telemetry')) {
      throw new ToolkitError('Unstable feature use: \'telemetry-file\' is unstable. It must be opted in via \'--unstable\', e.g. \'cdk deploy --unstable=telemetry --telemetry-file=my/file/path\'');
    }

    args.STACKS = args.STACKS ?? (args.STACK ? [args.STACK] : []);
    args.ENVIRONMENTS = args.ENVIRONMENTS ?? [];

    const selector: StackSelector = {
      allTopLevel: args.all,
      patterns: args.STACKS,
    };

    const cli = new CdkToolkit({
      ioHost,
      cloudExecutable,
      toolkitStackName,
      deployments: cloudFormation,
      verbose: argv.trace || argv.verbose > 0,
      ignoreErrors: argv['ignore-errors'],
      strict: argv.strict,
      configuration,
      sdkProvider,
    });

    switch (command) {
      case 'context':
        ioHost.currentAction = 'context';
        return context({
          ioHelper,
          context: configuration.context,
          clear: argv.clear,
          json: argv.json,
          force: argv.force,
          reset: argv.reset,
        });

      case 'docs':
      case 'doc':
        ioHost.currentAction = 'docs';
        return docs({
          ioHelper,
          browser: configuration.settings.get(['browser']),
        });

      case 'doctor':
        ioHost.currentAction = 'doctor';
        return doctor({
          ioHelper,
        });

      case 'ls':
      case 'list':
        ioHost.currentAction = 'list';
        return cli.list(args.STACKS, {
          long: args.long,
          json: argv.json,
          showDeps: args.showDependencies,
        });

      case 'diff':
        ioHost.currentAction = 'diff';
        const enableDiffNoFail = isFeatureEnabled(configuration, cxapi.ENABLE_DIFF_NO_FAIL_CONTEXT);
        return cli.diff({
          stackNames: args.STACKS,
          exclusively: args.exclusively,
          templatePath: args.template,
          strict: args.strict,
          contextLines: args.contextLines,
          securityOnly: args.securityOnly,
          fail: args.fail != null ? args.fail : !enableDiffNoFail,
          compareAgainstProcessedTemplate: args.processed,
          quiet: args.quiet,
          changeSet: args['change-set'],
          toolkitStackName: toolkitStackName,
          importExistingResources: args.importExistingResources,
          includeMoves: args['include-moves'],
        });

      case 'drift':
        ioHost.currentAction = 'drift';
        return cli.drift({
          selector,
          fail: args.fail,
        });

      case 'refactor':
        if (!configuration.settings.get(['unstable']).includes('refactor')) {
          throw new ToolkitError('Unstable feature use: \'refactor\' is unstable. It must be opted in via \'--unstable\', e.g. \'cdk refactor --unstable=refactor\'');
        }

        ioHost.currentAction = 'refactor';
        return cli.refactor({
          dryRun: args.dryRun,
          overrideFile: args.overrideFile,
          revert: args.revert,
          stacks: selector,
          additionalStackNames: arrayFromYargs(args.additionalStackName ?? []),
        });

      case 'bootstrap':
        ioHost.currentAction = 'bootstrap';
        const source: BootstrapSource = await determineBootstrapVersion(ioHost, args);

        if (args.showTemplate) {
          const bootstrapper = new Bootstrapper(source, asIoHelper(ioHost, ioHost.currentAction));
          return bootstrapper.showTemplate(args.json);
        }

        return cli.bootstrap(args.ENVIRONMENTS, {
          source,
          roleArn: args.roleArn,
          forceDeployment: argv.force,
          toolkitStackName: toolkitStackName,
          execute: args.execute,
          tags: configuration.settings.get(['tags']),
          terminationProtection: args.terminationProtection,
          usePreviousParameters: args['previous-parameters'],
          parameters: {
            bucketName: configuration.settings.get(['toolkitBucket', 'bucketName']),
            kmsKeyId: configuration.settings.get(['toolkitBucket', 'kmsKeyId']),
            createCustomerMasterKey: args.bootstrapCustomerKey,
            qualifier: args.qualifier ?? configuration.context.get('@aws-cdk/core:bootstrapQualifier'),
            publicAccessBlockConfiguration: args.publicAccessBlockConfiguration,
            examplePermissionsBoundary: argv.examplePermissionsBoundary,
            customPermissionsBoundary: argv.customPermissionsBoundary,
            trustedAccounts: arrayFromYargs(args.trust),
            trustedAccountsForLookup: arrayFromYargs(args.trustForLookup),
            untrustedAccounts: arrayFromYargs(args.untrust),
            cloudFormationExecutionPolicies: arrayFromYargs(args.cloudformationExecutionPolicies),
          },
        });

      case 'deploy':
        ioHost.currentAction = 'deploy';
        const parameterMap: { [name: string]: string | undefined } = {};
        for (const parameter of args.parameters) {
          if (typeof parameter === 'string') {
            const keyValue = (parameter as string).split('=');
            parameterMap[keyValue[0]] = keyValue.slice(1).join('=');
          }
        }

        if (args.execute !== undefined && args.method !== undefined) {
          throw new ToolkitError('Can not supply both --[no-]execute and --method at the same time');
        }

        return cli.deploy({
          selector,
          exclusively: args.exclusively,
          toolkitStackName,
          roleArn: args.roleArn,
          notificationArns: args.notificationArns,
          requireApproval: configuration.settings.get(['requireApproval']),
          reuseAssets: args['build-exclude'],
          tags: configuration.settings.get(['tags']),
          deploymentMethod: determineDeploymentMethod(args, configuration),
          force: args.force,
          parameters: parameterMap,
          usePreviousParameters: args['previous-parameters'],
          outputsFile: configuration.settings.get(['outputsFile']),
          progress: configuration.settings.get(['progress']),
          ci: args.ci,
          rollback: configuration.settings.get(['rollback']),
          watch: args.watch,
          traceLogs: args.logs,
          concurrency: args.concurrency,
          assetParallelism: configuration.settings.get(['assetParallelism']),
          assetBuildTime: configuration.settings.get(['assetPrebuild'])
            ? AssetBuildTime.ALL_BEFORE_DEPLOY
            : AssetBuildTime.JUST_IN_TIME,
          ignoreNoStacks: args.ignoreNoStacks,
        });

      case 'rollback':
        ioHost.currentAction = 'rollback';
        return cli.rollback({
          selector,
          toolkitStackName,
          roleArn: args.roleArn,
          force: args.force,
          validateBootstrapStackVersion: args['validate-bootstrap-version'],
          orphanLogicalIds: args.orphan,
        });

      case 'import':
        ioHost.currentAction = 'import';
        return cli.import({
          selector,
          toolkitStackName,
          roleArn: args.roleArn,
          deploymentMethod: {
            method: 'change-set',
            execute: args.execute,
            changeSetName: args.changeSetName,
          },
          progress: configuration.settings.get(['progress']),
          rollback: configuration.settings.get(['rollback']),
          recordResourceMapping: args['record-resource-mapping'],
          resourceMappingFile: args['resource-mapping'],
          force: args.force,
        });

      case 'watch':
        ioHost.currentAction = 'watch';
        await cli.watch({
          selector,
          exclusively: args.exclusively,
          toolkitStackName,
          roleArn: args.roleArn,
          reuseAssets: args['build-exclude'],
          deploymentMethod: determineDeploymentMethod(args, configuration, true),
          force: args.force,
          progress: configuration.settings.get(['progress']),
          rollback: configuration.settings.get(['rollback']),
          traceLogs: args.logs,
          concurrency: args.concurrency,
        });
        return;

      case 'destroy':
        ioHost.currentAction = 'destroy';
        return cli.destroy({
          selector,
          exclusively: args.exclusively,
          force: args.force,
          roleArn: args.roleArn,
        });

      case 'gc':
        ioHost.currentAction = 'gc';
        if (!configuration.settings.get(['unstable']).includes('gc')) {
          throw new ToolkitError('Unstable feature use: \'gc\' is unstable. It must be opted in via \'--unstable\', e.g. \'cdk gc --unstable=gc\'');
        }
        return cli.garbageCollect(args.ENVIRONMENTS, {
          action: args.action,
          type: args.type,
          rollbackBufferDays: args['rollback-buffer-days'],
          createdBufferDays: args['created-buffer-days'],
          bootstrapStackName: args.bootstrapStackName,
          confirm: args.confirm,
        });

      case 'flags':
        ioHost.currentAction = 'flags';
        if (!configuration.settings.get(['unstable']).includes('flags')) {
          throw new ToolkitError('Unstable feature use: \'flags\' is unstable. It must be opted in via \'--unstable\', e.g. \'cdk flags --unstable=flags\'');
        }

        const toolkit = new Toolkit({
          ioHost,
          toolkitStackName,
          unstableFeatures: configuration.settings.get(['unstable']),
        });
        const flagsData = await toolkit.flags(cloudExecutable);
        return displayFlags(flagsData, ioHelper);

      case 'synthesize':
      case 'synth':
        ioHost.currentAction = 'synth';
        const quiet = configuration.settings.get(['quiet']) ?? args.quiet;
        if (args.exclusively) {
          return cli.synth(args.STACKS, args.exclusively, quiet, args.validation, argv.json);
        } else {
          return cli.synth(args.STACKS, true, quiet, args.validation, argv.json);
        }

      case 'notices':
        ioHost.currentAction = 'notices';
        // If the user explicitly asks for notices, they are now the primary output
        // of the command and they should go to stdout.
        ioHost.noticesDestination = 'stdout';

        // This is a valid command, but we're postponing its execution because displaying
        // notices automatically happens after every command.
        return;

      case 'metadata':
        ioHost.currentAction = 'metadata';
        return cli.metadata(args.STACK, argv.json);

      case 'acknowledge':
      case 'ack':
        ioHost.currentAction = 'notices';
        return cli.acknowledge(args.ID);

      case 'cli-telemetry':
        ioHost.currentAction = 'cli-telemetry';
        if (args.enable === undefined && args.disable === undefined && args.status === undefined) {
          throw new ToolkitError('Must specify \'--enable\', \'--disable\', or \'--status\'');
        }

        if (args.status) {
          return cli.cliTelemetryStatus();
        } else {
          const enable = args.enable ?? !args.disable;
          return cli.cliTelemetry(enable);
        }
      case 'init':
        ioHost.currentAction = 'init';
        const language = configuration.settings.get(['language']);
        if (args.list) {
          return printAvailableTemplates(ioHelper, language);
        } else {
          return cliInit({
            ioHelper,
            type: args.TEMPLATE,
            language,
            canUseNetwork: undefined,
            generateOnly: args.generateOnly,
            libVersion: args.libVersion,
          });
        }
      case 'migrate':
        ioHost.currentAction = 'migrate';
        return cli.migrate({
          stackName: args['stack-name'],
          fromPath: args['from-path'],
          fromStack: args['from-stack'],
          language: args.language,
          outputPath: args['output-path'],
          fromScan: getMigrateScanType(args['from-scan']),
          filter: args.filter,
          account: args.account,
          region: args.region,
          compress: args.compress,
        });
      case 'version':
        ioHost.currentAction = 'version';
        return ioHost.defaults.result(versionWithBuild());

      default:
        throw new ToolkitError('Unknown command: ' + command);
    }
  }
}

/**
 * Determine which version of bootstrapping
 */
async function determineBootstrapVersion(ioHost: CliIoHost, args: { template?: string }): Promise<BootstrapSource> {
  let source: BootstrapSource;
  if (args.template) {
    await ioHost.defaults.info(`Using bootstrapping template from ${args.template}`);
    source = { source: 'custom', templateFile: args.template };
  } else if (process.env.CDK_LEGACY_BOOTSTRAP) {
    await ioHost.defaults.info('CDK_LEGACY_BOOTSTRAP set, using legacy-style bootstrapping');
    source = { source: 'legacy' };
  } else {
    // in V2, the "new" bootstrapping is the default
    source = { source: 'default' };
  }
  return source;
}

function isFeatureEnabled(configuration: Configuration, featureFlag: string) {
  return configuration.context.get(featureFlag) ?? cxapi.futureFlagDefault(featureFlag);
}

/**
 * Translate a Yargs input array to something that makes more sense in a programming language
 * model (telling the difference between absence and an empty array)
 *
 * - An empty array is the default case, meaning the user didn't pass any arguments. We return
 *   undefined.
 * - If the user passed a single empty string, they did something like `--array=`, which we'll
 *   take to mean they passed an empty array.
 */
function arrayFromYargs(xs: string[]): string[] | undefined {
  if (xs.length === 0) {
    return undefined;
  }
  return xs.filter((x) => x !== '');
}

function determineDeploymentMethod(args: any, configuration: Configuration, watch?: boolean): DeploymentMethod {
  let deploymentMethod: ChangeSetDeployment | DirectDeployment | undefined;
  switch (args.method) {
    case 'direct':
      if (args.changeSetName) {
        throw new ToolkitError('--change-set-name cannot be used with method=direct');
      }
      if (args.importExistingResources) {
        throw new ToolkitError('--import-existing-resources cannot be enabled with method=direct');
      }
      deploymentMethod = { method: 'direct' };
      break;
    case 'change-set':
      deploymentMethod = {
        method: 'change-set',
        execute: true,
        changeSetName: args.changeSetName,
        importExistingResources: args.importExistingResources,
      };
      break;
    case 'prepare-change-set':
      deploymentMethod = {
        method: 'change-set',
        execute: false,
        changeSetName: args.changeSetName,
        importExistingResources: args.importExistingResources,
      };
      break;
    case undefined:
    default:
      deploymentMethod = {
        method: 'change-set',
        execute: watch ? true : args.execute ?? true,
        changeSetName: args.changeSetName,
        importExistingResources: args.importExistingResources,
      };
      break;
  }

  const hotswapMode = determineHotswapMode(args.hotswap, args.hotswapFallback, watch);
  const hotswapProperties = configuration.settings.get(['hotswap']) || {};
  switch (hotswapMode) {
    case HotswapMode.FALL_BACK:
      return {
        method: 'hotswap',
        properties: hotswapProperties,
        fallback: deploymentMethod,
      };
    case HotswapMode.HOTSWAP_ONLY:
      return {
        method: 'hotswap',
        properties: hotswapProperties,
      };
    default:
    case HotswapMode.FULL_DEPLOYMENT:
      return deploymentMethod;
  }
}

function determineHotswapMode(hotswap?: boolean, hotswapFallback?: boolean, watch?: boolean): HotswapMode {
  if (hotswap && hotswapFallback) {
    throw new ToolkitError('Can not supply both --hotswap and --hotswap-fallback at the same time');
  } else if (!hotswap && !hotswapFallback) {
    if (hotswap === undefined && hotswapFallback === undefined) {
      return watch ? HotswapMode.HOTSWAP_ONLY : HotswapMode.FULL_DEPLOYMENT;
    } else if (hotswap === false || hotswapFallback === false) {
      return HotswapMode.FULL_DEPLOYMENT;
    }
  }

  let hotswapMode: HotswapMode;
  if (hotswap) {
    hotswapMode = HotswapMode.HOTSWAP_ONLY;
    /* if (hotswapFallback)*/
  } else {
    hotswapMode = HotswapMode.FALL_BACK;
  }

  return hotswapMode;
}

/* c8 ignore start */ // we never call this in unit tests
export function cli(args: string[] = process.argv.slice(2)) {
  let error: ErrorDetails | undefined;
  exec(args)
    .then(async (value) => {
      if (typeof value === 'number') {
        process.exitCode = value;
      }
    })
    .catch(async (err) => {
      // Log the stack trace if we're on a developer workstation. Otherwise this will be into a minified
      // file and the printed code line and stack trace are huge and useless.
      prettyPrintError(err, isDeveloperBuildVersion());
<<<<<<< HEAD
      error = err;
      process.exitCode = 1;
    })
    .finally(async () => {
      if (!error && process.exitCode === 1) {
        // The existence of an error determines if telemetry is successful or not so we create a
        // dummy error in the event that exit code is 1 but no error is thrown
        error = { name: 'ExitCode1Error' };
      }

      await CliIoHost.get()?.telemetry?.end(error);
=======
      error = {
        name: cdkCliErrorName(err.name),
      };
      process.exitCode = 1;
    })
    .finally(async () => {
      try {
        await CliIoHost.get()?.telemetry?.end(error);
      } catch (e: any) {
        await CliIoHost.get()?.asIoHelper().defaults.trace(`Ending Telemetry failed: ${e.message}`);
      }
>>>>>>> 12aa6479
    });
}
/* c8 ignore stop */<|MERGE_RESOLUTION|>--- conflicted
+++ resolved
@@ -31,10 +31,7 @@
 import { execProgram, CloudExecutable } from '../cxapp';
 import type { StackSelector, Synthesizer } from '../cxapp';
 import { ProxyAgentProvider } from './proxy-agent';
-<<<<<<< HEAD
-=======
 import { cdkCliErrorName } from './telemetry/error';
->>>>>>> 12aa6479
 import type { ErrorDetails } from './telemetry/schema';
 import { isDeveloperBuildVersion, versionWithBuild, versionNumber } from './version';
 
@@ -102,13 +99,10 @@
     caBundlePath: configuration.settings.get(['caBundlePath']),
   });
 
-<<<<<<< HEAD
-=======
   if (argv['telemetry-file'] && !configuration.settings.get(['unstable']).includes('telemetry')) {
     throw new ToolkitError('Unstable feature use: \'telemetry-file\' is unstable. It must be opted in via \'--unstable\', e.g. \'cdk deploy --unstable=telemetry --telemetry-file=my/file/path\'');
   }
 
->>>>>>> 12aa6479
   try {
     await ioHost.startTelemetry(argv, configuration.context);
   } catch (e: any) {
@@ -143,15 +137,11 @@
     pluginHost: GLOBAL_PLUGIN_HOST,
   }, configuration.settings.get(['profile']));
 
-<<<<<<< HEAD
-  await ioHost.telemetry?.attachRegion(sdkProvider.defaultRegion);
-=======
   try {
     await ioHost.telemetry?.attachRegion(sdkProvider.defaultRegion);
   } catch (e: any) {
     await ioHost.asIoHelper().defaults.trace(`Telemetry attach region failed: ${e.message}`);
   }
->>>>>>> 12aa6479
 
   let outDirLock: IReadLock | undefined;
   const cloudExecutable = new CloudExecutable({
@@ -691,19 +681,6 @@
       // Log the stack trace if we're on a developer workstation. Otherwise this will be into a minified
       // file and the printed code line and stack trace are huge and useless.
       prettyPrintError(err, isDeveloperBuildVersion());
-<<<<<<< HEAD
-      error = err;
-      process.exitCode = 1;
-    })
-    .finally(async () => {
-      if (!error && process.exitCode === 1) {
-        // The existence of an error determines if telemetry is successful or not so we create a
-        // dummy error in the event that exit code is 1 but no error is thrown
-        error = { name: 'ExitCode1Error' };
-      }
-
-      await CliIoHost.get()?.telemetry?.end(error);
-=======
       error = {
         name: cdkCliErrorName(err.name),
       };
@@ -715,7 +692,6 @@
       } catch (e: any) {
         await CliIoHost.get()?.asIoHelper().defaults.trace(`Ending Telemetry failed: ${e.message}`);
       }
->>>>>>> 12aa6479
     });
 }
 /* c8 ignore stop */