/* eslint-disable @typescript-eslint/no-shadow */ // yargs
import * as cxapi from '@aws-cdk/cx-api';
import type { ChangeSetDeployment, DeploymentMethod, DirectDeployment } from '@aws-cdk/toolkit-lib';
import { ToolkitError, Toolkit } from '@aws-cdk/toolkit-lib';
import * as chalk from 'chalk';
import { CdkToolkit, AssetBuildTime } from './cdk-toolkit';
import { displayVersionMessage } from './display-version';
import type { IoMessageLevel } from './io-host';
import { CliIoHost } from './io-host';
import { parseCommandLineArguments } from './parse-command-line-arguments';
import { checkForPlatformWarnings } from './platform-warnings';
import { prettyPrintError } from './pretty-print-error';
import { GLOBAL_PLUGIN_HOST } from './singleton-plugin-host';
import type { Command } from './user-configuration';
import { Configuration } from './user-configuration';
import { asIoHelper } from '../../lib/api-private';
import type { IReadLock } from '../api';
import { ToolkitInfo, Notices } from '../api';
import { SdkProvider, IoHostSdkLogger, setSdkTracing, sdkRequestHandler } from '../api/aws-auth';
import type { BootstrapSource } from '../api/bootstrap';
import { Bootstrapper } from '../api/bootstrap';
import { Deployments } from '../api/deployments';
import { HotswapMode } from '../api/hotswap';
import type { Settings } from '../api/settings';
import { contextHandler as context } from '../commands/context';
import { docs } from '../commands/docs';
import { doctor } from '../commands/doctor';
import { displayFlags } from '../commands/flags';
import { cliInit, printAvailableTemplates } from '../commands/init';
import { getMigrateScanType } from '../commands/migrate';
import { execProgram, CloudExecutable } from '../cxapp';
import type { StackSelector, Synthesizer } from '../cxapp';
import { ProxyAgentProvider } from './proxy-agent';
<<<<<<< HEAD
=======
import { cdkCliErrorName } from './telemetry/error';
>>>>>>> a6755f09
import type { ErrorDetails } from './telemetry/schema';
import { isDeveloperBuildVersion, versionWithBuild, versionNumber } from './version';

if (!process.stdout.isTTY) {
  // Disable chalk color highlighting
  process.env.FORCE_COLOR = '0';
}

export async function exec(args: string[], synthesizer?: Synthesizer): Promise<number | void> {
  const argv = await parseCommandLineArguments(args);
  const cmd = argv._[0];

  // if one -v, log at a DEBUG level
  // if 2 -v, log at a TRACE level
  let ioMessageLevel: IoMessageLevel = 'info';
  if (argv.verbose) {
    switch (argv.verbose) {
      case 1:
        ioMessageLevel = 'debug';
        break;
      case 2:
      default:
        ioMessageLevel = 'trace';
        break;
    }
  }

  const ioHost = CliIoHost.instance({
    logLevel: ioMessageLevel,
    isTTY: process.stdout.isTTY,
    isCI: Boolean(argv.ci),
    currentAction: cmd,
    stackProgress: argv.progress,
  }, true);
  const ioHelper = asIoHelper(ioHost, ioHost.currentAction as any);

  // Debug should always imply tracing
  if (argv.debug || argv.verbose > 2) {
    setSdkTracing(true);
  } else {
    // cli-lib-alpha needs to explicitly set in case it was enabled before
    setSdkTracing(false);
  }

  try {
    await checkForPlatformWarnings(ioHelper);
  } catch (e) {
    await ioHost.defaults.debug(`Error while checking for platform warnings: ${e}`);
  }

  await ioHost.defaults.debug('CDK Toolkit CLI version:', versionWithBuild());
  await ioHost.defaults.debug('Command line arguments:', argv);

  const configuration = await Configuration.fromArgsAndFiles(ioHelper,
    {
      commandLineArguments: {
        ...argv,
        _: argv._ as [Command, ...string[]], // TypeScript at its best
      },
    });

  // Always create and use ProxyAgent to support configuration via env vars
  const proxyAgent = await new ProxyAgentProvider(ioHelper).create({
    proxyAddress: configuration.settings.get(['proxy']),
    caBundlePath: configuration.settings.get(['caBundlePath']),
  });

  try {
    await ioHost.startTelemetry(argv, configuration.context);
  } catch (e: any) {
    await ioHost.asIoHelper().defaults.trace(`Telemetry instantiation failed: ${e.message}`);
  }

  const shouldDisplayNotices = configuration.settings.get(['notices']);
  // Notices either go to stderr, or nowhere
  ioHost.noticesDestination = shouldDisplayNotices ? 'stderr' : 'drop';
  const notices = Notices.create({
    ioHost,
    context: configuration.context,
    output: configuration.settings.get(['outdir']),
    httpOptions: { agent: proxyAgent },
    cliVersion: versionNumber(),
  });
  const refreshNotices = (async () => {
    // the cdk notices command has it's own refresh
    if (shouldDisplayNotices && cmd !== 'notices') {
      try {
        return await notices.refresh();
      } catch (e: any) {
        await ioHelper.defaults.debug(`Could not refresh notices: ${e}`);
      }
    }
  })();

  const sdkProvider = await SdkProvider.withAwsCliCompatibleDefaults({
    ioHelper,
    requestHandler: sdkRequestHandler(proxyAgent),
    logger: new IoHostSdkLogger(asIoHelper(ioHost, ioHost.currentAction as any)),
    pluginHost: GLOBAL_PLUGIN_HOST,
  }, configuration.settings.get(['profile']));

  try {
    await ioHost.telemetry?.attachRegion(sdkProvider.defaultRegion);
  } catch (e: any) {
    await ioHost.asIoHelper().defaults.trace(`Telemetry attach region failed: ${e.message}`);
  }

  let outDirLock: IReadLock | undefined;
  const cloudExecutable = new CloudExecutable({
    configuration,
    sdkProvider,
    synthesizer:
      synthesizer ??
      (async (aws, config) => {
        // Invoke 'execProgram', and copy the lock for the directory in the global
        // variable here. It will be released when the CLI exits. Locks are not re-entrant
        // so release it if we have to synthesize more than once (because of context lookups).
        await outDirLock?.release();
        const { assembly, lock } = await execProgram(aws, ioHost.asIoHelper(), config);
        outDirLock = lock;
        return assembly;
      }),
    ioHelper: ioHost.asIoHelper(),
  });

  /** Function to load plug-ins, using configurations additively. */
  async function loadPlugins(...settings: Settings[]) {
    for (const source of settings) {
      const plugins: string[] = source.get(['plugin']) || [];
      for (const plugin of plugins) {
        await GLOBAL_PLUGIN_HOST.load(plugin, ioHost);
      }
    }
  }

  await loadPlugins(configuration.settings);

  if ((typeof cmd) !== 'string') {
    throw new ToolkitError(`First argument should be a string. Got: ${cmd} (${typeof cmd})`);
  }

  try {
    return await main(cmd, argv);
  } finally {
    // If we locked the 'cdk.out' directory, release it here.
    await outDirLock?.release();

    // Do PSAs here
    await displayVersionMessage(ioHelper);

    await refreshNotices;
    if (cmd === 'notices') {
      await notices.refresh({ force: true });
      await notices.display({
        includeAcknowledged: !argv.unacknowledged,
        showTotal: argv.unacknowledged,
      });
    } else if (cmd !== 'version') {
      await notices.display();
    }
  }

  async function main(command: string, args: any): Promise<number | void> {
    ioHost.currentAction = command as any;
    const toolkitStackName: string = ToolkitInfo.determineName(configuration.settings.get(['toolkitStackName']));
    await ioHost.defaults.debug(`Toolkit stack: ${chalk.bold(toolkitStackName)}`);

    const cloudFormation = new Deployments({
      sdkProvider,
      toolkitStackName,
      ioHelper: asIoHelper(ioHost, ioHost.currentAction as any),
    });

    if (args.all && args.STACKS) {
      throw new ToolkitError('You must either specify a list of Stacks or the `--all` argument');
    }

    if (args['telemetry-file'] && !configuration.settings.get(['unstable']).includes('telemetry')) {
      throw new ToolkitError('Unstable feature use: \'telemetry-file\' is unstable. It must be opted in via \'--unstable\', e.g. \'cdk deploy --unstable=telemetry --telemetry-file=my/file/path\'');
    }

    args.STACKS = args.STACKS ?? (args.STACK ? [args.STACK] : []);
    args.ENVIRONMENTS = args.ENVIRONMENTS ?? [];

    const selector: StackSelector = {
      allTopLevel: args.all,
      patterns: args.STACKS,
    };

    const cli = new CdkToolkit({
      ioHost,
      cloudExecutable,
      toolkitStackName,
      deployments: cloudFormation,
      verbose: argv.trace || argv.verbose > 0,
      ignoreErrors: argv['ignore-errors'],
      strict: argv.strict,
      configuration,
      sdkProvider,
    });

    switch (command) {
      case 'context':
        ioHost.currentAction = 'context';
        return context({
          ioHelper,
          context: configuration.context,
          clear: argv.clear,
          json: argv.json,
          force: argv.force,
          reset: argv.reset,
        });

      case 'docs':
      case 'doc':
        ioHost.currentAction = 'docs';
        return docs({
          ioHelper,
          browser: configuration.settings.get(['browser']),
        });

      case 'doctor':
        ioHost.currentAction = 'doctor';
        return doctor({
          ioHelper,
        });

      case 'ls':
      case 'list':
        ioHost.currentAction = 'list';
        return cli.list(args.STACKS, {
          long: args.long,
          json: argv.json,
          showDeps: args.showDependencies,
        });

      case 'diff':
        ioHost.currentAction = 'diff';
        const enableDiffNoFail = isFeatureEnabled(configuration, cxapi.ENABLE_DIFF_NO_FAIL_CONTEXT);
        return cli.diff({
          stackNames: args.STACKS,
          exclusively: args.exclusively,
          templatePath: args.template,
          strict: args.strict,
          contextLines: args.contextLines,
          securityOnly: args.securityOnly,
          fail: args.fail != null ? args.fail : !enableDiffNoFail,
          compareAgainstProcessedTemplate: args.processed,
          quiet: args.quiet,
          changeSet: args['change-set'],
          toolkitStackName: toolkitStackName,
          importExistingResources: args.importExistingResources,
          includeMoves: args['include-moves'],
        });

      case 'drift':
        ioHost.currentAction = 'drift';
        return cli.drift({
          selector,
          fail: args.fail,
        });

      case 'refactor':
        if (!configuration.settings.get(['unstable']).includes('refactor')) {
          throw new ToolkitError('Unstable feature use: \'refactor\' is unstable. It must be opted in via \'--unstable\', e.g. \'cdk refactor --unstable=refactor\'');
        }

        ioHost.currentAction = 'refactor';
        return cli.refactor({
          dryRun: args.dryRun,
          overrideFile: args.overrideFile,
          revert: args.revert,
          stacks: selector,
          additionalStackNames: arrayFromYargs(args.additionalStackName ?? []),
        });

      case 'bootstrap':
        ioHost.currentAction = 'bootstrap';
        const source: BootstrapSource = await determineBootstrapVersion(ioHost, args);

        if (args.showTemplate) {
          const bootstrapper = new Bootstrapper(source, asIoHelper(ioHost, ioHost.currentAction));
          return bootstrapper.showTemplate(args.json);
        }

        return cli.bootstrap(args.ENVIRONMENTS, {
          source,
          roleArn: args.roleArn,
          forceDeployment: argv.force,
          toolkitStackName: toolkitStackName,
          execute: args.execute,
          tags: configuration.settings.get(['tags']),
          terminationProtection: args.terminationProtection,
          usePreviousParameters: args['previous-parameters'],
          parameters: {
            bucketName: configuration.settings.get(['toolkitBucket', 'bucketName']),
            kmsKeyId: configuration.settings.get(['toolkitBucket', 'kmsKeyId']),
            createCustomerMasterKey: args.bootstrapCustomerKey,
            qualifier: args.qualifier ?? configuration.context.get('@aws-cdk/core:bootstrapQualifier'),
            publicAccessBlockConfiguration: args.publicAccessBlockConfiguration,
            examplePermissionsBoundary: argv.examplePermissionsBoundary,
            customPermissionsBoundary: argv.customPermissionsBoundary,
            trustedAccounts: arrayFromYargs(args.trust),
            trustedAccountsForLookup: arrayFromYargs(args.trustForLookup),
            untrustedAccounts: arrayFromYargs(args.untrust),
            cloudFormationExecutionPolicies: arrayFromYargs(args.cloudformationExecutionPolicies),
          },
        });

      case 'deploy':
        ioHost.currentAction = 'deploy';
        const parameterMap: { [name: string]: string | undefined } = {};
        for (const parameter of args.parameters) {
          if (typeof parameter === 'string') {
            const keyValue = (parameter as string).split('=');
            parameterMap[keyValue[0]] = keyValue.slice(1).join('=');
          }
        }

        if (args.execute !== undefined && args.method !== undefined) {
          throw new ToolkitError('Can not supply both --[no-]execute and --method at the same time');
        }

        return cli.deploy({
          selector,
          exclusively: args.exclusively,
          toolkitStackName,
          roleArn: args.roleArn,
          notificationArns: args.notificationArns,
          requireApproval: configuration.settings.get(['requireApproval']),
          reuseAssets: args['build-exclude'],
          tags: configuration.settings.get(['tags']),
          deploymentMethod: determineDeploymentMethod(args, configuration),
          force: args.force,
          parameters: parameterMap,
          usePreviousParameters: args['previous-parameters'],
          outputsFile: configuration.settings.get(['outputsFile']),
          progress: configuration.settings.get(['progress']),
          ci: args.ci,
          rollback: configuration.settings.get(['rollback']),
          watch: args.watch,
          traceLogs: args.logs,
          concurrency: args.concurrency,
          assetParallelism: configuration.settings.get(['assetParallelism']),
          assetBuildTime: configuration.settings.get(['assetPrebuild'])
            ? AssetBuildTime.ALL_BEFORE_DEPLOY
            : AssetBuildTime.JUST_IN_TIME,
          ignoreNoStacks: args.ignoreNoStacks,
        });

      case 'rollback':
        ioHost.currentAction = 'rollback';
        return cli.rollback({
          selector,
          toolkitStackName,
          roleArn: args.roleArn,
          force: args.force,
          validateBootstrapStackVersion: args['validate-bootstrap-version'],
          orphanLogicalIds: args.orphan,
        });

      case 'import':
        ioHost.currentAction = 'import';
        return cli.import({
          selector,
          toolkitStackName,
          roleArn: args.roleArn,
          deploymentMethod: {
            method: 'change-set',
            execute: args.execute,
            changeSetName: args.changeSetName,
          },
          progress: configuration.settings.get(['progress']),
          rollback: configuration.settings.get(['rollback']),
          recordResourceMapping: args['record-resource-mapping'],
          resourceMappingFile: args['resource-mapping'],
          force: args.force,
        });

      case 'watch':
        ioHost.currentAction = 'watch';
        await cli.watch({
          selector,
          exclusively: args.exclusively,
          toolkitStackName,
          roleArn: args.roleArn,
          reuseAssets: args['build-exclude'],
          deploymentMethod: determineDeploymentMethod(args, configuration, true),
          force: args.force,
          progress: configuration.settings.get(['progress']),
          rollback: configuration.settings.get(['rollback']),
          traceLogs: args.logs,
          concurrency: args.concurrency,
        });
        return;

      case 'destroy':
        ioHost.currentAction = 'destroy';
        return cli.destroy({
          selector,
          exclusively: args.exclusively,
          force: args.force,
          roleArn: args.roleArn,
        });

      case 'gc':
        ioHost.currentAction = 'gc';
        if (!configuration.settings.get(['unstable']).includes('gc')) {
          throw new ToolkitError('Unstable feature use: \'gc\' is unstable. It must be opted in via \'--unstable\', e.g. \'cdk gc --unstable=gc\'');
        }
        return cli.garbageCollect(args.ENVIRONMENTS, {
          action: args.action,
          type: args.type,
          rollbackBufferDays: args['rollback-buffer-days'],
          createdBufferDays: args['created-buffer-days'],
          bootstrapStackName: args.bootstrapStackName,
          confirm: args.confirm,
        });

      case 'flags':
        ioHost.currentAction = 'flags';
        if (!configuration.settings.get(['unstable']).includes('flags')) {
          throw new ToolkitError('Unstable feature use: \'flags\' is unstable. It must be opted in via \'--unstable\', e.g. \'cdk flags --unstable=flags\'');
        }

        const toolkit = new Toolkit({
          ioHost,
          toolkitStackName,
          unstableFeatures: configuration.settings.get(['unstable']),
        });
        const flagsData = await toolkit.flags(cloudExecutable);
        return displayFlags(flagsData, ioHelper);

      case 'synthesize':
      case 'synth':
        ioHost.currentAction = 'synth';
        const quiet = configuration.settings.get(['quiet']) ?? args.quiet;
        if (args.exclusively) {
          return cli.synth(args.STACKS, args.exclusively, quiet, args.validation, argv.json);
        } else {
          return cli.synth(args.STACKS, true, quiet, args.validation, argv.json);
        }

      case 'notices':
        ioHost.currentAction = 'notices';
        // If the user explicitly asks for notices, they are now the primary output
        // of the command and they should go to stdout.
        ioHost.noticesDestination = 'stdout';

        // This is a valid command, but we're postponing its execution because displaying
        // notices automatically happens after every command.
        return;

      case 'metadata':
        ioHost.currentAction = 'metadata';
        return cli.metadata(args.STACK, argv.json);

      case 'acknowledge':
      case 'ack':
        ioHost.currentAction = 'notices';
        return cli.acknowledge(args.ID);

      case 'cli-telemetry':
        ioHost.currentAction = 'cli-telemetry';
        if (args.enable === undefined && args.disable === undefined && args.status === undefined) {
          throw new ToolkitError('Must specify \'--enable\', \'--disable\', or \'--status\'');
        }

        if (args.status) {
          return cli.cliTelemetryStatus();
        } else {
          const enable = args.enable ?? !args.disable;
          return cli.cliTelemetry(enable);
        }
      case 'init':
        ioHost.currentAction = 'init';
        const language = configuration.settings.get(['language']);
        if (args.list) {
          return printAvailableTemplates(ioHelper, language);
        } else {
          return cliInit({
            ioHelper,
            type: args.TEMPLATE,
            language,
            canUseNetwork: undefined,
            generateOnly: args.generateOnly,
            libVersion: args.libVersion,
          });
        }
      case 'migrate':
        ioHost.currentAction = 'migrate';
        return cli.migrate({
          stackName: args['stack-name'],
          fromPath: args['from-path'],
          fromStack: args['from-stack'],
          language: args.language,
          outputPath: args['output-path'],
          fromScan: getMigrateScanType(args['from-scan']),
          filter: args.filter,
          account: args.account,
          region: args.region,
          compress: args.compress,
        });
      case 'version':
        ioHost.currentAction = 'version';
        return ioHost.defaults.result(versionWithBuild());

      default:
        throw new ToolkitError('Unknown command: ' + command);
    }
  }
}

/**
 * Determine which version of bootstrapping
 */
async function determineBootstrapVersion(ioHost: CliIoHost, args: { template?: string }): Promise<BootstrapSource> {
  let source: BootstrapSource;
  if (args.template) {
    await ioHost.defaults.info(`Using bootstrapping template from ${args.template}`);
    source = { source: 'custom', templateFile: args.template };
  } else if (process.env.CDK_LEGACY_BOOTSTRAP) {
    await ioHost.defaults.info('CDK_LEGACY_BOOTSTRAP set, using legacy-style bootstrapping');
    source = { source: 'legacy' };
  } else {
    // in V2, the "new" bootstrapping is the default
    source = { source: 'default' };
  }
  return source;
}

function isFeatureEnabled(configuration: Configuration, featureFlag: string) {
  return configuration.context.get(featureFlag) ?? cxapi.futureFlagDefault(featureFlag);
}

/**
 * Translate a Yargs input array to something that makes more sense in a programming language
 * model (telling the difference between absence and an empty array)
 *
 * - An empty array is the default case, meaning the user didn't pass any arguments. We return
 *   undefined.
 * - If the user passed a single empty string, they did something like `--array=`, which we'll
 *   take to mean they passed an empty array.
 */
function arrayFromYargs(xs: string[]): string[] | undefined {
  if (xs.length === 0) {
    return undefined;
  }
  return xs.filter((x) => x !== '');
}

function determineDeploymentMethod(args: any, configuration: Configuration, watch?: boolean): DeploymentMethod {
  let deploymentMethod: ChangeSetDeployment | DirectDeployment | undefined;
  switch (args.method) {
    case 'direct':
      if (args.changeSetName) {
        throw new ToolkitError('--change-set-name cannot be used with method=direct');
      }
      if (args.importExistingResources) {
        throw new ToolkitError('--import-existing-resources cannot be enabled with method=direct');
      }
      deploymentMethod = { method: 'direct' };
      break;
    case 'change-set':
      deploymentMethod = {
        method: 'change-set',
        execute: true,
        changeSetName: args.changeSetName,
        importExistingResources: args.importExistingResources,
      };
      break;
    case 'prepare-change-set':
      deploymentMethod = {
        method: 'change-set',
        execute: false,
        changeSetName: args.changeSetName,
        importExistingResources: args.importExistingResources,
      };
      break;
    case undefined:
    default:
      deploymentMethod = {
        method: 'change-set',
        execute: watch ? true : args.execute ?? true,
        changeSetName: args.changeSetName,
        importExistingResources: args.importExistingResources,
      };
      break;
  }

  const hotswapMode = determineHotswapMode(args.hotswap, args.hotswapFallback, watch);
  const hotswapProperties = configuration.settings.get(['hotswap']) || {};
  switch (hotswapMode) {
    case HotswapMode.FALL_BACK:
      return {
        method: 'hotswap',
        properties: hotswapProperties,
        fallback: deploymentMethod,
      };
    case HotswapMode.HOTSWAP_ONLY:
      return {
        method: 'hotswap',
        properties: hotswapProperties,
      };
    default:
    case HotswapMode.FULL_DEPLOYMENT:
      return deploymentMethod;
  }
}

function determineHotswapMode(hotswap?: boolean, hotswapFallback?: boolean, watch?: boolean): HotswapMode {
  if (hotswap && hotswapFallback) {
    throw new ToolkitError('Can not supply both --hotswap and --hotswap-fallback at the same time');
  } else if (!hotswap && !hotswapFallback) {
    if (hotswap === undefined && hotswapFallback === undefined) {
      return watch ? HotswapMode.HOTSWAP_ONLY : HotswapMode.FULL_DEPLOYMENT;
    } else if (hotswap === false || hotswapFallback === false) {
      return HotswapMode.FULL_DEPLOYMENT;
    }
  }

  let hotswapMode: HotswapMode;
  if (hotswap) {
    hotswapMode = HotswapMode.HOTSWAP_ONLY;
    /* if (hotswapFallback)*/
  } else {
    hotswapMode = HotswapMode.FALL_BACK;
  }

  return hotswapMode;
}

/* c8 ignore start */ // we never call this in unit tests
export function cli(args: string[] = process.argv.slice(2)) {
  let error: ErrorDetails | undefined;
  exec(args)
    .then(async (value) => {
      if (typeof value === 'number') {
        process.exitCode = value;
      }
    })
    .catch(async (err) => {
      // Log the stack trace if we're on a developer workstation. Otherwise this will be into a minified
      // file and the printed code line and stack trace are huge and useless.
      prettyPrintError(err, isDeveloperBuildVersion());
      error = {
<<<<<<< HEAD
        name: err.name,
=======
        name: cdkCliErrorName(err.name),
>>>>>>> a6755f09
      };
      process.exitCode = 1;
    })
    .finally(async () => {
      try {
        await CliIoHost.get()?.telemetry?.end(error);
      } catch (e: any) {
        await CliIoHost.get()?.asIoHelper().defaults.trace(`Ending Telemetry failed: ${e.message}`);
      }
    });
}
/* c8 ignore stop */<|MERGE_RESOLUTION|>--- conflicted
+++ resolved
@@ -31,10 +31,7 @@
 import { execProgram, CloudExecutable } from '../cxapp';
 import type { StackSelector, Synthesizer } from '../cxapp';
 import { ProxyAgentProvider } from './proxy-agent';
-<<<<<<< HEAD
-=======
 import { cdkCliErrorName } from './telemetry/error';
->>>>>>> a6755f09
 import type { ErrorDetails } from './telemetry/schema';
 import { isDeveloperBuildVersion, versionWithBuild, versionNumber } from './version';
 
@@ -681,11 +678,7 @@
       // file and the printed code line and stack trace are huge and useless.
       prettyPrintError(err, isDeveloperBuildVersion());
       error = {
-<<<<<<< HEAD
-        name: err.name,
-=======
         name: cdkCliErrorName(err.name),
->>>>>>> a6755f09
       };
       process.exitCode = 1;
     })
