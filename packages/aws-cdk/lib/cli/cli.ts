--- conflicted
+++ resolved
@@ -276,18 +276,11 @@
         ioHost.currentAction = 'refactor';
         return cli.refactor({
           dryRun: args.dryRun,
-<<<<<<< HEAD
+          selector,
           overrideFile: args.overrideFile,
-          revert: args.revert,
-          localStacks: arrayFromYargs(args.localStack ?? []),
-          deployedStacks: arrayFromYargs(args.deployedStack ?? []),
-=======
-          excludeFile: args.excludeFile,
-          mappingFile: args.mappingFile,
           revert: args.revert,
           stacks: selector,
           additionalStackNames: arrayFromYargs(args.additionalStackName ?? []),
->>>>>>> 66594fda
         });
 
       case 'bootstrap':
