--- conflicted
+++ resolved
@@ -13,10 +13,6 @@
 import { GLOBAL_PLUGIN_HOST } from './singleton-plugin-host';
 import type { Command } from './user-configuration';
 import { Configuration } from './user-configuration';
-<<<<<<< HEAD
-import { version, isDeveloperBuildVersion, versionNumber } from './version';
-=======
->>>>>>> 286b063c
 import { asIoHelper } from '../../lib/api-private';
 import type { IReadLock } from '../api';
 import { ToolkitInfo, Notices } from '../api';
@@ -34,11 +30,8 @@
 import { execProgram, CloudExecutable } from '../cxapp';
 import type { StackSelector, Synthesizer } from '../cxapp';
 import { ProxyAgentProvider } from './proxy-agent';
-<<<<<<< HEAD
 import type { ErrorDetails } from './telemetry/schema';
-=======
 import { isDeveloperBuildVersion, versionWithBuild, versionNumber } from './version';
->>>>>>> 286b063c
 
 if (!process.stdout.isTTY) {
   // Disable chalk color highlighting
@@ -87,11 +80,7 @@
     await ioHost.defaults.debug(`Error while checking for platform warnings: ${e}`);
   }
 
-<<<<<<< HEAD
-  await ioHost.defaults.debug('CDK Toolkit CLI version:', version());
-=======
   await ioHost.defaults.debug('CDK Toolkit CLI version:', versionWithBuild());
->>>>>>> 286b063c
   await ioHost.defaults.debug('Command line arguments:', argv);
 
   const configuration = await Configuration.fromArgsAndFiles(ioHelper,
@@ -524,11 +513,7 @@
         });
       case 'version':
         ioHost.currentAction = 'version';
-<<<<<<< HEAD
-        return ioHost.defaults.result(version());
-=======
         return ioHost.defaults.result(versionWithBuild());
->>>>>>> 286b063c
 
       default:
         throw new ToolkitError('Unknown command: ' + command);
@@ -668,10 +653,7 @@
       // Log the stack trace if we're on a developer workstation. Otherwise this will be into a minified
       // file and the printed code line and stack trace are huge and useless.
       prettyPrintError(err, isDeveloperBuildVersion());
-<<<<<<< HEAD
       error = err;
-=======
->>>>>>> 286b063c
       process.exitCode = 1;
     })
     .finally(async () => {
