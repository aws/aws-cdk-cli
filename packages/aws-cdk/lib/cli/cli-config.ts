--- conflicted
+++ resolved
@@ -114,7 +114,6 @@
       },
       'flags': {
         description: 'View and toggle feature flags.',
-<<<<<<< HEAD
         arg: {
           name: 'FLAGNAME',
           variadic: true,
@@ -127,8 +126,6 @@
           recommended: { type: 'boolean', desc: 'Change flags to recommended states', requiresArg: false},
           default: { type: 'boolean', desc: 'Change flags to default state', requiresArg: false},
         },
-=======
->>>>>>> f1a3a7df
       },
       'deploy': {
         description: 'Deploys the stack(s) named STACKS into your AWS account',
