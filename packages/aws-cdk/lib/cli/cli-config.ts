--- conflicted
+++ resolved
@@ -126,10 +126,6 @@
           unconfigured: { type: 'boolean', desc: 'Modify unconfigured feature flags', requiresArg: false },
           recommended: { type: 'boolean', desc: 'Change flags to recommended states', requiresArg: false },
           default: { type: 'boolean', desc: 'Change flags to default state', requiresArg: false },
-<<<<<<< HEAD
-          i: { type: 'boolean', desc: 'Interactive option for flags command', requiresArg: false },
-=======
->>>>>>> c2c5d3fe
         },
       },
       'deploy': {
