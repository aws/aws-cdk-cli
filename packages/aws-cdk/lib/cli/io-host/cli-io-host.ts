--- conflicted
+++ resolved
@@ -10,12 +10,7 @@
 import { asIoHelper, IO, isMessageRelevantForLevel, CurrentActivityPrinter, HistoryActivityPrinter } from '../../../lib/api-private';
 import { StackActivityProgress } from '../../commands/deploy';
 import { FileTelemetrySink } from '../telemetry/file-sink';
-<<<<<<< HEAD
-import type { EventResult } from '../telemetry/messages';
-import { CLI_PRIVATE_IO, CLI_TELEMETRY_CODES } from '../telemetry/messages';
-=======
 import { CLI_PRIVATE_IO } from '../telemetry/messages';
->>>>>>> a6755f09
 import type { EventType } from '../telemetry/schema';
 import { TelemetrySession } from '../telemetry/session';
 import { isCI } from '../util/ci';
@@ -561,14 +556,8 @@
   return IO.CDK_TOOLKIT_I0100.is(msg) || IO.CDK_TOOLKIT_W0101.is(msg) || IO.CDK_TOOLKIT_E0101.is(msg) || IO.CDK_TOOLKIT_I0101.is(msg);
 }
 
-<<<<<<< HEAD
 function isTelemetryMessage(msg: IoMessage<unknown>): msg is IoMessage<EventResult> {
   return CLI_TELEMETRY_CODES.some((c) => c.is(msg));
-=======
-function isTelemetryMessage(msg: IoMessage<unknown>) {
-  return CLI_PRIVATE_IO.CDK_CLI_I1001.is(msg) || CLI_PRIVATE_IO.CDK_CLI_I2001.is(msg);
->>>>>>> a6755f09
-}
 
 function getEventType(msg: IoMessage<unknown>): EventType {
   switch (msg.code) {
@@ -576,11 +565,8 @@
       return 'SYNTH';
     case CLI_PRIVATE_IO.CDK_CLI_I2001.code:
       return 'INVOKE';
-<<<<<<< HEAD
     case CLI_PRIVATE_IO.CDK_CLI_I3001.code:
       return 'DEPLOY';
-=======
->>>>>>> a6755f09
     default:
       throw new ToolkitError(`Unrecognized Telemetry Message Code: ${msg.code}`);
   }
