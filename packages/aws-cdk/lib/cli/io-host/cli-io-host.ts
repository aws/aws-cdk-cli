import * as util from 'node:util';
import { RequireApproval } from '@aws-cdk/cloud-assembly-schema';
import { ToolkitError } from '@aws-cdk/toolkit-lib';
import type { IIoHost, IoMessage, IoMessageCode, IoMessageLevel, IoRequest, ToolkitAction } from '@aws-cdk/toolkit-lib';
import type { Context } from '@aws-cdk/toolkit-lib/lib/api';
import * as chalk from 'chalk';
import * as promptly from 'promptly';
import type { IoHelper, ActivityPrinterProps, IActivityPrinter } from '../../../lib/api-private';
import { asIoHelper, IO, isMessageRelevantForLevel, CurrentActivityPrinter, HistoryActivityPrinter } from '../../../lib/api-private';
import { StackActivityProgress } from '../../commands/deploy';
import { canCollectTelemetry } from '../telemetry/collect-telemetry';
import { CLI_PRIVATE_IO } from '../telemetry/messages';
import type { EventType } from '../telemetry/schema';
import { TelemetrySession } from '../telemetry/session';
import { isCI } from '../util/ci';

export type { IIoHost, IoMessage, IoMessageCode, IoMessageLevel, IoRequest };

/**
 * The current action being performed by the CLI. 'none' represents the absence of an action.
 */
type CliAction =
| ToolkitAction
| 'context'
| 'docs'
| 'notices'
| 'version'
| 'cli-telemetry'
| 'none';

export interface CliIoHostProps {
  /**
   * The initial Toolkit action the hosts starts with.
   *
   * @default 'none'
   */
  readonly currentAction?: CliAction;

  /**
   * Determines the verbosity of the output.
   *
   * The CliIoHost will still receive all messages and requests,
   * but only the messages included in this level will be printed.
   *
   * @default 'info'
   */
  readonly logLevel?: IoMessageLevel;

  /**
   * Overrides the automatic TTY detection.
   *
   * When TTY is disabled, the CLI will have no interactions or color.
   *
   * @default - determined from the current process
   */
  readonly isTTY?: boolean;

  /**
   * Whether the CliIoHost is running in CI mode.
   *
   * In CI mode, all non-error output goes to stdout instead of stderr.
   * Set to false in the CliIoHost constructor it will be overwritten if the CLI CI argument is passed
   *
   * @default - determined from the environment, specifically based on `process.env.CI`
   */
  readonly isCI?: boolean;

  /**
   * In what scenarios should the CliIoHost ask for approval
   *
   * @default RequireApproval.BROADENING
   */
  readonly requireDeployApproval?: RequireApproval;

  /**
   * The initial Toolkit action the hosts starts with.
   *
   * @default StackActivityProgress.BAR
   */
  readonly stackProgress?: StackActivityProgress;
}

/**
 * A type for configuring a target stream
 */
export type TargetStream = 'stdout' | 'stderr' | 'drop';

/**
 * A simple IO host for the CLI that writes messages to the console.
 */
export class CliIoHost implements IIoHost {
  /**
   * Returns the singleton instance
   */
  static instance(props: CliIoHostProps = {}, forceNew = false): CliIoHost {
    if (forceNew || !CliIoHost._instance) {
      CliIoHost._instance = new CliIoHost(props);
    }
    return CliIoHost._instance;
  }

  /**
   * Returns the singleton instance if it exists
   */
  static get(): CliIoHost | undefined {
    return CliIoHost._instance;
  }

  /**
   * Singleton instance of the CliIoHost
   */
  private static _instance: CliIoHost | undefined;

  /**
   * The current action being performed by the CLI.
   */
  public currentAction: CliAction;

  /**
   * Whether the CliIoHost is running in CI mode.
   *
   * In CI mode, all non-error output goes to stdout instead of stderr.
   */
  public isCI: boolean;

  /**
   * Whether the host can use interactions and message styling.
   */
  public isTTY: boolean;

  /**
   * The current threshold.
   *
   * Messages with a lower priority level will be ignored.
   */
  public logLevel: IoMessageLevel;

  /**
   * The conditions for requiring approval in this CliIoHost.
   */
  public requireDeployApproval: RequireApproval;

  /**
   * Configure the target stream for notices
   *
   * (Not a setter because there's no need for additional logic when this value
   * is changed yet)
   */
  public noticesDestination: TargetStream = 'stderr';

  private _progress: StackActivityProgress = StackActivityProgress.BAR;

  // Stack Activity Printer
  private activityPrinter?: IActivityPrinter;

  // Corked Logging
  private corkedCounter = 0;
  private readonly corkedLoggingBuffer: IoMessage<unknown>[] = [];

  public telemetry?: TelemetrySession;

  private constructor(props: CliIoHostProps = {}) {
    this.currentAction = props.currentAction ?? 'none';
    this.isTTY = props.isTTY ?? process.stdout.isTTY ?? false;
    this.logLevel = props.logLevel ?? 'info';
    this.isCI = props.isCI ?? isCI();
    this.requireDeployApproval = props.requireDeployApproval ?? RequireApproval.BROADENING;

    this.stackProgress = props.stackProgress ?? StackActivityProgress.BAR;
  }

  public async startTelemetry(args: any, context: Context) {
    if (canCollectTelemetry(context)) {
      this.telemetry = new TelemetrySession({
        ioHost: this,
        arguments: args,
        context,
      });

      await this.telemetry.begin();
    }
  }

  /**
   * Update the stackProgress preference.
   */
  public set stackProgress(type: StackActivityProgress) {
    this._progress = type;
  }

  /**
   * Gets the stackProgress value.
   *
   * This takes into account other state of the ioHost,
   * like if isTTY and isCI.
   */
  public get stackProgress(): StackActivityProgress {
    // We can always use EVENTS
    if (this._progress === StackActivityProgress.EVENTS) {
      return this._progress;
    }

    // if a debug message (and thus any more verbose messages) are relevant to the current log level, we have verbose logging
    const verboseLogging = isMessageRelevantForLevel({ level: 'debug' }, this.logLevel);
    if (verboseLogging) {
      return StackActivityProgress.EVENTS;
    }

    // On Windows we cannot use fancy output
    const isWindows = process.platform === 'win32';
    if (isWindows) {
      return StackActivityProgress.EVENTS;
    }

    // On some CI systems (such as CircleCI) output still reports as a TTY so we also
    // need an individual check for whether we're running on CI.
    // see: https://discuss.circleci.com/t/circleci-terminal-is-a-tty-but-term-is-not-set/9965
    const fancyOutputAvailable = this.isTTY && !this.isCI;
    if (!fancyOutputAvailable) {
      return StackActivityProgress.EVENTS;
    }

    // Use the user preference
    return this._progress;
  }

  public get defaults() {
    return this.asIoHelper().defaults;
  }

  public asIoHelper(): IoHelper {
    return asIoHelper(this, this.currentAction as any);
  }

  /**
   * Executes a block of code with corked logging. All log messages during execution
   * are buffered and only written when all nested cork blocks complete (when CORK_COUNTER reaches 0).
   * The corking is bound to the specific instance of the CliIoHost.
   *
   * @param block - Async function to execute with corked logging
   * @returns Promise that resolves with the block's return value
   */
  public async withCorkedLogging<T>(block: () => Promise<T>): Promise<T> {
    this.corkedCounter++;
    try {
      return await block();
    } finally {
      this.corkedCounter--;
      if (this.corkedCounter === 0) {
        // Process each buffered message through notify
        for (const ioMessage of this.corkedLoggingBuffer) {
          await this.notify(ioMessage);
        }
        // remove all buffered messages in-place
        this.corkedLoggingBuffer.splice(0);
      }
    }
  }

  /**
   * Notifies the host of a message.
   * The caller waits until the notification completes.
   */
  public async notify(msg: IoMessage<unknown>): Promise<void> {
<<<<<<< HEAD
    await this.maybeEmitTelemetry(msg);

    if (this._internalIoHost) {
      return this._internalIoHost.notify(msg);
    }

=======
>>>>>>> 66594fda
    if (this.isStackActivity(msg)) {
      if (!this.activityPrinter) {
        this.activityPrinter = this.makeActivityPrinter();
      }
      this.activityPrinter.notify(msg);
      return;
    }

    if (!isMessageRelevantForLevel(msg, this.logLevel)) {
      return;
    }

    if (this.corkedCounter > 0) {
      this.corkedLoggingBuffer.push(msg);
      return;
    }

    const output = this.formatMessage(msg);
    const stream = this.selectStream(msg);
    stream?.write(output);
  }

  private async maybeEmitTelemetry(msg: IoMessage<unknown>) {
    try {
      if (this.telemetry && isTelemetryMessage(msg)) {
        await this.telemetry.emit({
          eventType: getEventType(msg),
          duration: msg.data.duration,
          error: msg.data.error,
        });
      }
    } catch (e: any) {
      await this.defaults.trace(`Emit Telemetry Failed ${e.message}`);
    }
  }

  /**
   * Detect stack activity messages so they can be send to the printer.
   */
  private isStackActivity(msg: IoMessage<unknown>) {
    return msg.code && [
      'CDK_TOOLKIT_I5501',
      'CDK_TOOLKIT_I5502',
      'CDK_TOOLKIT_I5503',
    ].includes(msg.code);
  }

  /**
   * Detect special messages encode information about whether or not
   * they require approval
   */
  private skipApprovalStep(msg: IoRequest<any, any>): boolean {
    const approvalToolkitCodes = ['CDK_TOOLKIT_I5060'];
    if (!(msg.code && approvalToolkitCodes.includes(msg.code))) {
      false;
    }

    switch (this.requireDeployApproval) {
      // Never require approval
      case RequireApproval.NEVER:
        return true;
      // Always require approval
      case RequireApproval.ANYCHANGE:
        return false;
      // Require approval if changes include broadening permissions
      case RequireApproval.BROADENING:
        return ['none', 'non-broadening'].includes(msg.data?.permissionChangeType);
    }
  }

  /**
   * Determines the output stream, based on message and configuration.
   */
  private selectStream(msg: IoMessage<any>): NodeJS.WriteStream | undefined {
    if (isNoticesMessage(msg)) {
      return targetStreamObject(this.noticesDestination);
    }

    return this.selectStreamFromLevel(msg.level);
  }

  /**
   * Determines the output stream, based on message level and configuration.
   */
  private selectStreamFromLevel(level: IoMessageLevel): NodeJS.WriteStream {
    // The stream selection policy for the CLI is the following:
    //
    //   (1) Messages of level `result` always go to `stdout`
    //   (2) Messages of level `error` always go to `stderr`.
    //   (3a) All remaining messages go to `stderr`.
    //   (3b) If we are in CI mode, all remaining messages go to `stdout`.
    //
    switch (level) {
      case 'error':
        return process.stderr;
      case 'result':
        return process.stdout;
      default:
        return this.isCI ? process.stdout : process.stderr;
    }
  }

  /**
   * Notifies the host of a message that requires a response.
   *
   * If the host does not return a response the suggested
   * default response from the input message will be used.
   */
  public async requestResponse<DataType, ResponseType>(msg: IoRequest<DataType, ResponseType>): Promise<ResponseType> {
    // If the request cannot be prompted for by the CliIoHost, we just accept the default
    if (!isPromptableRequest(msg)) {
      await this.notify(msg);
      return msg.defaultResponse;
    }

    const response = await this.withCorkedLogging(async (): Promise<string | number | true> => {
      // prepare prompt data
      // @todo this format is not defined anywhere, probably should be
      const data: {
        motivation?: string;
        concurrency?: number;
        responseDescription?: string;
      } = msg.data ?? {};

      const motivation = data.motivation ?? 'User input is needed';
      const concurrency = data.concurrency ?? 0;
      const responseDescription = data.responseDescription;

      // only talk to user if STDIN is a terminal (otherwise, fail)
      if (!this.isTTY) {
        throw new ToolkitError(`${motivation}, but terminal (TTY) is not attached so we are unable to get a confirmation from the user`);
      }

      // only talk to user if concurrency is 1 (otherwise, fail)
      if (concurrency > 1) {
        throw new ToolkitError(`${motivation}, but concurrency is greater than 1 so we are unable to get a confirmation from the user`);
      }

      // Special approval prompt
      // Determine if the message needs approval. If it does, continue (it is a basic confirmation prompt)
      // If it does not, return success (true). We only check messages with codes that we are aware
      // are requires approval codes.
      if (this.skipApprovalStep(msg)) {
        return true;
      }

      // Basic confirmation prompt
      // We treat all requests with a boolean response as confirmation prompts
      if (isConfirmationPrompt(msg)) {
        const confirmed = await promptly.confirm(`${chalk.cyan(msg.message)} (y/n)`);
        if (!confirmed) {
          throw new ToolkitError('Aborted by user');
        }
        return confirmed;
      }

      // Asking for a specific value
      const prompt = extractPromptInfo(msg);
      const desc = responseDescription ?? prompt.default;
      const answer = await promptly.prompt(`${chalk.cyan(msg.message)}${desc ? ` (${desc})` : ''}`, {
        default: prompt.default,
        trim: true,
      });
      return prompt.convertAnswer(answer);
    });

    // We need to cast this because it is impossible to narrow the generic type
    // isPromptableRequest ensures that the response type is one we can prompt for
    // the remaining code ensure we are indeed returning the correct type
    return response as ResponseType;
  }

  /**
   * Formats a message for console output with optional color support
   */
  private formatMessage(msg: IoMessage<unknown>): string {
    // apply provided style or a default style if we're in TTY mode
    let message_text = this.isTTY
      ? styleMap[msg.level](msg.message)
      : msg.message;

    // prepend timestamp if IoMessageLevel is DEBUG or TRACE. Postpend a newline.
    return ((msg.level === 'debug' || msg.level === 'trace')
      ? `[${this.formatTime(msg.time)}] ${message_text}`
      : message_text) + '\n';
  }

  /**
   * Formats date to HH:MM:SS
   */
  private formatTime(d: Date): string {
    const pad = (n: number): string => n.toString().padStart(2, '0');
    return `${pad(d.getHours())}:${pad(d.getMinutes())}:${pad(d.getSeconds())}`;
  }

  /**
   * Get an instance of the ActivityPrinter
   */
  private makeActivityPrinter() {
    const props: ActivityPrinterProps = {
      stream: this.selectStreamFromLevel('info'),
    };

    switch (this.stackProgress) {
      case StackActivityProgress.EVENTS:
        return new HistoryActivityPrinter(props);
      case StackActivityProgress.BAR:
        return new CurrentActivityPrinter(props);
    }
  }
}

/**
 * This IoHost implementation considers a request promptable, if:
 * - it's a yes/no confirmation
 * - asking for a string or number value
 */
function isPromptableRequest(msg: IoRequest<any, any>): msg is IoRequest<any, string | number | boolean> {
  return isConfirmationPrompt(msg)
    || typeof msg.defaultResponse === 'string'
    || typeof msg.defaultResponse === 'number';
}

/**
 * Check if the request is a confirmation prompt
 * We treat all requests with a boolean response as confirmation prompts
 */
function isConfirmationPrompt(msg: IoRequest<any, any>): msg is IoRequest<any, boolean> {
  return typeof msg.defaultResponse === 'boolean';
}

/**
 * Helper to extract information for promptly from the request
 */
function extractPromptInfo(msg: IoRequest<any, any>): {
  default: string;
  defaultDesc: string;
  convertAnswer: (input: string) => string | number;
} {
  const isNumber = (typeof msg.defaultResponse === 'number');
  const defaultResponse = util.format(msg.defaultResponse);
  return {
    default: defaultResponse,
    defaultDesc: 'defaultDescription' in msg && msg.defaultDescription ? util.format(msg.defaultDescription) : defaultResponse,
    convertAnswer: isNumber ? (v) => Number(v) : (v) => String(v),
  };
}

const styleMap: Record<IoMessageLevel, (str: string) => string> = {
  error: chalk.red,
  warn: chalk.yellow,
  result: chalk.white,
  info: chalk.white,
  debug: chalk.gray,
  trace: chalk.gray,
};

function targetStreamObject(x: TargetStream): NodeJS.WriteStream | undefined {
  switch (x) {
    case 'stderr':
      return process.stderr;
    case 'stdout':
      return process.stdout;
    case 'drop':
      return undefined;
  }
}

function isNoticesMessage(msg: IoMessage<unknown>) {
  return IO.CDK_TOOLKIT_I0100.is(msg) || IO.CDK_TOOLKIT_W0101.is(msg) || IO.CDK_TOOLKIT_E0101.is(msg) || IO.CDK_TOOLKIT_I0101.is(msg);
}

function isTelemetryMessage(msg: IoMessage<unknown>) {
  return CLI_PRIVATE_IO.CDK_CLI_I1001.is(msg) || CLI_PRIVATE_IO.CDK_CLI_I2001.is(msg);
}

function getEventType(msg: IoMessage<unknown>): EventType {
  switch (msg.code) {
    case CLI_PRIVATE_IO.CDK_CLI_I1001.code:
      return 'SYNTH';
    case CLI_PRIVATE_IO.CDK_CLI_I2001.code:
      return 'INVOKE';
    default:
      throw new ToolkitError(`Unrecognized Telemetry Message Code: ${msg.code}`);
  }
}<|MERGE_RESOLUTION|>--- conflicted
+++ resolved
@@ -262,15 +262,8 @@
    * The caller waits until the notification completes.
    */
   public async notify(msg: IoMessage<unknown>): Promise<void> {
-<<<<<<< HEAD
     await this.maybeEmitTelemetry(msg);
 
-    if (this._internalIoHost) {
-      return this._internalIoHost.notify(msg);
-    }
-
-=======
->>>>>>> 66594fda
     if (this.isStackActivity(msg)) {
       if (!this.activityPrinter) {
         this.activityPrinter = this.makeActivityPrinter();
