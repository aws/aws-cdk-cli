--- conflicted
+++ resolved
@@ -1425,29 +1425,11 @@
  */
 export interface RefactorOptions {
   /**
-<<<<<<< HEAD
-   * Filter to apply for stacks in the cloud assembly
-=======
    * Names of deployed stacks to be considered for resource comparison.
    *
    * @default - undefined
    */
   readonly additionalStackName?: Array<string>;
-
-  /**
-   * Do not perform any changes, just show what would be done
->>>>>>> 66594fda
-   *
-   * @default - undefined
-   */
-  readonly localStack?: Array<string>;
-
-  /**
-   * Filter to apply for stacks deployed to the AWS account
-   *
-   * @default - undefined
-   */
-  readonly deployedStack?: Array<string>;
 
   /**
    * Do not perform any changes, just show what would be done
