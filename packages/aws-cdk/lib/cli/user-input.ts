--- conflicted
+++ resolved
@@ -1465,13 +1465,6 @@
    * @default - false
    */
   readonly revert?: boolean;
-<<<<<<< HEAD
-=======
-
-  /**
-   * Positional argument for refactor
-   */
-  readonly STACKS?: Array<string>;
 }
 
 /**
@@ -1493,5 +1486,4 @@
    * @default - undefined
    */
   readonly disable?: boolean;
->>>>>>> 19f3b5e7
 }