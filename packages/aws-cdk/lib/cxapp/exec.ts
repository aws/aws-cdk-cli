--- conflicted
+++ resolved
@@ -18,13 +18,7 @@
 
 /** Invokes the cloud executable and returns JSON output */
 export async function execProgram(aws: SdkProvider, ioHelper: IoHelper, config: Configuration): Promise<ExecProgramResult> {
-<<<<<<< HEAD
-  const debugFn = (msg: string) => ioHelper.assemblyDefaults.debug(msg);
-=======
   const debugFn = (msg: string) => ioHelper.defaults.debug(msg);
-  const env = await prepareDefaultEnvironment(aws, debugFn);
-  const context = await prepareContext(config.settings, config.context.all, env, debugFn);
->>>>>>> fbc28d78
 
   const params = synthParametersFromSettings(config.settings);
 
@@ -163,31 +157,6 @@
   }
 }
 
-<<<<<<< HEAD
 function noUndefined<A>(xs: Record<string, A>): Record<string, NonNullable<A>> {
   return Object.fromEntries(Object.entries(xs).filter(([_, v]) => v !== undefined)) as any;
-=======
-async function contextOverflowCleanup(
-  location: string | undefined,
-  assembly: cxapi.CloudAssembly,
-  ioHelper: IoHelper,
-) {
-  if (location) {
-    fs.removeSync(path.dirname(location));
-
-    const tree = await loadTree(assembly, (msg: string) => ioHelper.defaults.trace(msg));
-    const frameworkDoesNotSupportContextOverflow = some(tree, node => {
-      const fqn = node.constructInfo?.fqn;
-      const version = node.constructInfo?.version;
-      return (fqn === 'aws-cdk-lib.App' && version != null && semver.lte(version, '2.38.0'))
-        || fqn === '@aws-cdk/core.App'; // v1
-    });
-
-    // We're dealing with an old version of the framework here. It is unaware of the temporary
-    // file, which means that it will ignore the context overflow.
-    if (frameworkDoesNotSupportContextOverflow) {
-      await ioHelper.defaults.warn('Part of the context could not be sent to the application. Please update the AWS CDK library to the latest version.');
-    }
-  }
->>>>>>> fbc28d78
 }