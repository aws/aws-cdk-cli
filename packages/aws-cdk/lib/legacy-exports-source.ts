--- conflicted
+++ resolved
@@ -21,13 +21,9 @@
 export { aliases, command, describe } from './commands/docs';
 export { Deployments } from './api/deployments';
 export { cliRootDir as rootDir } from './cli/root-dir';
-<<<<<<< HEAD
 export { getVersionMessages, versionNumber } from './cli/version';
 export { availableInitTemplates } from './init';
-=======
-export { latestVersionIfHigher, versionNumber } from './cli/version';
 export { availableInitTemplates } from './commands/init';
->>>>>>> 4218dbc6
 export { cached } from './api/aws-auth/cached';
 export { CfnEvaluationException } from './api/cloudformation/evaluate-cloudformation-template';
 export { CredentialPlugins } from './api/aws-auth/credential-plugins';
