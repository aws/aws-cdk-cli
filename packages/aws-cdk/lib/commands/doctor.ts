import * as process from 'process';
import * as cxapi from '@aws-cdk/cx-api';
import * as chalk from 'chalk';
import type { IoHelper } from '../api-private';
import { displayVersionMessage } from '../cli/display-version';
<<<<<<< HEAD
import { version } from '../cli/version';
=======
import { versionWithBuild } from '../cli/version';
>>>>>>> 286b063c

export async function doctor({ ioHelper }: { ioHelper: IoHelper }): Promise<number> {
  let exitStatus: number = 0;
  for (const verification of verifications) {
    if (!await verification(ioHelper)) {
      exitStatus = -1;
    }
  }
  await displayVersionMessage(ioHelper);
  return exitStatus;
}

const verifications: Array<(ioHelper: IoHelper) => boolean | Promise<boolean>> = [
  displayVersionInformation,
  displayAwsEnvironmentVariables,
  displayCdkEnvironmentVariables,
];

// ### Verifications ###

async function displayVersionInformation(ioHelper: IoHelper) {
<<<<<<< HEAD
  await ioHelper.defaults.info(`ℹ️ CDK Version: ${chalk.green(version())}`);
=======
  await ioHelper.defaults.info(`ℹ️ CDK Version: ${chalk.green(versionWithBuild())}`);
>>>>>>> 286b063c
  return true;
}

async function displayAwsEnvironmentVariables(ioHelper: IoHelper) {
  const keys = Object.keys(process.env).filter(s => s.startsWith('AWS_'));
  if (keys.length === 0) {
    await ioHelper.defaults.info('ℹ️ No AWS environment variables');
    return true;
  }
  await ioHelper.defaults.info('ℹ️ AWS environment variables:');
  for (const key of keys) {
    await ioHelper.defaults.info(`  - ${chalk.blue(key)} = ${chalk.green(anonymizeAwsVariable(key, process.env[key]!))}`);
  }
  return true;
}

async function displayCdkEnvironmentVariables(ioHelper: IoHelper) {
  const keys = Object.keys(process.env).filter(s => s.startsWith('CDK_'));
  if (keys.length === 0) {
    await ioHelper.defaults.info('ℹ️ No CDK environment variables');
    return true;
  }
  await ioHelper.defaults.info('ℹ️ CDK environment variables:');
  let healthy = true;
  for (const key of keys.sort()) {
    if (key === cxapi.CONTEXT_ENV || key === cxapi.CONTEXT_OVERFLOW_LOCATION_ENV || key === cxapi.OUTDIR_ENV) {
      await ioHelper.defaults.info(`  - ${chalk.red(key)} = ${chalk.green(process.env[key]!)} (⚠️ reserved for use by the CDK toolkit)`);
      healthy = false;
    } else {
      await ioHelper.defaults.info(`  - ${chalk.blue(key)} = ${chalk.green(process.env[key]!)}`);
    }
  }
  return healthy;
}

function anonymizeAwsVariable(name: string, value: string) {
  if (name === 'AWS_ACCESS_KEY_ID') {
    return value.slice(0, 4) + '<redacted>';
  } // Show ASIA/AKIA key type, but hide identifier
  if (name === 'AWS_SECRET_ACCESS_KEY' || name === 'AWS_SESSION_TOKEN' || name === 'AWS_SECURITY_TOKEN') {
    return '<redacted>';
  }
  return value;
}<|MERGE_RESOLUTION|>--- conflicted
+++ resolved
@@ -3,11 +3,7 @@
 import * as chalk from 'chalk';
 import type { IoHelper } from '../api-private';
 import { displayVersionMessage } from '../cli/display-version';
-<<<<<<< HEAD
-import { version } from '../cli/version';
-=======
 import { versionWithBuild } from '../cli/version';
->>>>>>> 286b063c
 
 export async function doctor({ ioHelper }: { ioHelper: IoHelper }): Promise<number> {
   let exitStatus: number = 0;
@@ -29,11 +25,7 @@
 // ### Verifications ###
 
 async function displayVersionInformation(ioHelper: IoHelper) {
-<<<<<<< HEAD
-  await ioHelper.defaults.info(`ℹ️ CDK Version: ${chalk.green(version())}`);
-=======
   await ioHelper.defaults.info(`ℹ️ CDK Version: ${chalk.green(versionWithBuild())}`);
->>>>>>> 286b063c
   return true;
 }
 
