--- conflicted
+++ resolved
@@ -1,14 +1,8 @@
 import * as process from 'process';
 import * as cxapi from '@aws-cdk/cx-api';
 import * as chalk from 'chalk';
-<<<<<<< HEAD
-import { info } from '../../lib/logging';
-import { displayVersionMessage } from '../cli/version';
+import type { IoHelper } from '../api-private';
 import { displayVersion } from '../cli/version-util';
-=======
-import type { IoHelper } from '../api-private';
-import * as version from '../cli/version';
->>>>>>> 2721da55
 
 export async function doctor({ ioHelper }: { ioHelper: IoHelper }): Promise<number> {
   let exitStatus: number = 0;
@@ -17,11 +11,7 @@
       exitStatus = -1;
     }
   }
-<<<<<<< HEAD
-  await displayVersionMessage();
-=======
-  await version.displayVersionMessage(ioHelper);
->>>>>>> 2721da55
+  await displayVersionMessage(ioHelper);
   return exitStatus;
 }
 
@@ -33,13 +23,8 @@
 
 // ### Verifications ###
 
-<<<<<<< HEAD
-function displayVersionInformation() {
-  info(`ℹ️ CDK Version: ${chalk.green(displayVersion())}`);
-=======
 async function displayVersionInformation(ioHelper: IoHelper) {
-  await ioHelper.defaults.info(`ℹ️ CDK Version: ${chalk.green(version.displayVersion())}`);
->>>>>>> 2721da55
+  await ioHelper.defaults.info(`ℹ️ CDK Version: ${chalk.green(displayVersion())}`);
   return true;
 }
 
