import { format } from 'util';
import * as cxapi from '@aws-cdk/cx-api';
import { SSMPARAM_NO_INVALIDATE } from '@aws-cdk/cx-api';
import {
  ChangeSetStatus,
  type DescribeChangeSetCommandOutput,
  type Parameter,
  type ResourceIdentifierSummary,
  type ResourceToImport,
  type Stack,
  type Tag,
} from '@aws-sdk/client-cloudformation';
import type { FileManifestEntry } from 'cdk-assets';
import { AssetManifest } from 'cdk-assets';
import { AssetManifestBuilder } from './asset-manifest-builder';
import type { Deployments } from './deployments';
import { ToolkitError } from '../../../../@aws-cdk/tmp-toolkit-helpers/src/api';
import type { IoHelper } from '../../../../@aws-cdk/tmp-toolkit-helpers/src/api/io/private';
<<<<<<< HEAD
import { debug, info } from '../../cli/messages';
import { ToolkitError } from '../../toolkit/error';
=======
import { debug } from '../../cli/messages';
>>>>>>> 192d0ee3
import { formatErrorMessage, deserializeStructure } from '../../util';
import type { ICloudFormationClient, SdkProvider } from '../aws-auth';
import { StackStatus } from '../stack-events';
import type { TemplateBodyParameter } from '../util/template-body-parameter';
import { makeBodyParameter } from '../util/template-body-parameter';

export type ResourcesToImport = ResourceToImport[];
export type ResourceIdentifierSummaries = ResourceIdentifierSummary[];
export type ResourceIdentifierProperties = Record<string, string>;

export type Template = {
  Parameters?: Record<string, TemplateParameter>;
  [key: string]: any;
};

interface TemplateParameter {
  Type: string;
  Default?: any;
  Description?: string;
  [key: string]: any;
}

/**
 * Represents an (existing) Stack in CloudFormation
 *
 * Bundle and cache some information that we need during deployment (so we don't have to make
 * repeated calls to CloudFormation).
 */
export class CloudFormationStack {
  public static async lookup(
    cfn: ICloudFormationClient,
    stackName: string,
    retrieveProcessedTemplate: boolean = false,
  ): Promise<CloudFormationStack> {
    try {
      const response = await cfn.describeStacks({ StackName: stackName });
      return new CloudFormationStack(cfn, stackName, response.Stacks && response.Stacks[0], retrieveProcessedTemplate);
    } catch (e: any) {
      if (e.name === 'ValidationError' && formatErrorMessage(e) === `Stack with id ${stackName} does not exist`) {
        return new CloudFormationStack(cfn, stackName, undefined);
      }
      throw e;
    }
  }

  /**
   * Return a copy of the given stack that does not exist
   *
   * It's a little silly that it needs arguments to do that, but there we go.
   */
  public static doesNotExist(cfn: ICloudFormationClient, stackName: string) {
    return new CloudFormationStack(cfn, stackName);
  }

  /**
   * From static information (for testing)
   */
  public static fromStaticInformation(cfn: ICloudFormationClient, stackName: string, stack: Stack) {
    return new CloudFormationStack(cfn, stackName, stack);
  }

  private _template: any;

  protected constructor(
    private readonly cfn: ICloudFormationClient,
    public readonly stackName: string,
    private readonly stack?: Stack,
    private readonly retrieveProcessedTemplate: boolean = false,
  ) {
  }

  /**
   * Retrieve the stack's deployed template
   *
   * Cached, so will only be retrieved once. Will return an empty
   * structure if the stack does not exist.
   */
  public async template(): Promise<Template> {
    if (!this.exists) {
      return {};
    }

    if (this._template === undefined) {
      const response = await this.cfn.getTemplate({
        StackName: this.stackName,
        TemplateStage: this.retrieveProcessedTemplate ? 'Processed' : 'Original',
      });
      this._template = (response.TemplateBody && deserializeStructure(response.TemplateBody)) || {};
    }
    return this._template;
  }

  /**
   * Whether the stack exists
   */
  public get exists() {
    return this.stack !== undefined;
  }

  /**
   * The stack's ID
   *
   * Throws if the stack doesn't exist.
   */
  public get stackId() {
    this.assertExists();
    return this.stack!.StackId!;
  }

  /**
   * The stack's current outputs
   *
   * Empty object if the stack doesn't exist
   */
  public get outputs(): Record<string, string> {
    if (!this.exists) {
      return {};
    }
    const result: { [name: string]: string } = {};
    (this.stack!.Outputs || []).forEach((output) => {
      result[output.OutputKey!] = output.OutputValue!;
    });
    return result;
  }

  /**
   * The stack's status
   *
   * Special status NOT_FOUND if the stack does not exist.
   */
  public get stackStatus(): StackStatus {
    if (!this.exists) {
      return new StackStatus('NOT_FOUND', 'Stack not found during lookup');
    }
    return StackStatus.fromStackDescription(this.stack!);
  }

  /**
   * The stack's current tags
   *
   * Empty list if the stack does not exist
   */
  public get tags(): Tag[] {
    return this.stack?.Tags || [];
  }

  /**
   * SNS Topic ARNs that will receive stack events.
   *
   * Empty list if the stack does not exist
   */
  public get notificationArns(): string[] {
    return this.stack?.NotificationARNs ?? [];
  }

  /**
   * Return the names of all current parameters to the stack
   *
   * Empty list if the stack does not exist.
   */
  public get parameterNames(): string[] {
    return Object.keys(this.parameters);
  }

  /**
   * Return the names and values of all current parameters to the stack
   *
   * Empty object if the stack does not exist.
   */
  public get parameters(): Record<string, string> {
    if (!this.exists) {
      return {};
    }
    const ret: Record<string, string> = {};
    for (const param of this.stack!.Parameters ?? []) {
      ret[param.ParameterKey!] = param.ResolvedValue ?? param.ParameterValue!;
    }
    return ret;
  }

  /**
   * Return the termination protection of the stack
   */
  public get terminationProtection(): boolean | undefined {
    return this.stack?.EnableTerminationProtection;
  }

  private assertExists() {
    if (!this.exists) {
      throw new ToolkitError(`No stack named '${this.stackName}'`);
    }
  }
}

/**
 * Describe a changeset in CloudFormation, regardless of its current state.
 *
 * @param cfn           a CloudFormation client
 * @param stackName     the name of the Stack the ChangeSet belongs to
 * @param changeSetName the name of the ChangeSet
 * @param fetchAll      if true, fetches all pages of the change set description.
 *
 * @returns       CloudFormation information about the ChangeSet
 */
async function describeChangeSet(
  cfn: ICloudFormationClient,
  stackName: string,
  changeSetName: string,
  { fetchAll }: { fetchAll: boolean },
): Promise<DescribeChangeSetCommandOutput> {
  const response = await cfn.describeChangeSet({
    StackName: stackName,
    ChangeSetName: changeSetName,
  });

  // If fetchAll is true, traverse all pages from the change set description.
  while (fetchAll && response.NextToken != null) {
    const nextPage = await cfn.describeChangeSet({
      StackName: stackName,
      ChangeSetName: response.ChangeSetId ?? changeSetName,
      NextToken: response.NextToken,
    });

    // Consolidate the changes
    if (nextPage.Changes != null) {
      response.Changes = response.Changes != null ? response.Changes.concat(nextPage.Changes) : nextPage.Changes;
    }

    // Forward the new NextToken
    response.NextToken = nextPage.NextToken;
  }

  return response;
}

/**
 * Waits for a function to return non-+undefined+ before returning.
 *
 * @param valueProvider a function that will return a value that is not +undefined+ once the wait should be over
 * @param timeout     the time to wait between two calls to +valueProvider+
 *
 * @returns       the value that was returned by +valueProvider+
 */
async function waitFor<T>(
  valueProvider: () => Promise<T | null | undefined>,
  timeout: number = 5000,
): Promise<T | undefined> {
  while (true) {
    const result = await valueProvider();
    if (result === null) {
      return undefined;
    } else if (result !== undefined) {
      return result;
    }
    await new Promise((cb) => setTimeout(cb, timeout));
  }
}

/**
 * Waits for a ChangeSet to be available for triggering a StackUpdate.
 *
 * Will return a changeset that is either ready to be executed or has no changes.
 * Will throw in other cases.
 *
 * @param cfn           a CloudFormation client
 * @param stackName     the name of the Stack that the ChangeSet belongs to
 * @param changeSetName the name of the ChangeSet
 * @param fetchAll      if true, fetches all pages of the ChangeSet before returning.
 *
 * @returns       the CloudFormation description of the ChangeSet
 */
export async function waitForChangeSet(
  cfn: ICloudFormationClient,
  ioHelper: IoHelper,
  stackName: string,
  changeSetName: string,
  { fetchAll }: { fetchAll: boolean },
): Promise<DescribeChangeSetCommandOutput> {
  await ioHelper.notify(debug(format('Waiting for changeset %s on stack %s to finish creating...', changeSetName, stackName)));
  const ret = await waitFor(async () => {
    const description = await describeChangeSet(cfn, stackName, changeSetName, {
      fetchAll,
    });
    // The following doesn't use a switch because tsc will not allow fall-through, UNLESS it is allows
    // EVERYWHERE that uses this library directly or indirectly, which is undesirable.
    if (description.Status === 'CREATE_PENDING' || description.Status === 'CREATE_IN_PROGRESS') {
      await ioHelper.notify(debug(format('Changeset %s on stack %s is still creating', changeSetName, stackName)));
      return undefined;
    }

    if (description.Status === ChangeSetStatus.CREATE_COMPLETE || changeSetHasNoChanges(description)) {
      return description;
    }

    // eslint-disable-next-line max-len
    throw new ToolkitError(
      `Failed to create ChangeSet ${changeSetName} on ${stackName}: ${description.Status || 'NO_STATUS'}, ${description.StatusReason || 'no reason provided'}`,
    );
  });

  if (!ret) {
    throw new ToolkitError('Change set took too long to be created; aborting');
  }

  return ret;
}

export type PrepareChangeSetOptions = {
  stack: cxapi.CloudFormationStackArtifact;
  deployments: Deployments;
  uuid: string;
  willExecute: boolean;
  sdkProvider: SdkProvider;
  parameters: { [name: string]: string | undefined };
  resourcesToImport?: ResourcesToImport;
}

export type CreateChangeSetOptions = {
  cfn: ICloudFormationClient;
  changeSetName: string;
  willExecute: boolean;
  exists: boolean;
  uuid: string;
  stack: cxapi.CloudFormationStackArtifact;
  bodyParameter: TemplateBodyParameter;
  parameters: { [name: string]: string | undefined };
  resourcesToImport?: ResourceToImport[];
  role?: string;
};

/**
 * Create a changeset for a diff operation
 */
export async function createDiffChangeSet(
  ioHelper: IoHelper,
  options: PrepareChangeSetOptions,
): Promise<DescribeChangeSetCommandOutput | undefined> {
  // `options.stack` has been modified to include any nested stack templates directly inline with its own template, under a special `NestedTemplate` property.
  // Thus the parent template's Resources section contains the nested template's CDK metadata check, which uses Fn::Equals.
  // This causes CreateChangeSet to fail with `Template Error: Fn::Equals cannot be partially collapsed`.
  for (const resource of Object.values(options.stack.template.Resources ?? {})) {
    if ((resource as any).Type === 'AWS::CloudFormation::Stack') {
      await ioHelper.notify(debug('This stack contains one or more nested stacks, falling back to template-only diff...'));

      return undefined;
    }
  }

  return uploadBodyParameterAndCreateChangeSet(ioHelper, options);
}

/**
 * Returns all file entries from an AssetManifestArtifact that look like templates.
 *
 * This is used in the `uploadBodyParameterAndCreateChangeSet` function to find
 * all template asset files to build and publish.
 *
 * Returns a tuple of [AssetManifest, FileManifestEntry[]]
 */
function templatesFromAssetManifestArtifact(
  artifact: cxapi.AssetManifestArtifact,
): [AssetManifest, FileManifestEntry[]] {
  const assets: FileManifestEntry[] = [];
  const fileName = artifact.file;
  const assetManifest = AssetManifest.fromFile(fileName);

  assetManifest.entries.forEach((entry) => {
    if (entry.type === 'file') {
      const source = (entry as FileManifestEntry).source;
      if (source.path && source.path.endsWith('.template.json')) {
        assets.push(entry as FileManifestEntry);
      }
    }
  });
  return [assetManifest, assets];
}

async function uploadBodyParameterAndCreateChangeSet(
  ioHelper: IoHelper,
  options: PrepareChangeSetOptions,
): Promise<DescribeChangeSetCommandOutput | undefined> {
  try {
    await uploadStackTemplateAssets(options.stack, options.deployments);
    const env = await options.deployments.envs.accessStackForMutableStackOperations(options.stack);

    const bodyParameter = await makeBodyParameter(
      options.stack,
      env.resolvedEnvironment,
      new AssetManifestBuilder(),
      env.resources,
    );
    const cfn = env.sdk.cloudFormation();
    const exists = (await CloudFormationStack.lookup(cfn, options.stack.stackName, false)).exists;

    const executionRoleArn = await env.replacePlaceholders(options.stack.cloudFormationExecutionRoleArn);
    ioHelper.notify(info(
      'Hold on while we create a read-only change set to get a diff with accurate replacement information (use --no-change-set to use a less accurate but faster template-only diff)\n',
    ));

    return await createChangeSet(ioHelper, {
      cfn,
      changeSetName: 'cdk-diff-change-set',
      stack: options.stack,
      exists,
      uuid: options.uuid,
      willExecute: options.willExecute,
      bodyParameter,
      parameters: options.parameters,
      resourcesToImport: options.resourcesToImport,
      role: executionRoleArn,
    });
  } catch (e: any) {
    await ioHelper.notify(debug(e));
    ioHelper.notify(info(
      'Could not create a change set, will base the diff on template differences (run again with -v to see the reason)\n',
    ));

    return undefined;
  }
}

/**
 * Uploads the assets that look like templates for this CloudFormation stack
 *
 * This is necessary for any CloudFormation call that needs the template, it may need
 * to be uploaded to an S3 bucket first. We have to follow the instructions in the
 * asset manifest, because technically that is the only place that knows about
 * bucket and assumed roles and such.
 */
export async function uploadStackTemplateAssets(stack: cxapi.CloudFormationStackArtifact, deployments: Deployments) {
  for (const artifact of stack.dependencies) {
    // Skip artifact if it is not an Asset Manifest Artifact
    if (!cxapi.AssetManifestArtifact.isAssetManifestArtifact(artifact)) {
      continue;
    }

    const [assetManifest, file_entries] = templatesFromAssetManifestArtifact(artifact);
    for (const entry of file_entries) {
      await deployments.buildSingleAsset(artifact, assetManifest, entry, {
        stack,
      });
      await deployments.publishSingleAsset(assetManifest, entry, {
        stack,
      });
    }
  }
}

export async function createChangeSet(
  ioHelper: IoHelper,
  options: CreateChangeSetOptions,
): Promise<DescribeChangeSetCommandOutput> {
  await cleanupOldChangeset(options.cfn, ioHelper, options.changeSetName, options.stack.stackName);

  await ioHelper.notify(debug(`Attempting to create ChangeSet with name ${options.changeSetName} for stack ${options.stack.stackName}`));

  const templateParams = TemplateParameters.fromTemplate(options.stack.template);
  const stackParams = templateParams.supplyAll(options.parameters);

  const changeSet = await options.cfn.createChangeSet({
    StackName: options.stack.stackName,
    ChangeSetName: options.changeSetName,
    ChangeSetType: options.resourcesToImport ? 'IMPORT' : options.exists ? 'UPDATE' : 'CREATE',
    Description: `CDK Changeset for diff ${options.uuid}`,
    ClientToken: `diff${options.uuid}`,
    TemplateURL: options.bodyParameter.TemplateURL,
    TemplateBody: options.bodyParameter.TemplateBody,
    Parameters: stackParams.apiParameters,
    ResourcesToImport: options.resourcesToImport,
    RoleARN: options.role,
    Tags: toCfnTags(options.stack.tags),
    Capabilities: ['CAPABILITY_IAM', 'CAPABILITY_NAMED_IAM', 'CAPABILITY_AUTO_EXPAND'],
  });

  await ioHelper.notify(debug(format('Initiated creation of changeset: %s; waiting for it to finish creating...', changeSet.Id)));
  // Fetching all pages if we'll execute, so we can have the correct change count when monitoring.
  const createdChangeSet = await waitForChangeSet(options.cfn, ioHelper, options.stack.stackName, options.changeSetName, {
    fetchAll: options.willExecute,
  });
  await cleanupOldChangeset(options.cfn, ioHelper, options.changeSetName, options.stack.stackName);

  return createdChangeSet;
}

function toCfnTags(tags: { [id: string]: string }): Tag[] {
  return Object.entries(tags).map(([k, v]) => ({
    Key: k,
    Value: v,
  }));
}

async function cleanupOldChangeset(
  cfn: ICloudFormationClient,
  ioHelper: IoHelper,
  changeSetName: string,
  stackName: string,
) {
  // Delete any existing change sets generated by CDK since change set names must be unique.
  // The delete request is successful as long as the stack exists (even if the change set does not exist).
  await ioHelper.notify(debug(`Removing existing change set with name ${changeSetName} if it exists`));
  await cfn.deleteChangeSet({
    StackName: stackName,
    ChangeSetName: changeSetName,
  });
}

/**
 * Return true if the given change set has no changes
 *
 * This must be determined from the status, not the 'Changes' array on the
 * object; the latter can be empty because no resources were changed, but if
 * there are changes to Outputs, the change set can still be executed.
 */
export function changeSetHasNoChanges(description: DescribeChangeSetCommandOutput) {
  const noChangeErrorPrefixes = [
    // Error message for a regular template
    "The submitted information didn't contain changes.",
    // Error message when a Transform is involved (see #10650)
    'No updates are to be performed.',
  ];

  return (
    description.Status === 'FAILED' && noChangeErrorPrefixes.some((p) => (description.StatusReason ?? '').startsWith(p))
  );
}

/**
 * Waits for a CloudFormation stack to stabilize in a complete/available state
 * after a delete operation is issued.
 *
 * Fails if the stack is in a FAILED state. Will not fail if the stack was
 * already deleted.
 *
 * @param cfn        a CloudFormation client
 * @param stackName      the name of the stack to wait for after a delete
 *
 * @returns     the CloudFormation description of the stabilized stack after the delete attempt
 */
export async function waitForStackDelete(
  cfn: ICloudFormationClient,
  ioHelper: IoHelper,
  stackName: string,
): Promise<CloudFormationStack | undefined> {
  const stack = await stabilizeStack(cfn, ioHelper, stackName);
  if (!stack) {
    return undefined;
  }

  const status = stack.stackStatus;
  if (status.isFailure) {
    throw new ToolkitError(
      `The stack named ${stackName} is in a failed state. You may need to delete it from the AWS console : ${status}`,
    );
  } else if (status.isDeleted) {
    return undefined;
  }
  return stack;
}

/**
 * Waits for a CloudFormation stack to stabilize in a complete/available state
 * after an update/create operation is issued.
 *
 * Fails if the stack is in a FAILED state, ROLLBACK state, or DELETED state.
 *
 * @param cfn        a CloudFormation client
 * @param stackName      the name of the stack to wait for after an update
 *
 * @returns     the CloudFormation description of the stabilized stack after the update attempt
 */
export async function waitForStackDeploy(
  cfn: ICloudFormationClient,
  ioHelper: IoHelper,
  stackName: string,
): Promise<CloudFormationStack | undefined> {
  const stack = await stabilizeStack(cfn, ioHelper, stackName);
  if (!stack) {
    return undefined;
  }

  const status = stack.stackStatus;

  if (status.isCreationFailure) {
    throw new ToolkitError(
      `The stack named ${stackName} failed creation, it may need to be manually deleted from the AWS console: ${status}`,
    );
  } else if (!status.isDeploySuccess) {
    throw new ToolkitError(`The stack named ${stackName} failed to deploy: ${status}`);
  }

  return stack;
}

/**
 * Wait for a stack to become stable (no longer _IN_PROGRESS), returning it
 */
export async function stabilizeStack(
  cfn: ICloudFormationClient,
  ioHelper: IoHelper,
  stackName: string,
) {
  await ioHelper.notify(debug(format('Waiting for stack %s to finish creating or updating...', stackName)));
  return waitFor(async () => {
    const stack = await CloudFormationStack.lookup(cfn, stackName);
    if (!stack.exists) {
      await ioHelper.notify(debug(format('Stack %s does not exist', stackName)));
      return null;
    }
    const status = stack.stackStatus;
    if (status.isInProgress) {
      await ioHelper.notify(debug(format('Stack %s has an ongoing operation in progress and is not stable (%s)', stackName, status)));
      return undefined;
    } else if (status.isReviewInProgress) {
      // This may happen if a stack creation operation is interrupted before the ChangeSet execution starts. Recovering
      // from this would requiring manual intervention (deleting or executing the pending ChangeSet), and failing to do
      // so will result in an endless wait here (the ChangeSet wont delete or execute itself). Instead of blocking
      // "forever" we proceed as if the stack was existing and stable. If there is a concurrent operation that just
      // hasn't finished proceeding just yet, either this operation or the concurrent one may fail due to the other one
      // having made progress. Which is fine. I guess.
      await ioHelper.notify(debug(format('Stack %s is in REVIEW_IN_PROGRESS state. Considering this is a stable status (%s)', stackName, status)));
    }

    return stack;
  });
}

/**
 * The set of (formal) parameters that have been declared in a template
 */
export class TemplateParameters {
  public static fromTemplate(template: Template) {
    return new TemplateParameters(template.Parameters || {});
  }

  constructor(private readonly params: Record<string, TemplateParameter>) {
  }

  /**
   * Calculate stack parameters to pass from the given desired parameter values
   *
   * Will throw if parameters without a Default value or a Previous value are not
   * supplied.
   */
  public supplyAll(updates: Record<string, string | undefined>): ParameterValues {
    return new ParameterValues(this.params, updates);
  }

  /**
   * From the template, the given desired values and the current values, calculate the changes to the stack parameters
   *
   * Will take into account parameters already set on the template (will emit
   * 'UsePreviousValue: true' for those unless the value is changed), and will
   * throw if parameters without a Default value or a Previous value are not
   * supplied.
   */
  public updateExisting(
    updates: Record<string, string | undefined>,
    previousValues: Record<string, string>,
  ): ParameterValues {
    return new ParameterValues(this.params, updates, previousValues);
  }
}

/**
 * The set of parameters we're going to pass to a Stack
 */
export class ParameterValues {
  public readonly values: Record<string, string> = {};
  public readonly apiParameters: Parameter[] = [];

  constructor(
    private readonly formalParams: Record<string, TemplateParameter>,
    updates: Record<string, string | undefined>,
    previousValues: Record<string, string> = {},
  ) {
    const missingRequired = new Array<string>();

    for (const [key, formalParam] of Object.entries(this.formalParams)) {
      // Check updates first, then use the previous value (if available), then use
      // the default (if available).
      //
      // If we don't find a parameter value using any of these methods, then that's an error.
      const updatedValue = updates[key];
      if (updatedValue !== undefined) {
        this.values[key] = updatedValue;
        this.apiParameters.push({
          ParameterKey: key,
          ParameterValue: updates[key],
        });
        continue;
      }

      if (key in previousValues) {
        this.values[key] = previousValues[key];
        this.apiParameters.push({ ParameterKey: key, UsePreviousValue: true });
        continue;
      }

      if (formalParam.Default !== undefined) {
        this.values[key] = formalParam.Default;
        continue;
      }

      // Oh no
      missingRequired.push(key);
    }

    if (missingRequired.length > 0) {
      throw new ToolkitError(`The following CloudFormation Parameters are missing a value: ${missingRequired.join(', ')}`);
    }

    // Just append all supplied overrides that aren't really expected (this
    // will fail CFN but maybe people made typos that they want to be notified
    // of)
    const unknownParam = ([key, _]: [string, any]) => this.formalParams[key] === undefined;
    const hasValue = ([_, value]: [string, any]) => !!value;
    for (const [key, value] of Object.entries(updates).filter(unknownParam).filter(hasValue)) {
      this.values[key] = value!;
      this.apiParameters.push({ ParameterKey: key, ParameterValue: value });
    }
  }

  /**
   * Whether this set of parameter updates will change the actual stack values
   */
  public hasChanges(currentValues: Record<string, string>): ParameterChanges {
    // If any of the parameters are SSM parameters, deploying must always happen
    // because we can't predict what the values will be. We will allow some
    // parameters to opt out of this check by having a magic string in their description.
    if (
      Object.values(this.formalParams).some(
        (p) => p.Type.startsWith('AWS::SSM::Parameter::') && !p.Description?.includes(SSMPARAM_NO_INVALIDATE),
      )
    ) {
      return 'ssm';
    }

    // Otherwise we're dirty if:
    // - any of the existing values are removed, or changed
    if (Object.entries(currentValues).some(([key, value]) => !(key in this.values) || value !== this.values[key])) {
      return true;
    }

    // - any of the values we're setting are new
    if (Object.keys(this.values).some((key) => !(key in currentValues))) {
      return true;
    }

    return false;
  }
}

export type ParameterChanges = boolean | 'ssm';<|MERGE_RESOLUTION|>--- conflicted
+++ resolved
@@ -16,12 +16,7 @@
 import type { Deployments } from './deployments';
 import { ToolkitError } from '../../../../@aws-cdk/tmp-toolkit-helpers/src/api';
 import type { IoHelper } from '../../../../@aws-cdk/tmp-toolkit-helpers/src/api/io/private';
-<<<<<<< HEAD
 import { debug, info } from '../../cli/messages';
-import { ToolkitError } from '../../toolkit/error';
-=======
-import { debug } from '../../cli/messages';
->>>>>>> 192d0ee3
 import { formatErrorMessage, deserializeStructure } from '../../util';
 import type { ICloudFormationClient, SdkProvider } from '../aws-auth';
 import { StackStatus } from '../stack-events';
