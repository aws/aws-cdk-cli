import * as util from 'node:util';
import * as chalk from 'chalk';
import * as promptly from 'promptly';
import { ToolkitError } from './error';
<<<<<<< HEAD
import { RequireApproval } from '@aws-cdk/cloud-assembly-schema';
=======
import { ActivityPrinterProps, CurrentActivityPrinter, HistoryActivityPrinter, IActivityPrinter } from '../cli/activity-printer';
import { StackActivityProgress } from '../commands/deploy';
>>>>>>> 0d9912f9

export type IoMessageCodeCategory = 'TOOLKIT' | 'SDK' | 'ASSETS';
export type IoCodeLevel = 'E' | 'W' | 'I';
export type IoMessageSpecificCode<L extends IoCodeLevel> = `CDK_${IoMessageCodeCategory}_${L}${number}${number}${number}${number}`;
export type IoMessageCode = IoMessageSpecificCode<IoCodeLevel>;

/**
 * Basic message structure for toolkit notifications.
 * Messages are emitted by the toolkit and handled by the IoHost.
 */
export interface IoMessage<T> {
  /**
   * The time the message was emitted.
   */
  readonly time: Date;

  /**
   * The log level of the message.
   */
  readonly level: IoMessageLevel;

  /**
   * The action that triggered the message.
   */
  readonly action: ToolkitAction;

  /**
   * A short message code uniquely identifying a message type using the format CDK_[CATEGORY]_[E/W/I][000-999].
   *
   * The level indicator follows these rules:
   * - 'E' for error level messages
   * - 'W' for warning level messages
   * - 'I' for info/debug/trace level messages
   *
   * Codes ending in 000 are generic messages, while codes ending in 001-999 are specific to a particular message.
   * The following are examples of valid and invalid message codes:
   * ```ts
   * 'CDK_ASSETS_I000'       // valid: generic assets info message
   * 'CDK_TOOLKIT_E002'      // valid: specific toolkit error message
   * 'CDK_SDK_W023'          // valid: specific sdk warning message
   * ```
   */
  readonly code: IoMessageCode;

  /**
   * The message text.
   */
  readonly message: string;

  /**
   * The data attached to the message.
   */
  readonly data?: T;
}

export interface IoRequest<T, U> extends IoMessage<T> {
  /**
   * The default response that will be used if no data is returned.
   */
  readonly defaultResponse: U;

  /**
   * A level that governs when we request the response, and when we
   * can just take the default response.
   *
   * @default RequireApproval.BROADENING
   */
  readonly requireApproval?: RequireApproval;
}

export type IoMessageLevel = 'error' | 'result' | 'warn' | 'info' | 'debug' | 'trace';

export const levelPriority: Record<IoMessageLevel, number> = {
  error: 0,
  result: 1,
  warn: 2,
  info: 3,
  debug: 4,
  trace: 5,
};

/**
 * Temporary helper to group required props for IoMessages
 */
export interface IoMessaging {
  ioHost: IIoHost;
  action: ToolkitAction;
}

/**
 * The current action being performed by the CLI. 'none' represents the absence of an action.
 */
export type ToolkitAction =
| 'assembly'
| 'bootstrap'
| 'synth'
| 'list'
| 'diff'
| 'deploy'
| 'rollback'
| 'watch'
| 'destroy'
| 'context'
| 'docs'
| 'doctor'
| 'gc'
| 'import'
| 'metadata'
| 'notices'
| 'init'
| 'migrate'
| 'version';

export interface IIoHost {
  /**
   * Notifies the host of a message.
   * The caller waits until the notification completes.
   */
  notify<T>(msg: IoMessage<T>): Promise<void>;

  /**
   * Notifies the host of a message that requires a response.
   *
   * If the host does not return a response the suggested
   * default response from the input message will be used.
   */
  requestResponse<T, U>(msg: IoRequest<T, U>): Promise<U>;
}

export interface CliIoHostProps {
  /**
   * The initial Toolkit action the hosts starts with.
   *
   * @default 'none'
   */
  readonly currentAction?: ToolkitAction;

  /**
   * Determines the verbosity of the output.
   *
   * The CliIoHost will still receive all messages and requests,
   * but only the messages included in this level will be printed.
   *
   * @default 'info'
   */
  readonly logLevel?: IoMessageLevel;

  /**
   * Overrides the automatic TTY detection.
   *
   * When TTY is disabled, the CLI will have no interactions or color.
   *
   * @default - determined from the current process
   */
  readonly isTTY?: boolean;

  /**
   * Whether the CliIoHost is running in CI mode.
   *
   * In CI mode, all non-error output goes to stdout instead of stderr.
   * Set to false in the CliIoHost constructor it will be overwritten if the CLI CI argument is passed
   *
   * @default - determined from the environment, specifically based on `process.env.CI`
   */
  readonly isCI?: boolean;

  /**
<<<<<<< HEAD
   * In what scenarios should the CliIoHost ask for approval
   *
   * @default RequireApproval.BROADENING
   */
  readonly requireApproval?: RequireApproval;
=======
   * The initial Toolkit action the hosts starts with.
   *
   * @default StackActivityProgress.BAR
   */
  readonly stackProgress?: StackActivityProgress;
>>>>>>> 0d9912f9
}

/**
 * A simple IO host for the CLI that writes messages to the console.
 */
export class CliIoHost implements IIoHost {
  /**
   * Returns the singleton instance
   */
  static instance(props: CliIoHostProps = {}, forceNew = false): CliIoHost {
    if (forceNew || !CliIoHost._instance) {
      CliIoHost._instance = new CliIoHost(props);
    }
    return CliIoHost._instance;
  }

  /**
   * Singleton instance of the CliIoHost
   */
  private static _instance: CliIoHost | undefined;

  // internal state for getters/setter
  private _currentAction: ToolkitAction;
  private _isCI: boolean;
  private _isTTY: boolean;
  private _logLevel: IoMessageLevel;
  private _internalIoHost?: IIoHost;
<<<<<<< HEAD
  private _requireApproval: RequireApproval;
=======
  private _progress: StackActivityProgress = StackActivityProgress.BAR;

  // Stack Activity Printer
  private activityPrinter?: IActivityPrinter;
>>>>>>> 0d9912f9

  // Corked Logging
  private corkedCounter = 0;
  private readonly corkedLoggingBuffer: IoMessage<any>[] = [];

  private constructor(props: CliIoHostProps = {}) {
    this._currentAction = props.currentAction ?? 'none' as ToolkitAction;
    this._isTTY = props.isTTY ?? process.stdout.isTTY ?? false;
    this._logLevel = props.logLevel ?? 'info';
    this._isCI = props.isCI ?? isCI();
<<<<<<< HEAD
    this._requireApproval = props.requireApproval ?? RequireApproval.BROADENING;
=======

    this.stackProgress = props.stackProgress ?? StackActivityProgress.BAR;
>>>>>>> 0d9912f9
  }

  /**
   * Returns the singleton instance
   */
  public registerIoHost(ioHost: IIoHost) {
    if (ioHost !== this) {
      this._internalIoHost = ioHost;
    }
  }

  /**
   * Update the stackProgress preference.
   */
  public set stackProgress(type: StackActivityProgress) {
    this._progress = type;
  }

  /**
   * Gets the stackProgress value.
   *
   * This takes into account other state of the ioHost,
   * like if isTTY and isCI.
   */
  public get stackProgress(): StackActivityProgress {
    // We can always use EVENTS
    if (this._progress === StackActivityProgress.EVENTS) {
      return this._progress;
    }

    // if log level is tracing or debug, we default to the full history printer
    const verboseLogging = levelPriority[this.logLevel] > levelPriority.info;
    if (verboseLogging) {
      return StackActivityProgress.EVENTS;
    }

    // On Windows we cannot use fancy output
    const isWindows = process.platform === 'win32';
    if (isWindows) {
      return StackActivityProgress.EVENTS;
    }

    // On some CI systems (such as CircleCI) output still reports as a TTY so we also
    // need an individual check for whether we're running on CI.
    // see: https://discuss.circleci.com/t/circleci-terminal-is-a-tty-but-term-is-not-set/9965
    const fancyOutputAvailable = this.isTTY && !this.isCI;
    if (!fancyOutputAvailable) {
      return StackActivityProgress.EVENTS;
    }

    // Use the user preference
    return this._progress;
  }

  /**
   * The current action being performed by the CLI.
   */
  public get currentAction(): ToolkitAction {
    return this._currentAction;
  }

  /**
   * Sets the current action being performed by the CLI.
   *
   * @param action The action being performed by the CLI.
   */
  public set currentAction(action: ToolkitAction) {
    this._currentAction = action;
  }

  /**
   * Whether the host can use interactions and message styling.
   */
  public get isTTY(): boolean {
    return this._isTTY;
  }

  /**
   * Set TTY mode, i.e can the host use interactions and message styling.
   *
   * @param value set TTY mode
   */
  public set isTTY(value: boolean) {
    this._isTTY = value;
  }

  /**
   * Return the conditions for requiring approval in this CliIoHost.
   */
  public get requireApproval() {
    return this._requireApproval;
  }

  /**
   * Set the conditions for requiring approval in this CliIoHost.
   */
  public set requireApproval(approval: RequireApproval) {
    this._requireApproval = approval;
  }

  /**
   * Whether the CliIoHost is running in CI mode. In CI mode, all non-error output goes to stdout instead of stderr.
   */
  public get isCI(): boolean {
    return this._isCI;
  }

  /**
   * Set the CI mode. In CI mode, all non-error output goes to stdout instead of stderr.
   * @param value set the CI mode
   */
  public set isCI(value: boolean) {
    this._isCI = value;
  }

  /**
   * The current threshold. Messages with a lower priority level will be ignored.
   */
  public get logLevel(): IoMessageLevel {
    return this._logLevel;
  }

  /**
   * Sets the current threshold. Messages with a lower priority level will be ignored.
   * @param level The new log level threshold
   */
  public set logLevel(level: IoMessageLevel) {
    this._logLevel = level;
  }

  /**
   * Executes a block of code with corked logging. All log messages during execution
   * are buffered and only written when all nested cork blocks complete (when CORK_COUNTER reaches 0).
   * The corking is bound to the specific instance of the CliIoHost.
   *
   * @param block - Async function to execute with corked logging
   * @returns Promise that resolves with the block's return value
   */
  public async withCorkedLogging<T>(block: () => Promise<T>): Promise<T> {
    this.corkedCounter++;
    try {
      return await block();
    } finally {
      this.corkedCounter--;
      if (this.corkedCounter === 0) {
        // Process each buffered message through notify
        for (const ioMessage of this.corkedLoggingBuffer) {
          await this.notify(ioMessage);
        }
        // remove all buffered messages in-place
        this.corkedLoggingBuffer.splice(0);
      }
    }
  }

  /**
   * Notifies the host of a message.
   * The caller waits until the notification completes.
   */
  public async notify<T>(msg: IoMessage<T>): Promise<void> {
    if (this._internalIoHost) {
      return this._internalIoHost.notify(msg);
    }

    if (this.isStackActivity(msg)) {
      if (!this.activityPrinter) {
        this.activityPrinter = this.makeActivityPrinter();
      }
      await this.activityPrinter.notify(msg);
      return;
    }

    if (levelPriority[msg.level] > levelPriority[this.logLevel]) {
      return;
    }

    if (this.corkedCounter > 0) {
      this.corkedLoggingBuffer.push(msg);
      return;
    }

    const output = this.formatMessage(msg);
    const stream = this.selectStream(msg.level);
    stream.write(output);
  }

  /**
   * Detect stack activity messages so they can be send to the printer.
   */
  private isStackActivity(msg: IoMessage<any>) {
    return [
      'CDK_TOOLKIT_I5501',
      'CDK_TOOLKIT_I5502',
      'CDK_TOOLKIT_I5503',
    ].includes(msg.code);
  }

  /**
   * Determines the output stream, based on message level and configuration.
   */
  private selectStream(level: IoMessageLevel) {
    // The stream selection policy for the CLI is the following:
    //
    //   (1) Messages of level `result` always go to `stdout`
    //   (2) Messages of level `error` always go to `stderr`.
    //   (3a) All remaining messages go to `stderr`.
    //   (3b) If we are in CI mode, all remaining messages go to `stdout`.
    //
    switch (level) {
      case 'error':
        return process.stderr;
      case 'result':
        return process.stdout;
      default:
        return this.isCI ? process.stdout : process.stderr;
    }
  }

  /**
   * Notifies the host of a message that requires a response.
   *
   * If the host does not return a response the suggested
   * default response from the input message will be used.
   */
  public async requestResponse<DataType, ResponseType>(msg: IoRequest<DataType, ResponseType>): Promise<ResponseType> {
    // First call out to a registered instance if we have one
    if (this._internalIoHost) {
      return this._internalIoHost.requestResponse(msg);
    }

    // If the request cannot be prompted for by the CliIoHost, we just accept the default
    if (!isPromptableRequest(msg)) {
      await this.notify(msg);
      return msg.defaultResponse;
    }

    // If the request comes with a approval level and the IoHost is allowed to accept the default
    // we can skip prompting the user
    if (!this.shouldRequireApproval(msg.requireApproval)) {
      return msg.defaultResponse;
    }

    const response = await this.withCorkedLogging(async (): Promise<string | number | true> => {
      // prepare prompt data
      // @todo this format is not defined anywhere, probably should be
      const data: {
        motivation?: string;
        concurrency?: number;
      } = msg.data ?? {};

      const motivation = data.motivation ?? 'User input is needed';
      const concurrency = data.concurrency ?? 0;

      // only talk to user if STDIN is a terminal (otherwise, fail)
      if (!this.isTTY) {
        throw new ToolkitError(`${motivation}, but terminal (TTY) is not attached so we are unable to get a confirmation from the user`);
      }

      // only talk to user if concurrency is 1 (otherwise, fail)
      if (concurrency > 1) {
        throw new ToolkitError(`${motivation}, but concurrency is greater than 1 so we are unable to get a confirmation from the user`);
      }

      // Basic confirmation prompt
      // We treat all requests with a boolean response as confirmation prompts
      if (isConfirmationPrompt(msg)) {
        const confirmed = await promptly.confirm(`${chalk.cyan(msg.message)} (y/n)`);
        if (!confirmed) {
          throw new ToolkitError('Aborted by user');
        }
        return confirmed;
      }

      // Asking for a specific value
      const prompt = extractPromptInfo(msg);
      const answer = await promptly.prompt(`${chalk.cyan(msg.message)} (${prompt.default})`, {
        default: prompt.default,
      });
      return prompt.convertAnswer(answer);
    });

    // We need to cast this because it is impossible to narrow the generic type
    // isPromptableRequest ensures that the response type is one we can prompt for
    // the remaining code ensure we are indeed returning the correct type
    return response as ResponseType;
  }

  /**
   * Formats a message for console output with optional color support
   */
  private formatMessage(msg: IoMessage<any>): string {
    // apply provided style or a default style if we're in TTY mode
    let message_text = this._isTTY
      ? styleMap[msg.level](msg.message)
      : msg.message;

    // prepend timestamp if IoMessageLevel is DEBUG or TRACE. Postpend a newline.
    return ((msg.level === 'debug' || msg.level === 'trace')
      ? `[${this.formatTime(msg.time)}] ${message_text}`
      : message_text) + '\n';
  }

  /**
   * Formats date to HH:MM:SS
   */
  private formatTime(d: Date): string {
    const pad = (n: number): string => n.toString().padStart(2, '0');
    return `${pad(d.getHours())}:${pad(d.getMinutes())}:${pad(d.getSeconds())}`;
  }

  /**
<<<<<<< HEAD
   * Return true we need to request approval from the user.
   */
  private shouldRequireApproval(approval?: RequireApproval): boolean {
    // no given approval level means we don't need to request approval
    if (approval === undefined) {
      return false;
    }

    switch (this._requireApproval) {
      case RequireApproval.NEVER:
        // never request approval
        return false;
      case RequireApproval.BROADENING:
        return approval === RequireApproval.BROADENING;
      case RequireApproval.ANYCHANGE:
        // request approval for BROADENING and ANYCHANGE
        return approval !== RequireApproval.NEVER;
=======
   * Get an instance of the ActivityPrinter
   */
  private makeActivityPrinter() {
    const props: ActivityPrinterProps = {
      stream: this.selectStream('info'),
    };

    switch (this.stackProgress) {
      case StackActivityProgress.EVENTS:
        return new HistoryActivityPrinter(props);
      case StackActivityProgress.BAR:
        return new CurrentActivityPrinter(props);
>>>>>>> 0d9912f9
    }
  }
}

/**
 * This IoHost implementation considers a request promptable, if:
 * - it's a yes/no confirmation
 * - asking for a string or number value
 */
function isPromptableRequest(msg: IoRequest<any, any>): msg is IoRequest<any, string | number | boolean> {
  return isConfirmationPrompt(msg)
    || typeof msg.defaultResponse === 'string'
    || typeof msg.defaultResponse === 'number';
}

/**
 * Check if the request is a confirmation prompt
 * We treat all requests with a boolean response as confirmation prompts
 */
function isConfirmationPrompt(msg: IoRequest<any, any>): msg is IoRequest<any, boolean> {
  return typeof msg.defaultResponse === 'boolean';
}

/**
 * Helper to extract information for promptly from the request
 */
function extractPromptInfo(msg: IoRequest<any, any>): {
  default: string;
  convertAnswer: (input: string) => string | number;
} {
  const isNumber = (typeof msg.defaultResponse === 'number');
  return {
    default: util.format(msg.defaultResponse),
    convertAnswer: isNumber ? (v) => Number(v) : (v) => String(v),
  };
}

const styleMap: Record<IoMessageLevel, (str: string) => string> = {
  error: chalk.red,
  warn: chalk.yellow,
  result: chalk.white,
  info: chalk.white,
  debug: chalk.gray,
  trace: chalk.gray,
};

/**
 * Returns true if the current process is running in a CI environment
 * @returns true if the current process is running in a CI environment
 */
export function isCI(): boolean {
  return process.env.CI !== undefined && process.env.CI !== 'false' && process.env.CI !== '0';
}
<|MERGE_RESOLUTION|>--- conflicted
+++ resolved
@@ -2,12 +2,9 @@
 import * as chalk from 'chalk';
 import * as promptly from 'promptly';
 import { ToolkitError } from './error';
-<<<<<<< HEAD
 import { RequireApproval } from '@aws-cdk/cloud-assembly-schema';
-=======
 import { ActivityPrinterProps, CurrentActivityPrinter, HistoryActivityPrinter, IActivityPrinter } from '../cli/activity-printer';
 import { StackActivityProgress } from '../commands/deploy';
->>>>>>> 0d9912f9
 
 export type IoMessageCodeCategory = 'TOOLKIT' | 'SDK' | 'ASSETS';
 export type IoCodeLevel = 'E' | 'W' | 'I';
@@ -175,19 +172,18 @@
   readonly isCI?: boolean;
 
   /**
-<<<<<<< HEAD
    * In what scenarios should the CliIoHost ask for approval
    *
    * @default RequireApproval.BROADENING
    */
   readonly requireApproval?: RequireApproval;
-=======
+
+  /*
    * The initial Toolkit action the hosts starts with.
    *
    * @default StackActivityProgress.BAR
    */
   readonly stackProgress?: StackActivityProgress;
->>>>>>> 0d9912f9
 }
 
 /**
@@ -215,14 +211,11 @@
   private _isTTY: boolean;
   private _logLevel: IoMessageLevel;
   private _internalIoHost?: IIoHost;
-<<<<<<< HEAD
   private _requireApproval: RequireApproval;
-=======
   private _progress: StackActivityProgress = StackActivityProgress.BAR;
 
   // Stack Activity Printer
   private activityPrinter?: IActivityPrinter;
->>>>>>> 0d9912f9
 
   // Corked Logging
   private corkedCounter = 0;
@@ -233,12 +226,9 @@
     this._isTTY = props.isTTY ?? process.stdout.isTTY ?? false;
     this._logLevel = props.logLevel ?? 'info';
     this._isCI = props.isCI ?? isCI();
-<<<<<<< HEAD
     this._requireApproval = props.requireApproval ?? RequireApproval.BROADENING;
-=======
 
     this.stackProgress = props.stackProgress ?? StackActivityProgress.BAR;
->>>>>>> 0d9912f9
   }
 
   /**
@@ -550,7 +540,6 @@
   }
 
   /**
-<<<<<<< HEAD
    * Return true we need to request approval from the user.
    */
   private shouldRequireApproval(approval?: RequireApproval): boolean {
@@ -568,7 +557,10 @@
       case RequireApproval.ANYCHANGE:
         // request approval for BROADENING and ANYCHANGE
         return approval !== RequireApproval.NEVER;
-=======
+    }
+  }
+
+  /*
    * Get an instance of the ActivityPrinter
    */
   private makeActivityPrinter() {
@@ -581,7 +573,6 @@
         return new HistoryActivityPrinter(props);
       case StackActivityProgress.BAR:
         return new CurrentActivityPrinter(props);
->>>>>>> 0d9912f9
     }
   }
 }
