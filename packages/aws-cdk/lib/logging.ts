--- conflicted
+++ resolved
@@ -1,11 +1,6 @@
 import * as chalk from 'chalk';
-<<<<<<< HEAD
-import { IoMessageLevel, CliIoHost } from './toolkit/cli-io-host';
+import { CliIoHost, IoMessageLevel } from './toolkit/cli-io-host';
 import { asIoHelper, IoDefaultMessages } from '../../@aws-cdk/tmp-toolkit-helpers/src/api/io/private';
-=======
-import type { IoMessageLevel, IoMessage, IoMessageCode } from './toolkit/cli-io-host';
-import { CliIoHost } from './toolkit/cli-io-host';
->>>>>>> f855b156
 
 export type IoMessageCodeCategory = 'TOOLKIT' | 'SDK' | 'ASSETS';
 export type IoCodeLevel = 'E' | 'W' | 'I';
