--- conflicted
+++ resolved
@@ -1263,14 +1263,11 @@
 cdk list --telemetry-file=my/file/path --unstable=telemetry
 ```
 
-<<<<<<< HEAD
-=======
 The supplied path must be a non existing file. If the file exists, it will fail to log telemetry
 data but the command itself will continue uninterrupted.
 
 > Note: The file will be written to regardless of your opt-out status.
 
->>>>>>> a6755f09
 ## Notices
 
 CDK Notices are important messages regarding security vulnerabilities, regressions, and usage of unsupported
