# AWS CDK Toolkit CLI
<!--BEGIN STABILITY BANNER-->

---

![cdk-constructs: Stable](https://img.shields.io/badge/cdk--constructs-stable-success.svg?style=for-the-badge)

---

<!--END STABILITY BANNER-->

The AWS CDK Toolkit provides the `cdk` command-line interface that can be used to work with AWS CDK applications. This module is part of the [AWS Cloud Development Kit](https://github.com/aws/aws-cdk) project.

| Command                                  | Description                                                                       |
| ---------------------------------------- | --------------------------------------------------------------------------------- |
| [`cdk docs`](#cdk-docs)                  | Access the online documentation                                                   |
| [`cdk init`](#cdk-init)                  | Start a new CDK project (app or library)                                          |
| [`cdk list`](#cdk-list)                  | List stacks and their dependencies in an application                              |
| [`cdk synth`](#cdk-synth)                | Synthesize a CDK app to CloudFormation template(s)                                |
| [`cdk diff`](#cdk-diff)                  | Diff stacks against current state                                                 |
| [`cdk deploy`](#cdk-deploy)              | Deploy a stack into an AWS account                                                |
| [`cdk rollback`](#cdk-rollback)          | Roll back a failed deployment                                                     |
| [`cdk import`](#cdk-import)              | Import existing AWS resources into a CDK stack                                    |
| [`cdk migrate`](#cdk-migrate)            | Migrate AWS resources, CloudFormation stacks, and CloudFormation templates to CDK |
| [`cdk watch`](#cdk-watch)                | Watches a CDK app for deployable and hotswappable changes                         |
| [`cdk destroy`](#cdk-destroy)            | Deletes a stack from an AWS account                                               |
| [`cdk bootstrap`](#cdk-bootstrap)        | Deploy a toolkit stack to support deploying large stacks & artifacts              |
| [`cdk gc`](#cdk-gc)                      | Garbage collect assets associated with the bootstrapped stack                     |
| [`cdk doctor`](#cdk-doctor)              | Inspect the environment and produce information useful for troubleshooting        |
| [`cdk acknowledge`](#cdk-acknowledge)    | Acknowledge (and hide) a notice by issue number                                   |
| [`cdk notices`](#cdk-notices)            | List all relevant notices for the application                                     |
| [`cdk refactor`](#cdk-refactor)          | Moves resources between stacks or within the same stack                           |
| [`cdk drift`](#cdk-drift)                | Detect drifts in the given CloudFormation stack(s)                                |
| [`cdk cli-telemetry](#cdk-cli-telemetry) | Enable or disable cli telemetry collection                                        |

## Common topics

- Usage
  - [Asset bundling](#bundling)
  - [Preview features](#unstable)
- Authentication
  - [MFA Support](#mfa-support)
  - [SSO Support](#sso-support)
- [Configuration](#configuration)
  - [Running in CI](#running-in-ci)

## Requirements

You need [Node.js](https://nodejs.org/en/download) or another JavaScript runtime to use the AWS CDK Toolkit CLI. We recommend using the [Node.js version in Active LTS](https://nodejs.org/en/about/previous-releases).
The minimal supported version is **Node.js v18**.
See our [Support Policy](https://docs.aws.amazon.com/cdk/v2/guide/node-versions.html) for full details.

## Commands

### `cdk docs`

Outputs the URL to the documentation for the current toolkit version, and attempts to open a browser to that URL.

```console
$ # Open the documentation in the default browser (using 'open')
$ cdk docs
https://docs.aws.amazon.com/cdk/api/latest/

$ # Open the documentation in Chrome.
$ cdk docs --browser='chrome %u'
https://docs.aws.amazon.com/cdk/api/latest/
```

### `cdk init`

Creates a new CDK project.

```console
$ # List the available template types & languages
$ cdk init --list
Available templates:
* app: Template for a CDK Application
   └─ cdk init app --language=[csharp|fsharp|java|javascript|python|typescript]
* lib: Template for a CDK Construct Library
   └─ cdk init lib --language=typescript
* sample-app: Example CDK Application with some constructs
   └─ cdk init sample-app --language=[csharp|fsharp|java|javascript|python|typescript]

$ # Create a new library application in typescript
$ cdk init lib --language=typescript
```

### `cdk list`

Lists the stacks and their dependencies modeled in the CDK app.

```console
$ # List all stacks in the CDK app 'node bin/main.js'
$ cdk list --app='node bin/main.js'
Foo
Bar
Baz

$ # List all stack including all details (add --json to output JSON instead of YAML)
$ cdk list --app='node bin/main.js' --long
-
    name: Foo
    environment:
        name: 000000000000/bermuda-triangle-1
        account: '000000000000'
        region: bermuda-triangle-1
-
    name: Bar
    environment:
        name: 111111111111/bermuda-triangle-2
        account: '111111111111'
        region: bermuda-triangle-2
-
    name: Baz
    environment:
        name: 333333333333/bermuda-triangle-3
        account: '333333333333'
        region: bermuda-triangle-3
```

### `cdk synth`

Synthesizes the CDK app and produces a cloud assembly to a designated output (defaults to `cdk.out`)

Typically you don't interact directly with cloud assemblies. They are files that include everything
needed to deploy your app to a cloud environment. For example, it includes an AWS CloudFormation
template for each stack in your app, and a copy of any file assets or Docker images that you reference
in your app.

If your app contains a single stack or a stack is supplied as an argument to `cdk synth`, the CloudFormation template will also be displayed in the standard output (STDOUT) as `YAML`.

If there are multiple stacks in your application, `cdk synth` will synthesize the cloud assembly to `cdk.out`.

```console
$ # Synthesize cloud assembly for StackName and output the CloudFormation template to STDOUT
$ cdk synth MyStackName

$ # Synthesize cloud assembly for all the stacks and save them into cdk.out/
$ cdk synth

$ # Synthesize cloud assembly for StackName, but don't include dependencies
$ cdk synth MyStackName --exclusively

$ # Synthesize cloud assembly for StackName, but don't write CloudFormation template output to STDOUT
$ cdk synth MyStackName --quiet
```

The `quiet` option can be set in the `cdk.json` file.

```json
{
  "quiet": true
}
```

See the [AWS Documentation](https://docs.aws.amazon.com/cdk/latest/guide/apps.html#apps_cloud_assembly) to learn more about cloud assemblies.
See the [CDK reference documentation](https://docs.aws.amazon.com/cdk/api/latest/docs/cloud-assembly-schema-readme.html) for details on the cloud assembly specification


### `cdk diff`

Computes differences between the infrastructure specified in the current state of the CDK app and the currently
deployed application (or a user-specified CloudFormation template). If you need the command to return a non-zero if any differences are
found you need to use the `--fail` command line option.

```console
$ # Diff against the currently deployed stack
$ cdk diff --app='node bin/main.js' MyStackName

$ # Diff against a specific template document
$ cdk diff --app='node bin/main.js' MyStackName --template=path/to/template.yml
```

The `quiet` flag can also be passed to the `cdk diff` command. Assuming there are no differences detected the output to the console will **not** contain strings such as the *Stack* `MyStackName` and `There were no differences`.

```console
$ # Diff against the currently deployed stack with quiet parameter enabled
$ cdk diff --quiet --app='node bin/main.js' MyStackName
```

Note that the CDK::Metadata resource and the `CheckBootstrapVersion` Rule are excluded from `cdk diff` by default. You can force `cdk diff` to display them by passing the `--strict` flag.

The `change-set` flag will make `diff` create a change set and extract resource replacement data from it. This is a bit slower, but will provide no false positives for resource replacement.
The `--no-change-set` mode will consider any change to a property that requires replacement to be a resource replacement,
even if the change is purely cosmetic (like replacing a resource reference with a hardcoded arn).

The `--import-existing-resources` option will make `diff` create a change set and compare it using
the CloudFormation resource import mechanism. This allows CDK to detect changes and show report of resources that
will be imported rather added. Use this flag when preparing to import existing resources into a CDK stack to
ensure and validate the changes are correctly reflected by showing 'import'.

```console
$ cdk diff
[+] AWS::DynamoDB::GlobalTable MyGlobalTable MyGlobalTable5DC12DB4

$ cdk diff --import-existing-resources
[←] AWS::DynamoDB::GlobalTable MyGlobalTable MyGlobalTable5DC12DB4 import
```

In the output above:
[+] indicates a new resource that would be created.
[←] indicates a resource that would be imported into the stack instead.

### `cdk deploy`

Deploys a stack of your CDK app to its environment. During the deployment, the toolkit will output progress
indications, similar to what can be observed in the AWS CloudFormation Console. If the environment was never
bootstrapped (using `cdk bootstrap`), only stacks that are not using assets and synthesize to a template that is under
51,200 bytes will successfully deploy.

```console
$ cdk deploy --app='node bin/main.js' MyStackName
```

Before creating a change set, `cdk deploy` will compare the template and tags of the
currently deployed stack to the template and tags that are about to be deployed and
will skip deployment if they are identical. Use `--force` to override this behavior
and always deploy the stack.

#### Disabling Rollback

If a resource fails to be created or updated, the deployment will *roll back* before the CLI returns. All changes made
up to that point will be undone (resources that were created will be deleted, updates that were made will be changed
back) in order to leave the stack in a consistent state at the end of the operation. If you are using the CDK CLI
to iterate on a development stack in your personal account, you might not require CloudFormation to leave your
stack in a consistent state, but instead would prefer to update your CDK application and try again.

To disable the rollback feature, specify `--no-rollback` (`-R` for short):

```console
$ cdk deploy --no-rollback
$ cdk deploy -R
```

If a deployment fails you can update your code and immediately retry the
deployment from the point of failure. If you would like to explicitly roll back
a failed, paused deployment, use `cdk rollback`.

`--no-rollback` deployments cannot contain resource replacements. If the CLI
detects that a resource is being replaced, it will prompt you to perform
a regular replacement instead. If the stack rollback is currently paused
and you are trying to perform an deployment that contains a replacement, you
will be prompted to roll back first.

#### Deploying multiple stacks

You can have multiple stacks in a cdk app. An example can be found in [how to create multiple stacks](https://docs.aws.amazon.com/cdk/latest/guide/stack_how_to_create_multiple_stacks.html).

In order to deploy them, you can list the stacks you want to deploy. If your application contains pipeline stacks, the `cdk list` command will show stack names as paths, showing where they are in the pipeline hierarchy (e.g., `PipelineStack`, `PipelineStack/Prod`, `PipelineStack/Prod/MyService` etc).

If you want to deploy all of them, you can use the flag `--all` or the wildcard `*` to deploy all stacks in an app. Please note that, if you have a hierarchy of stacks as described above, `--all` and `*` will only match the stacks on the top level. If you want to match all the stacks in the hierarchy, use `**`. You can also combine these patterns. For example, if you want to deploy all stacks in the `Prod` stage, you can use `cdk deploy PipelineStack/Prod/**`.

`--concurrency N` allows deploying multiple stacks in parallel while respecting inter-stack dependencies to speed up deployments. It does not protect against CloudFormation and other AWS account rate limiting.

#### Parameters

Pass parameters to your template during deployment by using `--parameters
(STACK:KEY=VALUE)`. This will apply the value `VALUE` to the key `KEY` for stack `STACK`.

Example of providing an attribute value for an SNS Topic through a parameter in TypeScript:

Usage of parameter in CDK Stack:

```ts
new sns.Topic(this, 'TopicParameter', {
    topicName: new cdk.CfnParameter(this, 'TopicNameParam').value.toString()
});
```

Parameter values as a part of `cdk deploy`

```console
$ cdk deploy --parameters "MyStackName:TopicNameParam=parameterized"
```

Parameter values can be overwritten by supplying the `--force` flag.
Example of overwriting the topic name from a previous deployment.

```console
$ cdk deploy --parameters "ParametersStack:TopicNameParam=blahagain" --force
```

⚠️ Parameters will be applied to all stacks if a stack name is not specified or `*` is provided.
Parameters provided to Stacks that do not make use of the parameter will not successfully deploy.

⚠️ Parameters do not propagate to NestedStacks. These must be sent with the constructor.
See Nested Stack [documentation](https://docs.aws.amazon.com/cdk/api/latest/docs/@aws-cdk_aws-cloudformation.NestedStack.html)

#### Outputs

Write stack outputs from deployments into a file. When your stack finishes deploying, all stack outputs
will be written to the output file as JSON.

Usage of output in a CDK stack

```ts
const fn = new lambda.Function(this, "fn", {
  handler: "index.handler",
  code: lambda.Code.fromInline(`exports.handler = \${handler.toString()}`),
  runtime: lambda.Runtime.NODEJS_LATEST
});

new cdk.CfnOutput(this, 'FunctionArn', {
  value: fn.functionArn,
});
```

Specify an outputs file to write to by supplying the `--outputs-file` parameter

```console
$ cdk deploy --outputs-file outputs.json
```

Alternatively, the `outputsFile` key can be specified in the project config (`cdk.json`).

The following shows a sample `cdk.json` where the `outputsFile` key is set to *outputs.json*.

```json
{
  "app": "npx ts-node bin/myproject.ts",
  "context": {
    "@aws-cdk/core:enableStackNameDuplicates": "true",
    "aws-cdk:enableDiffNoFail": "true",
    "@aws-cdk/core:stackRelativeExports": "true"
  },
  "outputsFile": "outputs.json"
}
```

The `outputsFile` key can also be specified as a user setting (`~/.cdk.json`)

When the stack finishes deployment, `outputs.json` would look like this:

```json
{
  "MyStack": {
    "FunctionArn": "arn:aws:lambda:us-east-1:123456789012:function:MyStack-fn5FF616E3-G632ITHSP5HK"
  }
}
```

⚠️ The `key` of the outputs corresponds to the logical ID of the `CfnOutput`.
Read more about identifiers in the CDK [here](https://docs.aws.amazon.com/cdk/latest/guide/identifiers.html)

If multiple stacks are being deployed or the wild card `*` is used to deploy all stacks, all outputs
are written to the same output file where each stack artifact ID is a key in the JSON file


```console
$ cdk deploy '**' --outputs-file "/Users/code/myproject/outputs.json"
```

Example `outputs.json` after deployment of multiple stacks

```json
{
  "MyStack": {
    "FunctionArn": "arn:aws:lambda:us-east-1:123456789012:function:MyStack-fn5FF616E3-G632ITHSP5HK"
  },
  "AnotherStack": {
    "VPCId": "vpc-z0mg270fee16693f"
  }
}
```

#### Deployment Progress

By default, stack deployment events are displayed as a progress bar with the events for the resource
currently being deployed.

Set the `--progress` flag to request the complete history which includes all CloudFormation events

```console
$ cdk deploy --progress events
```

Alternatively, the `progress` key can be specified in the project config (`cdk.json`).

The following shows a sample `cdk.json` where the `progress` key is set to *events*.
When `cdk deploy` is executed, deployment events will include the complete history.

```json
{
  "app": "npx ts-node bin/myproject.ts",
  "context": {
    "@aws-cdk/core:enableStackNameDuplicates": "true",
    "aws-cdk:enableDiffNoFail": "true",
    "@aws-cdk/core:stackRelativeExports": "true"
  },
  "progress": "events"
}
```

The `progress` key can also be specified as a user setting (`~/.cdk.json`)

#### CloudFormation Change Sets vs direct stack updates

By default, CDK creates a CloudFormation change set with the changes that will
be deployed and then executes it. This behavior can be controlled with the
`--method` parameter:

- `--method=change-set` (default): create and execute the change set.
- `--method=prepare-change-set`: create the change set but don't execute it.
  This is useful if you have external tools that will inspect the change set or
  you have an approval process for change sets.
- `--method=direct`: do not create a change set but apply the change immediately.
  This is typically a bit faster than creating a change set, but it loses
  the progress information.

To deploy faster without using change sets:

```console
$ cdk deploy --method=direct
```

If a change set is created, it will be called *cdk-deploy-change-set*, and a
previous change set with that name will be overwritten. The change set will
always be created, even if it is empty. A name can also be given to the change
set to make it easier to later execute:

```console
$ cdk deploy --method=prepare-change-set --change-set-name MyChangeSetName
```

For more control over when stack changes are deployed, the CDK can generate a
CloudFormation change set but not execute it.

#### Import existing resources

You can utilize the AWS CloudFormation
[feature](https://aws.amazon.com/about-aws/whats-new/2023/11/aws-cloudformation-import-parameter-changesets/)
that automatically imports resources in your template that already exist in your account.
To do so, pass the `--import-existing-resources` flag to the `deploy` command:

```console
$ cdk deploy --import-existing-resources
```

This automatically imports resources in your CDK application that represent
unmanaged resources in your account. It reduces the manual effort of import operations and 
avoids deployment failures due to naming conflicts with unmanaged resources in your account.

Use the `--method=prepare-change-set` flag to review which resources are imported or not before deploying a changeset.
You can inspect the change set created by CDK from the management console or other external tools.

```console
$ cdk deploy --import-existing-resources --method=prepare-change-set
```

Use the `--exclusively` flag to enable this feature for a specific stack.

```console
$ cdk deploy --import-existing-resources --exclusively StackName
```

Only resources that have custom names can be imported using `--import-existing-resources`.
For more information, see [name type](https://docs.aws.amazon.com/AWSCloudFormation/latest/UserGuide/aws-properties-name.html). 
To import resources that do not accept custom names, such as EC2 instances,
use the `cdk import` instead. 
Visit [Bringing existing resources into CloudFormation management](https://docs.aws.amazon.com/AWSCloudFormation/latest/UserGuide/resource-import.html)
for more details.

#### Ignore No Stacks

You may have an app with multiple environments, e.g., dev and prod. When starting
development, your prod app may not have any resources or the resources are commented
out. In this scenario, you will receive an error message stating that the app has no
stacks.

To bypass this error messages, you can pass the `--ignore-no-stacks` flag to the
`deploy` command:

```console
$ cdk deploy --ignore-no-stacks
```

#### Hotswap deployments for faster development

You can pass the `--hotswap` flag to the `deploy` command:

```console
$ cdk deploy --hotswap [StackNames]
```

This will attempt to perform a faster, short-circuit deployment if possible
(for example, if you changed the code of a Lambda function in your CDK app),
skipping CloudFormation, and updating the affected resources directly;
this includes changes to resources in nested stacks.
If the tool detects that the change does not support hotswapping,
it will ignore it and display that ignored change.
To have hotswap fall back and perform a full CloudFormation deployment,
exactly like `cdk deploy` does without the `--hotswap` flag,
specify `--hotswap-fallback`, like so:

```console
$ cdk deploy --hotswap-fallback [StackNames]
```

Passing either option to `cdk deploy` will make it use your current AWS credentials to perform the API calls -
it will not assume the Roles from your bootstrap stack,
even if the `@aws-cdk/core:newStyleStackSynthesis` feature flag is set to `true`
(as those Roles do not have the necessary permissions to update AWS resources directly, without using CloudFormation).
For that reason, make sure that your credentials are for the same AWS account that the Stack(s)
you are performing the hotswap deployment for belong to,
and that you have the necessary IAM permissions to update the resources that are being deployed.

Hotswapping is currently supported for the following changes
(additional changes will be supported in the future):

- Code asset (including Docker image and inline code), tag changes, and configuration changes (only
  description and environment variables are supported) of AWS Lambda functions.
- AWS Lambda Versions and Aliases changes.
- Definition changes of AWS Step Functions State Machines.
- Container asset changes of AWS ECS Services.
- Website asset changes of AWS S3 Bucket Deployments.
- Source and Environment changes of AWS CodeBuild Projects.
- VTL mapping template changes for AppSync Resolvers and Functions.
- Schema changes for AppSync GraphQL Apis.

You can optionally configure the behavior of your hotswap deployments. Currently you can only configure ECS hotswap behavior:

| Property                    | Description                                                                                                                                                 | Default                            |
| --------------------------- | ----------------------------------------------------------------------------------------------------------------------------------------------------------- | ---------------------------------- |
| minimumHealthyPercent       | Lower limit on the number of your service's tasks that must remain in the RUNNING state during a deployment, as a percentage of the desiredCount            | **REPLICA:** 100, **DAEMON:** 0    |
| maximumHealthyPercent       | Upper limit on the number of your service's tasks that are allowed in the RUNNING or PENDING state during a deployment, as a percentage of the desiredCount | **REPLICA:** 200, **DAEMON:**: N/A |
| stabilizationTimeoutSeconds | Number of seconds to wait for a single service to reach stable state, where the desiredCount is equal to the runningCount                                   | 600                                |

##### cdk.json

```json
{
"hotswap": {
    "ecs": {
      "minimumHealthyPercent": 100,
      "maximumHealthyPercent": 250,
      "stabilizationTimeoutSeconds": 300,
    }
  }
}
```

##### cli arguments

```console
cdk deploy --hotswap --hotswap-ecs-minimum-healthy-percent 100 --hotswap-ecs-maximum-healthy-percent 250 --hotswap-ecs-stabilization-timeout-seconds 300
```

**⚠ Note #1**: This command deliberately introduces drift in CloudFormation stacks in order to speed up deployments.
For this reason, only use it for development purposes.
**Never use this flag for your production deployments**!

**⚠ Note #2**: This command is considered experimental,
and might have breaking changes in the future.

**⚠ Note #3**: Expected defaults for certain parameters may be different with the hotswap parameter. For example, an ECS service's minimum healthy percentage will currently be set to 0. Please review the source accordingly if this occurs.

**⚠ Note #4**: Only usage of certain [CloudFormation intrinsic functions](https://docs.aws.amazon.com/AWSCloudFormation/latest/UserGuide/intrinsic-function-reference.html) are supported as part of a hotswapped deployment. At time of writing, these are:

- `Ref`
- `Fn::GetAtt` *
- `Fn::ImportValue`
- `Fn::Join`
- `Fn::Select`
- `Fn::Split`
- `Fn::Sub`

> *: `Fn::GetAtt` is only partially supported. Refer to [this implementation](https://github.com/aws/aws-cdk-cli/blob/main/packages/aws-cdk/lib/api/cloudformation/evaluate-cloudformation-template.ts#L256-L266) for supported resources and attributes.

### `cdk rollback`

If a deployment performed using `cdk deploy --no-rollback` fails, your
deployment will be left in a failed, paused state. From this state you can
update your code and try the deployment again, or roll the deployment back to
the last stable state.

To roll the deployment back, use `cdk rollback`. This will initiate a rollback
to the last stable state of your stack.

Some resources may fail to roll back. If they do, you can try again by calling
`cdk rollback --orphan <LogicalId>` (can be specified multiple times). Or, run
`cdk rollback --force` to have the CDK CLI automatically orphan all failing
resources.

(`cdk rollback` requires version 23 of the bootstrap stack, since it depends on
new permissions necessary to call the appropriate CloudFormation APIs)

### `cdk watch`

The `watch` command is similar to `deploy`,
but instead of being a one-shot operation,
the command continuously monitors the files of the project,
and triggers a deployment whenever it detects any changes:

```console
$ cdk watch DevelopmentStack
Detected change to 'lambda-code/index.js' (type: change). Triggering 'cdk deploy'
DevelopmentStack: deploying...

 ✅  DevelopmentStack

^C
```

To end a `cdk watch` session, interrupt the process by pressing Ctrl+C.

What files are observed is determined by the `"watch"` setting in your `cdk.json` file.
It has two sub-keys, `"include"` and `"exclude"`, each of which can be either a single string, or an array of strings.
Each entry is interpreted as a path relative to the location of the `cdk.json` file.
Globs, both `*` and `**`, are allowed to be used.
Example:

```json
{
  "app": "mvn -e -q compile exec:java",
  "watch": {
    "include": "src/main/**",
    "exclude": "target/*"
  }
}
```

The default for `"include"` is `"**/*"`
(which means all files and directories in the root of the project),
and `"exclude"` is optional
(note that we always ignore files and directories starting with `.`,
the CDK output directory, and the `node_modules` directory),
so the minimal settings to enable `watch` are `"watch": {}`.

If either your CDK code, or application code, needs a build step before being deployed,
`watch` works with the `"build"` key in the `cdk.json` file,
for example:

```json
{
  "app": "mvn -e -q exec:java",
  "build": "mvn package",
  "watch": {
    "include": "src/main/**",
    "exclude": "target/*"
  }
}
```

Note that `watch` by default uses hotswap deployments (see above for details) --
to turn them off, pass the `--no-hotswap` option when invoking it.

By default `watch` will also monitor all CloudWatch Log Groups in your application and stream the log events
locally to your terminal. To disable this feature you can pass the `--no-logs` option when invoking it:

```console
$ cdk watch --no-logs
```

You can increase the concurrency by which `watch` will deploy and hotswap
your stacks by specifying `--concurrency N`. `--concurrency` for `watch`
acts the same as `--concurrency` for `deploy`, in that it will deploy or
hotswap your stacks while respecting inter-stack dependencies.

```console
$ cdk watch --concurrency 5
```

**Note**: This command is considered experimental, and might have breaking changes in the future.
The same limitations apply to to `watch` deployments as do to `--hotswap` deployments. See the
*Hotswap deployments for faster development* section for more information.

### `cdk import`

Sometimes you want to import AWS resources that were created using other means
into a CDK stack. For some resources (like Roles, Lambda Functions, Event Rules,
...), it's feasible to create new versions in CDK and then delete the old
versions. For other resources, this is not possible: stateful resources like S3
Buckets, DynamoDB tables, etc., cannot be easily deleted without impact on the
service.

`cdk import`, which uses [CloudFormation resource
imports](https://docs.aws.amazon.com/AWSCloudFormation/latest/UserGuide/resource-import.html),
makes it possible to bring an existing resource under CDK/CloudFormation's
management. See the [list of resources that can be imported here](https://docs.aws.amazon.com/AWSCloudFormation/latest/UserGuide/resource-import-supported-resources.html).

To import an existing resource to a CDK stack, follow the following steps:

1. Run a `cdk diff` to make sure there are no pending changes to the CDK stack you want to
   import resources into. The only changes allowed in an "import" operation are
   the addition of new resources which you want to import.
2. Add constructs for the resources you want to import to your Stack (for example,
   for an S3 bucket, add something like `new s3.Bucket(this, 'ImportedS3Bucket', {});`).
   **Do not add any other changes!** You must also make sure to exactly model the state
   that the resource currently has. For the example of the Bucket, be sure to
   include KMS keys, life cycle policies, and anything else that's relevant
   about the bucket. If you do not, subsequent update operations may not do what
   you expect.
3. Run the `cdk import` - if there are multiple stacks in the CDK app, pass a specific
   stack name as an argument.
4. The CLI will prompt you to pass in the actual names of the resources you are
   importing. After you supply it, the import starts.
5. When `cdk import` reports success, the resource is managed by CDK. Any subsequent
   changes in the construct configuration will be reflected on the resource.

NOTE: You can also import existing resources by passing `--import-existing-resources` to `cdk deploy`.
This parameter only works for resources that support custom physical names,
such as S3 Buckets, DynamoDB Tables, etc...
For more information, see [Request Parameters](https://docs.aws.amazon.com/AWSCloudFormation/latest/APIReference/API_CreateChangeSet.html#API_CreateChangeSet_RequestParameters).

#### Limitations

This feature currently has the following limitations:

- Importing resources into nested stacks is not possible.
- There is no check on whether the properties you specify are correct and complete
  for the imported resource. Try starting a drift detection operation after importing.
- Resources that depend on other resources must all be imported together, or one-by-one
  in the right order. If you do not, the CloudFormation deployment will fail
  with unresolved references.
- Uses the deploy role credentials (necessary to read the encrypted staging
  bucket). Requires version 12 of the bootstrap stack, for the added
  IAM permissions to the `deploy-role`.


### `cdk migrate`

⚠️**CAUTION**⚠️: CDK Migrate is currently experimental and may have breaking changes in the future.

CDK Migrate generates a CDK app from deployed AWS resources using `--from-scan`, deployed AWS CloudFormation stacks using `--from-stack`, and local AWS CloudFormation templates using `--from-path`.

To learn more about the CDK Migrate feature, see [Migrate to AWS CDK](https://docs.aws.amazon.com/cdk/v2/guide/migrate.html). For more information on `cdk migrate` command options, see [cdk migrate command reference](https://docs.aws.amazon.com/cdk/v2/guide/ref-cli-cdk-migrate.html).

The new CDK app will be initialized in the current working directory and will include a single stack that is named with the value you provide using `--stack-name`. The new stack, app, and directory will all use this name. To specify a different output directory, use `--output-path`. You can create the new CDK app in any CDK supported programming language using `--language`.

#### Migrate from an AWS CloudFormation stack

Migrate from a deployed AWS CloudFormation stack in a specific AWS account and AWS Region using `--from-stack`. Provide `--stack-name` to identify the name of your stack. Account and Region information are retrieved from default CDK CLI sources. Use `--account` and `--region` options to provide other values. The following is an example that migrates **myCloudFormationStack** to a new CDK app using TypeScript:

```console
$ cdk migrate --language typescript --from-stack --stack-name 'myCloudFormationStack'
```

#### Migrate from a local AWS CloudFormation template

Migrate from a local `YAML` or `JSON` AWS CloudFormation template using `--from-path`. Provide a name for the stack that will be created in your new CDK app using `--stack-name`. Account and Region information are retrieved from default CDK CLI sources. Use `--account` and `--region` options to provide other values. The following is an example that creates a new CDK app using TypeScript that includes a **myCloudFormationStack** stack from a local `template.json` file:

```console
$ cdk migrate --language typescript --from-path "./template.json" --stack-name "myCloudFormationStack"
```

#### Migrate from deployed AWS resources

Migrate from deployed AWS resources in a specific AWS account and Region that are not associated with an AWS CloudFormation stack using `--from-scan`. These would be resources that were provisioned outside of an IaC tool. CDK Migrate utilizes the IaC generator service to scan for resources and generate a template. Then, the CDK CLI references the template to create a new CDK app. To learn more about IaC generator, see [Generating templates for existing resources](https://docs.aws.amazon.com/AWSCloudFormation/latest/UserGuide/generate-IaC.html).

Account and Region information are retrieved from default CDK CLI sources. Use `--account` and `--region` options to provide other values. The following is an example that creates a new CDK app using TypeScript that includes a new **myCloudFormationStack** stack from deployed resources:

```console
$ cdk migrate --language typescript --from-scan --stack-name "myCloudFormationStack"
```

Since CDK Migrate relies on the IaC generator service, any limitations of IaC generator will apply to CDK Migrate. For general limitations, see [Considerations](https://docs.aws.amazon.com/AWSCloudFormation/latest/UserGuide/generate-IaC.html#generate-template-considerations).

IaC generator limitations with discovering resource and property values will also apply here. As a result, CDK Migrate will only migrate resources supported by IaC generator. Some of your resources may not be supported and some property values may not be accessible. For more information, see [Iac generator and write-only properties](https://docs.aws.amazon.com/AWSCloudFormation/latest/UserGuide/generate-IaC-write-only-properties.html) and [Supported resource types](https://docs.aws.amazon.com/AWSCloudFormation/latest/UserGuide/generate-IaC-supported-resources.html).

You can specify filters using `--filter` to specify which resources to migrate. This is a good option to use if you are over the IaC generator total resource limit.

After migration, you must resolve any write-only properties that were detected by IaC generator from your deployed resources. To learn more, see [Resolve write-only properties](https://docs.aws.amazon.com/cdk/v2/guide/migrate.html#migrate-resources-writeonly).

#### Examples

##### Generate a TypeScript CDK app from a local AWS CloudFormation template.json file

```console
$ # template.json is a valid cloudformation template in the local directory
$ cdk migrate --stack-name MyAwesomeApplication --language typescript --from-path MyTemplate.json
```

This command generates a new directory named `MyAwesomeApplication` within your current working directory, and
then initializes a new CDK application within that directory. The CDK app contains a `MyAwesomeApplication` stack with resources configured to match those in your local CloudFormation template.

This results in a CDK application with the following structure, where the lib directory contains a stack definition
with the same resource configuration as the provided template.json.

```console
├── README.md
├── bin
│   └── my_awesome_application.ts
├── cdk.json
├── jest.config.js
├── lib
│   └── my_awesome_application-stack.ts
├── package.json
├── tsconfig.json
```

##### Generate a Python CDK app from a deployed stack

If you already have a CloudFormation stack deployed in your account and would like to manage it with CDK, you can migrate the deployed stack to a new CDK app. The value provided with `--stack-name` must match the name of the deployed stack.

```console
$ # generate a Python application from MyDeployedStack in your account
$ cdk migrate --stack-name MyDeployedStack --language python --from-stack
```

This will generate a Python CDK app which will synthesize the same configuration of resources as the deployed stack.

##### Generate a TypeScript CDK app from deployed AWS resources that are not associated with a stack

If you have resources in your account that were provisioned outside AWS IaC tools and would like to manage them with the CDK, you can use the `--from-scan` option to generate the application.

In this example, we use the `--filter` option to specify which resources to migrate.  You can filter resources to limit the number of resources migrated to only those specified by the `--filter` option, including any resources they depend on, or resources that depend on them (for example A filter which specifies a single Lambda Function, will find that specific table and any alarms that may monitor it). The `--filter` argument offers both AND as well as OR filtering.

OR filtering can be specified by passing multiple `--filter` options, and AND filtering can be specified by passing a single `--filter` option with multiple comma separated key/value pairs as seen below (see below for examples). It is recommended to use the `--filter` option to limit the number of resources returned as some resource types provide sample resources by default in all accounts which can add to the resource limits.

`--from-scan` takes 3 potential arguments: `--new`, `most-recent`, and undefined. If `--new` is passed, CDK Migrate will initiate a new scan of the account and use that new scan to discover resources. If `--most-recent` is passed, CDK Migrate will use the most recent scan of the account to discover resources. If neither `--new` nor `--most-recent` are passed, CDK Migrate will take the most recent scan of the account to discover resources, unless there is no recent scan, in which case it will initiate a new scan.

```console
# Filtering options
identifier|id|resource-identifier=<resource-specific-resource-identifier-value>
type|resource-type-prefix=<resource-type-prefix>
tag-key=<tag-key>
tag-value=<tag-value>
```

##### Additional examples of migrating from deployed resources

```console
$ # Generate a typescript application from all un-managed resources in your account
$ cdk migrate --stack-name MyAwesomeApplication --language typescript --from-scan

$ # Generate a typescript application from all un-managed resources in your account with the tag key "Environment" AND the tag value "Production"
$ cdk migrate --stack-name MyAwesomeApplication --language typescript --from-scan --filter tag-key=Environment,tag-value=Production

$ # Generate a python application from any dynamoDB resources with the tag-key "dev" AND the tag-value "true" OR any SQS::Queue
$ cdk migrate --stack-name MyAwesomeApplication --language python --from-scan --filter type=AWS::DynamoDb::,tag-key=dev,tag-value=true --filter type=SQS::Queue

$ # Generate a typescript application from a specific lambda function by providing it's specific resource identifier
$ cdk migrate --stack-name MyAwesomeApplication --language typescript --from-scan --filter identifier=myAwesomeLambdaFunction
```

#### **CDK Migrate Limitations**

- CDK Migrate does not currently support nested stacks, custom resources, or the `Fn::ForEach` intrinsic function.

- CDK Migrate will only generate L1 constructs and does not currently support any higher level abstractions.

- CDK Migrate successfully generating an application does *not* guarantee the application is immediately deployable.
It simply generates a CDK application which will synthesize a template that has identical resource configurations
to the provided template.

  - CDK Migrate does not interact with the CloudFormation service to verify the template
provided can deploy on its own. Although by default any CDK app generated using the `--from-scan` option exclude
CloudFormation managed resources, CDK Migrate will not verify prior to deployment that any resources scanned, or in the provided
template are already managed in other CloudFormation templates, nor will it verify that the resources in the provided
template are available in the desired regions, which may impact ADC or Opt-In regions.

  - If the provided template has parameters without default values, those will need to be provided
before deploying the generated application.

In practice this is how CDK Migrate generated applications will operate in the following scenarios:

| Situation                                                                                         | Result                                                                                                                        |
| ------------------------------------------------------------------------------------------------- | ----------------------------------------------------------------------------------------------------------------------------- |
| Provided template + stack-name is from a deployed stack in the account/region                     | The CDK application will deploy as a changeset to the existing stack                                                          |
| Provided template has no overlap with resources already in the account/region                     | The CDK application will deploy a new stack successfully                                                                      |
| Provided template has overlap with Cloudformation managed resources already in the account/region | The CDK application will not be deployable unless those resources are removed                                                 |
| Provided template has overlap with un-managed resources already in the account/region             | The CDK application will not be deployable until those resources are adopted with [`cdk import`](#cdk-import)                 |
| No template has been provided and resources exist in the region the scan is done                  | The CDK application will be immediatly deployable and will import those resources into a new cloudformation stack upon deploy |

##### **The provided template is already deployed to CloudFormation in the account/region**

If the provided template came directly from a deployed CloudFormation stack, and that stack has not experienced any drift,
then the generated application will be immediately deployable, and will not cause any changes to the deployed resources.
Drift might occur if a resource in your template was modified outside of CloudFormation, namely via the AWS Console or AWS CLI.

##### **The provided template is not deployed to CloudFormation in the account/region, and there *is not* overlap with existing resources in the account/region**

If the provided template represents a set of resources that have no overlap with resources already deployed in the account/region,
then the generated application will be immediately deployable. This could be because the stack has never been deployed, or
the application was generated from a stack deployed in another account/region.

In practice this means for any resource in the provided template, for example,

```Json
    "S3Bucket": {
      "Type": "AWS::S3::Bucket",
      "Properties": {
        "BucketName": "amzn-s3-demo-bucket",
        "AccessControl": "PublicRead",
      },
      "DeletionPolicy": "Retain"
    }
```

There must not exist a resource of that type with the same identifier in the desired region. In this example that identfier
would be "amzn-s3-demo-bucket"

##### **The provided template is not deployed to CloudFormation in the account/region, and there *is* overlap with existing resources in the account/region**

If the provided template represents a set of resources that overlap with resources already deployed in the account/region,
then the generated application will not be immediately deployable. If those overlapped resources are already managed by
another CloudFormation stack in that account/region, then those resources will need to be manually removed from the provided
template. Otherwise, if the overlapped resources are not managed by another CloudFormation stack, then first remove those
resources from your CDK Application Stack, deploy the cdk application successfully, then re-add them and run `cdk import`
to import them into your deployed stack.

### `cdk destroy`

Deletes a stack from it's environment. This will cause the resources in the stack to be destroyed (unless they were
configured with a `DeletionPolicy` of `Retain`). During the stack destruction, the command will output progress
information similar to what `cdk deploy` provides.

```console
$ cdk destroy --app='node bin/main.js' MyStackName
```

### `cdk bootstrap`

Deploys a `CDKToolkit` CloudFormation stack into the specified environment(s), that provides an S3 bucket
and ECR repository that `cdk deploy` will use to store synthesized templates and the related assets, before
triggering a CloudFormation stack update. The name of the deployed stack can be configured using the
`--toolkit-stack-name` argument. The S3 Bucket Public Access Block Configuration can be configured using
the `--public-access-block-configuration` argument. ECR uses immutable tags for images.

```console
$ # Deploys to all environments
$ cdk bootstrap --app='node bin/main.js'

$ # Deploys only to environments foo and bar
$ cdk bootstrap --app='node bin/main.js' foo bar
```

By default, bootstrap stack will be protected from stack termination. This can be disabled using
`--termination-protection` argument.

If you have specific prerequisites not met by the example template, you can
[customize it](https://docs.aws.amazon.com/cdk/v2/guide/bootstrapping.html#bootstrapping-customizing)
to fit your requirements, by exporting the provided one to a file and either deploying it yourself
using CloudFormation directly, or by telling the CLI to use a custom template. That looks as follows:

```console
# Dump the built-in template to a file
$ cdk bootstrap --show-template > bootstrap-template.yaml

# Edit 'bootstrap-template.yaml' to your liking

# Tell CDK to use the customized template
$ cdk bootstrap --template bootstrap-template.yaml
```

Out of the box customization options are also available as arguments. To use a permissions boundary:

- `--example-permissions-boundary` indicates the example permissions boundary, supplied by CDK
- `--custom-permissions-boundary` specifies, by name a predefined, customer maintained, boundary

A few notes to add at this point. The CDK supplied permissions boundary policy should be regarded as
an example. Edit the content and reference the example policy if you're testing out the feature, turn
it into a new policy for actual deployments (if one does not already exist). The concern here is drift
as, most likely, a permissions boundary is maintained and has dedicated conventions, naming included.

For more information on configuring permissions, including using permissions
boundaries see the [Security And Safety Dev Guide](https://github.com/aws/aws-cdk/wiki/Security-And-Safety-Dev-Guide)

Once a bootstrap template has been deployed with a set of parameters, you must
use the `--no-previous-parameters` CLI flag to change any of these parameters on
future deployments.

> **Note** Please note that when you use this flag, you must resupply
>*all* previously supplied parameters.

For example if you bootstrap with a custom permissions boundary

```console
cdk bootstrap --custom-permissions-boundary my-permissions-boundary
```

In order to remove that permissions boundary you have to specify the
`--no-previous-parameters` option.

```console
cdk bootstrap --no-previous-parameters
```

### `cdk gc`

CDK Garbage Collection.

> [!CAUTION]
> CDK Garbage Collection is under development and therefore must be opted in via the 
>`--unstable` flag: `cdk gc --unstable=gc`. `--unstable` indicates that the scope and 
> API of feature might still change. Otherwise the feature is generally production 
> ready and fully supported.

`cdk gc` garbage collects unused assets from your bootstrap bucket via the following mechanism:

- for each object in the bootstrap S3 Bucket, check to see if it is referenced in any existing CloudFormation templates
- if not, it is treated as unused and gc will either tag it or delete it, depending on your configuration.

The high-level mechanism works identically for unused assets in bootstrapped ECR Repositories.

The most basic usage looks like this:

```console
cdk gc --unstable=gc
```

This will garbage collect all unused assets in all environments of the existing CDK App.

To specify one type of asset, use the `type` option (options are `all`, `s3`, `ecr`):

```console
cdk gc --unstable=gc --type=s3
```

Otherwise `cdk gc` defaults to collecting assets in both the bootstrapped S3 Bucket and ECR Repository.

`cdk gc` will garbage collect S3 and ECR assets from the current bootstrapped environment(s) and immediately delete them. Note that, since the default bootstrap S3 Bucket is versioned, object deletion will be handled by the lifecycle
policy on the bucket.

Before we begin to delete your assets, you will be prompted:

```console
cdk gc --unstable=gc

Found X objects to delete based off of the following criteria:
- objects have been isolated for > 0 days
- objects were created > 1 days ago

Delete this batch (yes/no/delete-all)?
```

Since it's quite possible that the bootstrap bucket has many objects, we work in batches of 1000 objects or 100 images.
To skip the prompt either reply with `delete-all`, or use the `--confirm=false` option.

```console
cdk gc --unstable=gc --confirm=false
```

If you are concerned about deleting assets too aggressively, there are multiple levers you can configure:

- rollback-buffer-days: this is the amount of days an asset has to be marked as isolated before it is elligible for deletion.
- created-buffer-days: this is the amount of days an asset must live before it is elligible for deletion.

When using `rollback-buffer-days`, instead of deleting unused objects, `cdk gc` will tag them with
today's date instead. It will also check if any objects have been tagged by previous runs of `cdk gc`
and delete them if they have been tagged for longer than the buffer days.

When using `created-buffer-days`, we simply filter out any assets that have not persisted that number
of days.

```console
cdk gc --unstable=gc --rollback-buffer-days=30 --created-buffer-days=1
```

You can also configure the scope that `cdk gc` performs via the `--action` option. By default, all actions
are performed, but you can specify `print`, `tag`, or `delete-tagged`.

- `print` performs no changes to your AWS account, but finds and prints the number of unused assets.
- `tag` tags any newly unused assets, but does not delete any unused assets.
- `delete-tagged` deletes assets that have been tagged for longer than the buffer days, but does not tag newly unused assets.

```console
cdk gc --unstable=gc --action=delete-tagged --rollback-buffer-days=30
```

This will delete assets that have been unused for >30 days, but will not tag additional assets.

Here is a diagram that shows the algorithm of garbage collection:

![Diagram of Garbage Collection algorithm](images/garbage-collection.png)

#### Theoretical Race Condition with `REVIEW_IN_PROGRESS` stacks

When gathering stack templates, we are currently ignoring `REVIEW_IN_PROGRESS` stacks as no template
is available during the time the stack is in that state. However, stacks in `REVIEW_IN_PROGRESS` have already
passed through the asset uploading step, where it either uploads new assets or ensures that the asset exists.
Therefore it is possible the assets it references are marked as isolated and garbage collected before the stack
template is available.

Our recommendation is to not deploy stacks and run garbage collection at the same time. If that is unavoidable,
setting `--created-buffer-days` will help as garbage collection will avoid deleting assets that are recently
created. Finally, if you do result in a failed deployment, the mitigation is to redeploy, as the asset upload step
will be able to reupload the missing asset.

In practice, this race condition is only for a specific edge case and unlikely to happen but please open an
issue if you think that this has happened to your stack.

### `cdk doctor`

Inspect the current command-line environment and configurations, and collect information that can be useful for
troubleshooting problems. It is usually a good idea to include the information provided by this command when submitting
a bug report.

```console
$ cdk doctor
ℹ️ CDK Version: 1.0.0 (build e64993a)
ℹ️ AWS environment variables:
  - AWS_EC2_METADATA_DISABLED = 1
  - AWS_SDK_LOAD_CONFIG = 1
```

### `cdk refactor`

⚠️**CAUTION**⚠️: CDK Refactor is currently experimental and may have 
breaking changes in the future. Make sure to use the `--unstable=refactor` flag 
when using this command.

Compares the infrastructure specified in the current state of the CDK app with 
the currently deployed application, to determine if any resource was moved 
(to a different stack or to a different logical ID, or both). In keeping with
the CloudFormation API, you are not allowed to modify the set of resources
as part of a refactor. In other words, adding, deleting or updating resources
is considered an error.

The CLI will show the correspondence between the old and new locations in a table:

```
$ cdk refactor --unstable=refactor --dry-run

The following resources were moved or renamed:

┌───────────────────────────────┬───────────────────────────────┬───────────────────────────────────┐
│ Resource Type                 │ Old Construct Path            │ New Construct Path                │
├───────────────────────────────┼───────────────────────────────┼───────────────────────────────────┤
│ AWS::S3::Bucket               │ MyStack/Bucket/Resource       │ Web/Website/Origin/Resource       │
├───────────────────────────────┼───────────────────────────────┼───────────────────────────────────┤
│ AWS::CloudFront::Distribution │ MyStack/Distribution/Resource │ Web/Website/Distribution/Resource │
├───────────────────────────────┼───────────────────────────────┼───────────────────────────────────┤
│ AWS::Lambda::Function         │ MyStack/Function/Resource     │ Service/Function/Resource         │
└───────────────────────────────┴───────────────────────────────┴───────────────────────────────────┘
```

Note the use of the `--dry-run` flag. When this flag is used, the CLI will 
show this table and exit. Eventually, the CLI will also be able to automatically  
apply the refactor on your CloudFormation stacks. But for now, only the dry-run 
mode is supported.

If your application has more than one stack, and you want the `refactor`
command to consider only a subset of them, you can pass a list of stack
patterns as a parameter:

```shell
$ cdk refactor Web* --unstable=refactor --dry-run 
```

The pattern language is the same as the one used in the `cdk deploy` command.
However, unlike `cdk deploy`, in the absence of this parameter, all stacks are
considered.

The CLI's default behavior is to include in the comparison only the deployed
stacks that have a counterpart (stack with the same name) locally. If you want
to include additional deployed stacks in the comparison, pass their names using
the `--additional-stack-name` option:

```shell
$ cdk refactor --unstable=refactor --dry-run --additional-stack-name=Foo --additional-stack-name=Bar
```

In case of ambiguities, the CLI will display a table like this:

```
Detected ambiguities:
┌───┬──────────────────────┐
│   │ Resource             │
├───┼──────────────────────┤
│ - │ Stack2/DLQ/Resource  │
│   │ Stack2/DLQ2/Resource │
├───┼──────────────────────┤
│ + │ Stack1/DLQ/Resource  │
│   │ Stack1/DLQ2/Resource │
└───┴──────────────────────┘
```

You can resolve this ambiguity manually, by passing an override file via the
`--override-file=<path>` CLI option. This file should contain a JSON object 
with the following structure: 

```json
{
  "mappings": [
    {
      "account": "123456789012",
      "region": "us-east-1",
      "resources": {
        "Stack2.OldName": "Stack2.NewName"
      }
    }
  ]
}
```

where `resources` is a mapping of resources from source to destination
locations for a given environment. Resource locations are in the format
`StackName.LogicalId`.The source must refer to a location where there is a
resource currently deployed, while the destination must refer to a location
that is not already occupied by any resource.


### `cdk drift`

Checks if there is any drift in your stack or stacks. If you need the command
to return a non-zero if any differences are found, you need to use the `--fail`
command line option.

```console
$ # Detect drift against the currently-deployed stack
$ cdk drift

$ # Detect drift against a specific stack
$ cdk drift MyStackName
```

Note that there are some resources that do not support drift detection. You can
see which of these resources were left unchecked with the `--verbose` command line
option.

```console
$ # Detect drift against the currently-deployed stack with the verbose flag enabled
$ cdk drift --verbose 
```

### `cdk cli-telemetry`

Enables or disables cli telemetry collection for your local CDK App. Records your
choice in `cdk.context.json`. You can also set your preference manually under the `context` key in your
`~/.cdk.json` file or `<app-root>/cdk.json` file.

```bash
$ # Disable telemetry
$ cdk cli-telemetry --disable

$ # Enable telemetry
$ cdk cli-telemetry --enable
```

You can also check the current status on whether your CDK App is opted in or out of
cli telemetry collection. Note that this takes into account all methods of disabling
cli telemetry, including environment variables and
[context values](https://docs.aws.amazon.com/cdk/v2/guide/context.html)
that can be set in many different ways (such as `~/.cdk.json`).

```bash
$ # Check the current status of telemetry
$ cdk cli-telemetry --status
```

## Global Options

### `unstable`

The `--unstable` flag indicates that the scope and API of a feature might still change.
Otherwise the feature is generally production ready and fully supported. For example,
`cdk gc` is gated behind an `--unstable` flag:

```bash
cdk gc --unstable=gc
```

The command will fail if `--unstable=gc` is not passed in, which acknowledges that the user
is aware of the caveats in place for the feature.

### `telemetry-file`

Send your telemetry data to a local file (note that `--telemetry-file` is unstable, and must
be passed in conjunction with `--unstable=telemetry`).

```bash
cdk list --telemetry-file=my/file/path --unstable=telemetry
```

The supplied path must be a non existing file. If the file exists, it will fail to log telemetry
data but the command itself will continue uninterrupted.

<<<<<<< HEAD
> Note: [opting out](https://github.com/aws/aws-cdk-rfcs/blob/main/text/0732-cdk-cli-telemetry.md#opt-out)
> of sending telemetry data to AWS has no effect on the `--telemetry-file` option, and vice versa.
> If you specify `--telemetry-file`, we will log your telemetry data to the given file path.
> Independently, we will send telemetry data to AWS if `cdk cli-telemetry --status` says it is enabled.
=======
> Note: The file will be written to regardless of your opt-out status.
>>>>>>> a6755f09

## Notices

CDK Notices are important messages regarding security vulnerabilities, regressions, and usage of unsupported
versions. Relevant notices appear on every command by default. For example,

```console
$ cdk deploy

... # Normal output of the command

NOTICES

22090   cli: cdk init produces EACCES: permission denied and does not fill the directory

        Overview: The CLI is unable to initialize new apps if CDK is
                  installed globally in a directory owned by root

        Affected versions: cli: 2.42.0.

        More information at: https://github.com/aws/aws-cdk/issues/22090


27547   Incorrect action in policy of Bucket `grantRead` method

        Overview: Using the `grantRead` method on `aws-cdk-lib/aws-s3.Bucket`
                  results in an invalid action attached to the resource policy
                  which can cause unexpected failures when interacting
                  with the bucket.

        Affected versions: aws-cdk-lib.aws_s3.Bucket: 2.101.0.

        More information at: https://github.com/aws/aws-cdk/issues/27547


If you don’t want to see a notice anymore, use "cdk acknowledge ID". For example, "cdk acknowledge 16603".
```

There are several types of notices you may encounter, differentiated by the affected component:

- **cli**: notifies you about issues related to your CLI version.
- **framework**: notifies you about issues related to your version of core constructs (e.g `Stack`).
- **aws-cdk-lib.{module}.{construct}**: notifies you about issue related to your version of a specific construct (e.g `aws-cdk-lib.aws_s3.Bucket`)
- **bootstrap**: notifies you about issues related to your version of the bootstrap stack. Note that these types of notices are only shown during the `cdk deploy` command.

You can suppress notices in a variety of ways:

- per individual execution:

  `cdk deploy --no-notices`

- disable all notices indefinitely through context in `cdk.json`:

  ```json
  {
    "notices": false,
    "context": {
      ...
    }
  }
  ```

- acknowledging individual notices via `cdk acknowledge` (see below).

### `cdk acknowledge`

To hide a particular notice that has been addressed or does not apply, call `cdk acknowledge` with the ID of
the notice:

```console
$cdk acknowledge 16603
```

> Please note that the acknowledgements are made project by project. If you acknowledge an notice in one CDK
> project, it will still appear on other projects when you run any CDK commands, unless you have suppressed
> or disabled notices.


### `cdk notices`

List the notices that are relevant to the current CDK repository, regardless of context flags or notices that
have been acknowledged:

```console
$ cdk notices

NOTICES

16603   Toggling off auto_delete_objects for Bucket empties the bucket

        Overview: if a stack is deployed with an S3 bucket with
                  auto_delete_objects=True, and then re-deployed with
                  auto_delete_objects=False, all the objects in the bucket
                  will be deleted.

        Affected versions: framework: <=2.15.0 >=2.10.0

        More information at: https://github.com/aws/aws-cdk/issues/16603


If you don’t want to see a notice anymore, use "cdk acknowledge <id>". For example, "cdk acknowledge 16603".
```

List the unacknowledged notices:

```console
$ cdk notices --unacknowledged

NOTICES         (What's this? https://github.com/aws/aws-cdk/wiki/CLI-Notices)

29483	(cli): Upgrading to v2.132.0 or v2.132.1 breaks cdk diff functionality

	Overview: cdk diff functionality used to rely on assuming lookup-role.
	          With a recent change present in v2.132.0 and v2.132.1, it is
	          now trying to assume deploy-role with the lookup-role. This
	          leads to an authorization error if permissions were not
	          defined to assume deploy-role.

	Affected versions: cli: >=2.132.0 <=2.132.1

	More information at: https://github.com/aws/aws-cdk/issues/29483


If you don’t want to see a notice anymore, use "cdk acknowledge <id>". For example, "cdk acknowledge 29483".

There are 1 unacknowledged notice(s).
```

### Bundling

By default asset bundling is skipped for `cdk list` and `cdk destroy`. For `cdk deploy`, `cdk diff`
and `cdk synthesize` the default is to bundle assets for all stacks unless `exclusively` is specified.
In this case, only the listed stacks will have their assets bundled.

## MFA support

If `mfa_serial` is found in the active profile of the shared ini file AWS CDK
will ask for token defined in the `mfa_serial`. This token will be provided to STS assume role call.

Example profile in `~/.aws/config` where `mfa_serial` is used to assume role:

```ini
[profile my_assume_role_profile]
source_profile=my_source_role
role_arn=arn:aws:iam::123456789123:role/role_to_be_assumed
mfa_serial=arn:aws:iam::123456789123:mfa/my_user
```

## SSO support

If you create an SSO profile with `aws configure sso` and run `aws sso login`, the CDK can use those credentials
if you set the profile name as the value of `AWS_PROFILE` or pass it to `--profile`.

## Configuration

On top of passing configuration through command-line arguments, it is possible to use JSON configuration files. The
configuration's order of precedence is:

1. Command-line arguments
2. Project configuration (`./cdk.json`)
3. User configuration (`~/.cdk.json`)

### JSON Configuration files

Some of the interesting keys that can be used in the JSON configuration files:

```json5
{
    "app": "node bin/main.js",                  // Command to start the CDK app      (--app='node bin/main.js')
    "build": "mvn package",                     // Specify pre-synth build           (--build='mvn package')
    "context": {                                // Context entries                   (--context=key=value)
        "key": "value"
    },
    "toolkitStackName": "foo",                  // Customize 'bootstrap' stack name  (--toolkit-stack-name=foo)
    "toolkitBucket": {
        "bucketName": "amzn-s3-demo-bucket",    // Customize 'bootstrap' bucket name (--toolkit-bucket-name=amzn-s3-demo-bucket)
        "kmsKeyId": "fooKMSKey"                 // Customize 'bootstrap' KMS key id  (--bootstrap-kms-key-id=fooKMSKey)
    },
    "versionReporting": false,                  // Opt-out of version reporting      (--no-version-reporting)
}
```

If specified, the command in the `build` key will be executed immediately before synthesis.
This can be used to build Lambda Functions, CDK Application code, or other assets.
`build` cannot be specified on the command line or in the User configuration,
and must be specified in the Project configuration. The command specified
in `build` will be executed by the "watch" process before deployment.

### Environment

The following environment variables affect aws-cdk:

- `CDK_DISABLE_VERSION_CHECK`: If set, disable automatic check for newer versions.
- `CDK_NEW_BOOTSTRAP`: use the modern bootstrapping stack.

### Running in CI

The CLI will attempt to detect whether it is being run in CI by looking for the presence of an
environment variable `CI=true`. This can be forced by passing the `--ci` flag. By default the CLI
sends most of its logs to `stderr`, but when `ci=true` it will send the logs to `stdout` instead.

### Changing the default TypeScript transpiler

The ts-node package used to synthesize and deploy CDK apps supports an alternate transpiler that might improve transpile times. The SWC transpiler is written in Rust and has no type checking. The SWC transpiler should be enabled by experienced TypeScript developers.

To enable the SWC transpiler, install the package in the CDK app.

```sh
npm i -D @swc/core @swc/helpers regenerator-runtime
```

And, update the `tsconfig.json` file to add the `ts-node` property.

```json
{
  "ts-node": {
    "swc": true
  }
}
```

The documentation may be found at <https://typestrong.org/ts-node/docs/swc/><|MERGE_RESOLUTION|>--- conflicted
+++ resolved
@@ -1266,14 +1266,7 @@
 The supplied path must be a non existing file. If the file exists, it will fail to log telemetry
 data but the command itself will continue uninterrupted.
 
-<<<<<<< HEAD
-> Note: [opting out](https://github.com/aws/aws-cdk-rfcs/blob/main/text/0732-cdk-cli-telemetry.md#opt-out)
-> of sending telemetry data to AWS has no effect on the `--telemetry-file` option, and vice versa.
-> If you specify `--telemetry-file`, we will log your telemetry data to the given file path.
-> Independently, we will send telemetry data to AWS if `cdk cli-telemetry --status` says it is enabled.
-=======
 > Note: The file will be written to regardless of your opt-out status.
->>>>>>> a6755f09
 
 ## Notices
 
