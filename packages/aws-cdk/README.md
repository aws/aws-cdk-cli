--- conflicted
+++ resolved
@@ -1129,46 +1129,20 @@
 apply the refactor on your CloudFormation stacks. But for now, only the dry-run 
 mode is supported.
 
-<<<<<<< HEAD
-If your application has more than one stack, and you want the refactor 
+If your application has more than one stack, and you want the `refactor` 
 command to consider only a subset of them, you can specify the stacks you
 want, both local and deployed:
-=======
-If you want to exclude some resources from the refactor, you can pass an 
-exclude file, containing a list of destination locations to exclude. A 
-location can be either the stack name + logical ID, or the construct path. For  
-example, if you don't want to include the bucket and the distribution from 
-the table above in the refactor, you can create a file called 
-`exclude.txt` with the following content (destination locations separated by 
-newlines): 
-
-```
-Web/Website/Origin/Resource
-Web/Website/Distribution/Resource
-```
-
-and pass it to the CLI via the `--exclude-file` flag:
-
-```shell
-$ cdk refactor --exclude-file exclude.txt --unstable=refactor --dry-run
-```
-
-If your application has more than one stack, and you want the `refactor` 
-command to consider only a subset of them, you can pass a list of stack 
-patterns as a parameter:
->>>>>>> 66594fda
 
 ```shell
 $ cdk refactor --local-stack Foo --local-stack Bar --deployed-stack Foo --unstable=refactor --dry-run 
 ```
 
-<<<<<<< HEAD
 This is useful if, for example, you have more than one CDK application deployed
 to a given environment, and you want to only include the deployed stacks that
 belong to the application that you are refactoring.
 
-The pattern language is the same as the one used in the `cdk deploy` command. 
-However, unlike `cdk deploy`, in the absence of this parameter, all stacks are 
+The pattern language is the same as the one used in the `cdk deploy` command.
+However, unlike `cdk deploy`, in the absence of this parameter, all stacks are
 considered.
 
 In case of ambiguities, the CLI will display a table like this:
@@ -1189,11 +1163,6 @@
 You can resolve this ambiguity manually, by passing an override file via the
 `--override-file=<path>` CLI option. This file should contain a JSON object 
 with the following structure: 
-=======
-The pattern language is the same as the one used in the `cdk deploy` command.
-However, unlike `cdk deploy`, in the absence of this parameter, all stacks are
-considered.
-
 The CLI's default behavior is to include in the comparison only the deployed 
 stacks that have a counterpart (stack with the same name) locally. If you want
 to include additional deployed stacks in the comparison, pass their names using
@@ -1207,7 +1176,6 @@
 provide your own mapping of old to new locations, you can do so by passing a
 mapping file to the CLI via the `--mapping-file` flag. This file should 
 contain a JSON object with the following format: 
->>>>>>> 66594fda
 
 ```json
 {
