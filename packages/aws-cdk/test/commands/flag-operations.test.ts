--- conflicted
+++ resolved
@@ -114,11 +114,7 @@
   test('displays multiple feature flags', async () => {
     const params = {
       flagData: mockFlagsData,
-<<<<<<< HEAD
       toolkit: mockToolkit,
-=======
-      toolkit: createMockToolkit(),
->>>>>>> c2c5d3fe
       ioHelper,
       all: true,
     };
@@ -132,11 +128,7 @@
   test('handles null user values correctly', async () => {
     const params = {
       flagData: mockFlagsData,
-<<<<<<< HEAD
       toolkit: mockToolkit,
-=======
-      toolkit: createMockToolkit(),
->>>>>>> c2c5d3fe
       ioHelper,
       all: true,
     };
@@ -149,11 +141,7 @@
   test('handles mixed data types in flag values', async () => {
     const params = {
       flagData: mockFlagsData,
-<<<<<<< HEAD
       toolkit: mockToolkit,
-=======
-      toolkit: createMockToolkit(),
->>>>>>> c2c5d3fe
       ioHelper,
       all: true,
     };
@@ -167,11 +155,7 @@
   test('displays single flag by name', async () => {
     const params = {
       flagData: mockFlagsData,
-<<<<<<< HEAD
       toolkit: mockToolkit,
-=======
-      toolkit: createMockToolkit(),
->>>>>>> c2c5d3fe
       ioHelper,
       flagName: ['@aws-cdk/core:testFlag'],
     };
@@ -186,11 +170,7 @@
   test('groups flags by module', async () => {
     const params = {
       flagData: mockFlagsData,
-<<<<<<< HEAD
       toolkit: mockToolkit,
-=======
-      toolkit: createMockToolkit(),
->>>>>>> c2c5d3fe
       ioHelper,
       all: true,
     };
@@ -286,6 +266,8 @@
 
     setupMockToolkitForPrototyping(mockToolkit);
 
+    setupMockToolkitForPrototyping(mockToolkit);
+
     const options: FlagsOptions = {
       FLAGNAME: ['@aws-cdk/core:testFlag'],
       set: true,
@@ -294,6 +276,7 @@
 
     await handleFlags(mockFlagsData, ioHelper, options, mockToolkit);
 
+    expect(mockToolkit.fromCdkApp).toHaveBeenCalledTimes(1);
     expect(mockToolkit.fromCdkApp).toHaveBeenCalledTimes(1);
     expect(mockToolkit.synth).not.toHaveBeenCalled();
     expect(mockToolkit.diff).not.toHaveBeenCalled();
@@ -451,10 +434,6 @@
       '@aws-cdk/core:matchingFlag': true,
     });
 
-<<<<<<< HEAD
-=======
-    const mockToolkit = createMockToolkit();
->>>>>>> c2c5d3fe
     setupMockToolkitForPrototyping(mockToolkit);
 
     const requestResponseSpy = jest.spyOn(ioHelper, 'requestResponse');
@@ -486,10 +465,6 @@
     '@aws-cdk/core:matchingFlag': true,
   });
 
-<<<<<<< HEAD
-=======
-  const mockToolkit = createMockToolkit();
->>>>>>> c2c5d3fe
   setupMockToolkitForPrototyping(mockToolkit);
 
   const requestResponseSpy = jest.spyOn(ioHelper, 'requestResponse');
@@ -512,7 +487,6 @@
 
   await cleanupCdkJsonFile(cdkJsonPath);
   requestResponseSpy.mockRestore();
-<<<<<<< HEAD
 });
 
 describe('interactive prompts lead to the correct function calls', () => {
@@ -701,6 +675,4 @@
 
     await cleanupCdkJsonFile(cdkJsonPath);
   });
-=======
->>>>>>> c2c5d3fe
 });