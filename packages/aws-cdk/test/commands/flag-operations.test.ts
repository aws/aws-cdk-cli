import * as fs from 'fs';
import * as os from 'os';
import * as path from 'path';
import type { FeatureFlag, Toolkit } from '@aws-cdk/toolkit-lib';
// @ts-ignore
import { Select } from 'enquirer';
import { asIoHelper } from '../../lib/api-private';
import { CliIoHost } from '../../lib/cli/io-host';
import type { FlagsOptions } from '../../lib/cli/user-input';
import { DetermineSafeFlags } from '../../lib/commands/flag-operations';

jest.mock('enquirer', () => ({
  Select: jest.fn(),
}));

let oldDir: string;
let tmpDir: string;
let ioHost = CliIoHost.instance();
let notifySpy: jest.SpyInstance<Promise<void>>;
let ioHelper = asIoHelper(ioHost, 'flags');
let mockToolkit: jest.Mocked<Toolkit>;

const mockFlagsData: FeatureFlag[] = [
  {
    module: 'aws-cdk-lib',
    name: '@aws-cdk/core:testFlag',
    recommendedValue: true,
    userValue: false,
    explanation: 'Test flag for unit tests',
  },
  {
    module: 'aws-cdk-lib',
    name: '@aws-cdk/s3:anotherFlag',
    recommendedValue: false,
    userValue: undefined,
    explanation: 'Another test flag',
  },
  {
    module: 'different-module',
    name: '@aws-cdk/core:matchingFlag',
    recommendedValue: true,
    userValue: true,
    explanation: 'Flag that matches recommendation',
  },
  {
    module: 'different-module',
    name: '@aws-cdk/core:anotherMatchingFlag',
    recommendedValue: 'true',
    userValue: 'true',
    explanation: 'Flag that matches recommendation',
    unconfiguredBehavesLike: { v2: 'true' },
  },
];

function createMockToolkit(): jest.Mocked<Toolkit> {
  return {
    fromCdkApp: jest.fn(),
    synth: jest.fn(),
    diff: jest.fn(),
  } as any;
}

function createMockCloudAssembly() {
  return {
    stacksRecursively: [
      {
        templateFullPath: '/mock/path/template.json',
        hierarchicalId: 'TestStack',
      },
    ],
  };
}

async function createCdkJsonFile(context: Record<string, any> = {}): Promise<string> {
  const cdkJsonPath = path.join(process.cwd(), 'cdk.json');
  const cdkJsonContent = {
    app: 'node app.js',
    context,
  };
  await fs.promises.writeFile(cdkJsonPath, JSON.stringify(cdkJsonContent, null, 2));
  return cdkJsonPath;
}

async function cleanupCdkJsonFile(cdkJsonPath: string): Promise<void> {
  await fs.promises.unlink(cdkJsonPath);
}

function setupMockToolkitForPrototyping(mockTk: jest.Mocked<Toolkit>) {
  const mockCloudAssembly = createMockCloudAssembly();
  const mockCx = { cloudAssembly: mockCloudAssembly };

  mockTk.fromCdkApp.mockResolvedValue({} as any);
  mockTk.synth.mockResolvedValue(mockCx as any);
}

beforeAll(() => {
  oldDir = process.cwd();
  tmpDir = fs.mkdtempSync(path.join(os.tmpdir(), 'aws-cdk-test'));
  process.chdir(tmpDir);
});

afterAll(() => {
  process.chdir(oldDir);
  fs.rmSync(tmpDir, { recursive: true, force: true });
});

beforeEach(() => {
  notifySpy = jest.spyOn(ioHost, 'notify');
  notifySpy.mockClear();
  mockToolkit = createMockToolkit();
});

afterEach(() => {
  jest.restoreAllMocks();
});

function output() {
  return notifySpy.mock.calls.map(x => x[0].message).join('\n').replace(/\x1B\[[0-?]*[ -/]*[@-~]/g, '');
}

describe('displayFlags', () => {
  test('displays multiple feature flags', async () => {
    const options = { all: true };
    const flagOperations = new DetermineSafeFlags(mockFlagsData, ioHelper, options, mockToolkit);
    await flagOperations.displayFlags();

    const plainTextOutput = output();
    expect(plainTextOutput).toContain('  @aws-cdk/core:testFlag');
    expect(plainTextOutput).toContain('  @aws-cdk/s3:anotherFlag');
  });

  test('handles null user values correctly', async () => {
    const options = { all: true };
    const flagOperations = new DetermineSafeFlags(mockFlagsData, ioHelper, options, mockToolkit);
    await flagOperations.displayFlags();

    const plainTextOutput = output();
    expect(plainTextOutput).toContain('<unset>');
  });

  test('handles mixed data types in flag values', async () => {
    const options = { all: true };
    const flagOperations = new DetermineSafeFlags(mockFlagsData, ioHelper, options, mockToolkit);
    await flagOperations.displayFlags();

    const plainTextOutput = output();
    expect(plainTextOutput).toContain('true');
    expect(plainTextOutput).toContain('false');
  });

  test('displays single flag by name', async () => {
    const options = { FLAGNAME: ['@aws-cdk/core:testFlag'] };
    const flagOperations = new DetermineSafeFlags(mockFlagsData, ioHelper, options, mockToolkit);
    await flagOperations.displayFlags();

    const plainTextOutput = output();
    expect(plainTextOutput).toContain('Description: Test flag for unit tests');
    expect(plainTextOutput).toContain('Recommended value: true');
    expect(plainTextOutput).toContain('User value: false');
  });

  test('groups flags by module', async () => {
    const options = { all: true };
    const flagOperations = new DetermineSafeFlags(mockFlagsData, ioHelper, options, mockToolkit);
    await flagOperations.displayFlags();

    const plainTextOutput = output();
    expect(plainTextOutput).toContain('aws-cdk-lib');
    expect(plainTextOutput).toContain('different-module');
  });

  test('does not display flag when unconfigured behavior is the same as recommended behavior', async () => {
    const params = {
      flagData: mockFlagsData,
      toolkit: mockToolkit,
      ioHelper,
      all: true,
    };
    await displayFlags(params);

    const plainTextOutput = output();
    expect(plainTextOutput).not.toContain('  @aws-cdk/core:anotherMatchingFlag');
  });

  test('displays single flag details when only one substring match is found', async () => {
    const options = { FLAGNAME: ['s3'] };
    const flagOperations = new DetermineSafeFlags(mockFlagsData, ioHelper, options, createMockToolkit());
    await flagOperations.displayFlags();

    const plainTextOutput = output();
    expect(plainTextOutput).toContain('Description: Another test flag');
    expect(plainTextOutput).toContain('Recommended value: false');
    expect(plainTextOutput).toContain('User value: undefined');
    expect(plainTextOutput).not.toContain('Found');
    expect(plainTextOutput).not.toContain('matching');
  });

  test('returns "Flag not found" if user enters non-matching substring', async () => {
    const options = { FLAGNAME: ['qwerty'] };
    const flagOperations = new DetermineSafeFlags(mockFlagsData, ioHelper, options, createMockToolkit());
    await flagOperations.displayFlags();

    const plainTextOutput = output();
    expect(plainTextOutput).toContain('Flag matching \"qwerty\" not found.');
  });

  test('returns all matching flags if user enters common substring', async () => {
    const options = { FLAGNAME: ['flag'] };
    const flagOperations = new DetermineSafeFlags(mockFlagsData, ioHelper, options, createMockToolkit());
    await flagOperations.displayFlags();

    const plainTextOutput = output();
    expect(plainTextOutput).toContain('  @aws-cdk/core:testFlag');
    expect(plainTextOutput).toContain('  @aws-cdk/s3:anotherFlag');
    expect(plainTextOutput).toContain('  @aws-cdk/core:matchingFlag');
    expect(plainTextOutput).not.toContain('  @aws-cdk/core:anothermatchingFlag');
  });

  test('returns all matching flags if user enters multiple substrings', async () => {
    const options = { FLAGNAME: ['matching', 'test'] };
    const flagOperations = new DetermineSafeFlags(mockFlagsData, ioHelper, options, createMockToolkit());
    await flagOperations.displayFlags();

    const plainTextOutput = output();
    expect(plainTextOutput).toContain('  @aws-cdk/core:testFlag');
    expect(plainTextOutput).toContain('  @aws-cdk/core:matchingFlag');
    expect(plainTextOutput).not.toContain('  @aws-cdk/s3:anotherFlag');
    expect(plainTextOutput).not.toContain('  @aws-cdk/core:anothermatchingFlag');
  });
});

describe('executeFlagOperations', () => {
  test('displays specific flag when FLAGNAME is provided without set option', async () => {
    const options: FlagsOptions = {
      FLAGNAME: ['@aws-cdk/core:testFlag'],
    };

    const flagOperations = new DetermineSafeFlags(mockFlagsData, ioHelper, options, mockToolkit);
    await flagOperations.executeFlagOperations();

    const plainTextOutput = output();
    expect(plainTextOutput).toContain('Description: Test flag for unit tests');
    expect(plainTextOutput).toContain('Recommended value: true');
    expect(plainTextOutput).toContain('User value: false');
  });

  test('displays all flags when all option is true', async () => {
    const options: FlagsOptions = {
      all: true,
    };

    const flagOperations = new DetermineSafeFlags(mockFlagsData, ioHelper, options, mockToolkit);
    await flagOperations.executeFlagOperations();

    const plainTextOutput = output();
    expect(plainTextOutput).toContain('  @aws-cdk/core:testFlag');
    expect(plainTextOutput).toContain('  @aws-cdk/s3:anotherFlag');
  });

  test('displays only differing flags when no specific options are provided', async () => {
    const options: FlagsOptions = {
    };

    const flagOperations = new DetermineSafeFlags(mockFlagsData, ioHelper, options, mockToolkit);
    await flagOperations.executeFlagOperations();

    const plainTextOutput = output();
    expect(plainTextOutput).toContain('  @aws-cdk/core:testFlag');
    expect(plainTextOutput).toContain('  @aws-cdk/s3:anotherFlag');
    expect(plainTextOutput).not.toContain('  @aws-cdk/core:matchingFlag');
  });

  test('handles flag not found for specific flag query', async () => {
    const options: FlagsOptions = {
      FLAGNAME: ['@aws-cdk/core:nonExistentFlag'],
    };

    const flagOperations = new DetermineSafeFlags(mockFlagsData, ioHelper, options, mockToolkit);
    await flagOperations.executeFlagOperations();

    const plainTextOutput = output();
    expect(plainTextOutput).toContain('Flag matching \"@aws-cdk/core:nonExistentFlag\" not found.');
  });

  test('calls prototypeChanges when set option is true with valid flag', async () => {
    const cdkJsonPath = await createCdkJsonFile();

    setupMockToolkitForPrototyping(mockToolkit);

    const requestResponseSpy = jest.spyOn(ioHelper, 'requestResponse');
    requestResponseSpy.mockResolvedValue(false);

    const options: FlagsOptions = {
      FLAGNAME: ['@aws-cdk/core:testFlag'],
      set: true,
      value: 'true',
    };

    const flagOperations = new DetermineSafeFlags(mockFlagsData, ioHelper, options, mockToolkit);
    await flagOperations.executeFlagOperations();

    expect(mockToolkit.fromCdkApp).toHaveBeenCalledTimes(2);
    expect(mockToolkit.synth).toHaveBeenCalledTimes(2);
    expect(mockToolkit.diff).toHaveBeenCalled();
    expect(requestResponseSpy).toHaveBeenCalled();

    const plainTextOutput = output();
    expect(plainTextOutput).toContain('Operation cancelled');

    await cleanupCdkJsonFile(cdkJsonPath);
    requestResponseSpy.mockRestore();
  });

  test('does not resynthesize when setting flag to same value as current context', async () => {
    const cdkJsonPath = await createCdkJsonFile({
      '@aws-cdk/core:testFlag': true,
    });

    setupMockToolkitForPrototyping(mockToolkit);

    const options: FlagsOptions = {
      FLAGNAME: ['@aws-cdk/core:testFlag'],
      set: true,
      value: 'true',
    };

    const flagOperations = new DetermineSafeFlags(mockFlagsData, ioHelper, options, mockToolkit);
    await flagOperations.executeFlagOperations();

    expect(mockToolkit.fromCdkApp).toHaveBeenCalledTimes(1);
    expect(mockToolkit.synth).not.toHaveBeenCalled();
    expect(mockToolkit.diff).not.toHaveBeenCalled();

    await cleanupCdkJsonFile(cdkJsonPath);
  });

  test('prototyping does not modify actual context values until confirmed', async () => {
    const cdkJsonPath = await createCdkJsonFile({
      '@aws-cdk/core:testFlag': false,
      '@aws-cdk/core:existingFlag': true,
    });

    setupMockToolkitForPrototyping(mockToolkit);

    const requestResponseSpy = jest.spyOn(ioHelper, 'requestResponse');
    requestResponseSpy.mockResolvedValue(false);

    const options: FlagsOptions = {
      FLAGNAME: ['@aws-cdk/core:testFlag'],
      set: true,
      value: 'true',
    };

    const flagOperations = new DetermineSafeFlags(mockFlagsData, ioHelper, options, mockToolkit);
    await flagOperations.executeFlagOperations();

    const finalContent = await fs.promises.readFile(cdkJsonPath, 'utf-8');
    const finalJson = JSON.parse(finalContent);

    expect(finalJson.context['@aws-cdk/core:testFlag']).toBe(false);
    expect(finalJson.context['@aws-cdk/core:existingFlag']).toBe(true);

    expect(mockToolkit.fromCdkApp).toHaveBeenCalledTimes(2);
    expect(mockToolkit.synth).toHaveBeenCalledTimes(2);
    expect(mockToolkit.diff).toHaveBeenCalled();
    expect(requestResponseSpy).toHaveBeenCalled();

    const plainTextOutput = output();
    expect(plainTextOutput).toContain('Operation cancelled');

    await cleanupCdkJsonFile(cdkJsonPath);
    requestResponseSpy.mockRestore();
  });

  test('rejects non-boolean flags', async () => {
    const nonBooleanFlagsData: FeatureFlag[] = [
      {
        module: 'aws-cdk-lib',
        name: '@aws-cdk/core:nonBooleanFlag',
        recommendedValue: 'some-string-value',
        userValue: undefined,
        explanation: 'A flag with non-boolean recommended value',
      },
    ];

    const options: FlagsOptions = {
      FLAGNAME: ['@aws-cdk/core:nonBooleanFlag'],
      set: true,
      value: 'true',
    };

    const flagOperations = new DetermineSafeFlags(nonBooleanFlagsData, ioHelper, options, mockToolkit);
    await flagOperations.executeFlagOperations();

    expect(mockToolkit.fromCdkApp).not.toHaveBeenCalled();
    expect(mockToolkit.synth).not.toHaveBeenCalled();
    expect(mockToolkit.diff).not.toHaveBeenCalled();
  });

  test('sets flag to default value based on unconfiguredBehavesLike.v2 property', async () => {
    const flagsWithUnconfiguredBehavior: FeatureFlag[] = [
      {
        module: 'aws-cdk-lib',
        name: '@aws-cdk/core:flagWithV2True',
        recommendedValue: 'false',
        userValue: undefined,
        explanation: 'Flag with unconfiguredBehavesLike.v2 = true',
        unconfiguredBehavesLike: { v2: 'true' },
      },
      {
        module: 'aws-cdk-lib',
        name: '@aws-cdk/core:flagWithV2False',
        recommendedValue: 'false',
        userValue: undefined,
        explanation: 'Flag with unconfiguredBehavesLike.v2 = false',
        unconfiguredBehavesLike: { v2: 'false' },
      },
      {
        module: 'aws-cdk-lib',
        name: '@aws-cdk/core:flagWithoutV2',
        recommendedValue: 'false',
        userValue: undefined,
        explanation: 'Flag without unconfiguredBehavesLike.v2',
      },
    ];

    const cdkJsonPath = await createCdkJsonFile({});

    setupMockToolkitForPrototyping(mockToolkit);

    const requestResponseSpy = jest.spyOn(ioHelper, 'requestResponse');
    requestResponseSpy.mockResolvedValue(true);

    const options: FlagsOptions = {
      set: true,
      all: true,
      default: true,
    };

    const flagOperations = new DetermineSafeFlags(flagsWithUnconfiguredBehavior, ioHelper, options, mockToolkit);
    await flagOperations.executeFlagOperations();

    const updatedContent = await fs.promises.readFile(cdkJsonPath, 'utf-8');
    const updatedJson = JSON.parse(updatedContent);

    expect(updatedJson.context['@aws-cdk/core:flagWithV2True']).toBe(true);
    expect(updatedJson.context['@aws-cdk/core:flagWithV2False']).toBe(false);
    expect(updatedJson.context['@aws-cdk/core:flagWithoutV2']).toBe(false);

    await cleanupCdkJsonFile(cdkJsonPath);
    requestResponseSpy.mockRestore();
  });

  test('displays notice when user is on incompatible version', async () => {
    const mockNoFlagsData: FeatureFlag[] = [];

    const options: FlagsOptions = {};

    const flagOperations = new DetermineSafeFlags(mockNoFlagsData, ioHelper, options, mockToolkit);
    await flagOperations.executeFlagOperations();

    const plainTextOutput = output();
    expect(plainTextOutput).toContain('The \'cdk flags\' command is not compatible with the AWS CDK library used by your application. Please upgrade to 2.212.0 or above.');
  });
});

describe('modifyValues', () => {
  test('updates cdk.json file correctly for single flag', async () => {
    const cdkJsonPath = await createCdkJsonFile({
      '@aws-cdk/core:existingFlag': false,
    });

    setupMockToolkitForPrototyping(mockToolkit);

    const requestResponseSpy = jest.spyOn(ioHelper, 'requestResponse');
    requestResponseSpy.mockResolvedValue(true);

    const options: FlagsOptions = {
      FLAGNAME: ['@aws-cdk/core:testFlag'],
      set: true,
      value: 'true',
    };

    const flagOperations = new DetermineSafeFlags(mockFlagsData, ioHelper, options, mockToolkit);
    await flagOperations.executeFlagOperations();

    const updatedContent = await fs.promises.readFile(cdkJsonPath, 'utf-8');
    const updatedJson = JSON.parse(updatedContent);

    expect(updatedJson.context['@aws-cdk/core:testFlag']).toBe(true);
    expect(updatedJson.context['@aws-cdk/core:existingFlag']).toBe(false);

    await cleanupCdkJsonFile(cdkJsonPath);
    requestResponseSpy.mockRestore();
  });

  test('sets only unconfigured flags to recommended values', async () => {
    const cdkJsonPath = await createCdkJsonFile({
      '@aws-cdk/core:testFlag': false,
      '@aws-cdk/core:matchingFlag': true,
    });

    setupMockToolkitForPrototyping(mockToolkit);

    const requestResponseSpy = jest.spyOn(ioHelper, 'requestResponse');
    requestResponseSpy.mockResolvedValue(true);

    const options: FlagsOptions = {
      set: true,
      unconfigured: true,
      recommended: true,
    };

    const flagOperations = new DetermineSafeFlags(mockFlagsData, ioHelper, options, mockToolkit);
    await flagOperations.executeFlagOperations();

    const updatedContent = await fs.promises.readFile(cdkJsonPath, 'utf-8');
    const updatedJson = JSON.parse(updatedContent);

    expect(updatedJson.context['@aws-cdk/s3:anotherFlag']).toBe(false);
    expect(updatedJson.context['@aws-cdk/core:testFlag']).toBe(false);
    expect(updatedJson.context['@aws-cdk/core:matchingFlag']).toBe(true);

    await cleanupCdkJsonFile(cdkJsonPath);
    requestResponseSpy.mockRestore();
  });

  test('sets all flags to recommended values', async () => {
    const cdkJsonPath = await createCdkJsonFile({
      '@aws-cdk/core:testFlag': false,
      '@aws-cdk/core:matchingFlag': true,
    });

    setupMockToolkitForPrototyping(mockToolkit);

    const requestResponseSpy = jest.spyOn(ioHelper, 'requestResponse');
    requestResponseSpy.mockResolvedValue(true);

    const options: FlagsOptions = {
      set: true,
      all: true,
      recommended: true,
    };

    const flagOperations = new DetermineSafeFlags(mockFlagsData, ioHelper, options, mockToolkit);
    await flagOperations.executeFlagOperations();

    const updatedContent = await fs.promises.readFile(cdkJsonPath, 'utf-8');
    const updatedJson = JSON.parse(updatedContent);

    expect(updatedJson.context['@aws-cdk/core:testFlag']).toBe(true);
    expect(updatedJson.context['@aws-cdk/core:matchingFlag']).toBe(true);
    expect(updatedJson.context['@aws-cdk/s3:anotherFlag']).toBe(false);

    await cleanupCdkJsonFile(cdkJsonPath);
    requestResponseSpy.mockRestore();
  });
});

describe('checkDefaultBehavior', () => {
  test('calls setMultipleFlags when unconfiguredBehavesLike is present', async () => {
    const flagsWithUnconfiguredBehavior: FeatureFlag[] = [
      {
        module: 'aws-cdk-lib',
        name: '@aws-cdk/core:testFlag',
        recommendedValue: 'true',
        userValue: undefined,
        explanation: 'Test flag',
        unconfiguredBehavesLike: { v2: 'true' },
      },
    ];

    const cdkJsonPath = await createCdkJsonFile({});
    setupMockToolkitForPrototyping(mockToolkit);

    const requestResponseSpy = jest.spyOn(ioHelper, 'requestResponse');
    requestResponseSpy.mockResolvedValue(true);

    const options: FlagsOptions = {
      set: true,
      all: true,
      default: true,
    };

    await handleFlags(flagsWithUnconfiguredBehavior, ioHelper, options, mockToolkit);

    expect(mockToolkit.fromCdkApp).toHaveBeenCalled();
    expect(mockToolkit.synth).toHaveBeenCalled();

    await cleanupCdkJsonFile(cdkJsonPath);
    requestResponseSpy.mockRestore();
  });

  test('shows error when unconfiguredBehavesLike is not present', async () => {
    const flagsWithoutUnconfiguredBehavior: FeatureFlag[] = [
      {
        module: 'aws-cdk-lib',
        name: '@aws-cdk/core:testFlag',
        recommendedValue: 'true',
        userValue: undefined,
        explanation: 'Test flag',
      },
    ];

    const options: FlagsOptions = {
      set: true,
      all: true,
      default: true,
    };

    await handleFlags(flagsWithoutUnconfiguredBehavior, ioHelper, options, mockToolkit);

    const plainTextOutput = output();
    expect(plainTextOutput).toContain('The --default options are not compatible with the AWS CDK library used by your application.');
    expect(mockToolkit.fromCdkApp).not.toHaveBeenCalled();
  });
});

describe('interactive prompts lead to the correct function calls', () => {
  beforeEach(() => {
    setupMockToolkitForPrototyping(mockToolkit);
    jest.clearAllMocks();
  });

  test('setMultipleFlags() is called if \'Set all flags to recommended values\' is selected', async () => {
    const cdkJsonPath = await createCdkJsonFile({
      '@aws-cdk/core:testFlag': false,
      '@aws-cdk/core:matchingFlag': true,
    });

    const mockRun = jest.fn().mockResolvedValue('Set all flags to recommended values');
    Select.mockImplementation(() => ({ run: mockRun }));

    const requestResponseSpy = jest.spyOn(ioHelper, 'requestResponse');
    requestResponseSpy.mockResolvedValue(true);

    const options: FlagsOptions = {
      interactive: true,
    };

    const flagOperations = new DetermineSafeFlags(mockFlagsData, ioHelper, options, mockToolkit);
    await flagOperations.executeFlagOperations();

    expect(mockToolkit.fromCdkApp).toHaveBeenCalledTimes(2);
    expect(mockToolkit.synth).toHaveBeenCalledTimes(2);
    expect(mockToolkit.diff).toHaveBeenCalled();
    expect(requestResponseSpy).toHaveBeenCalled();

    const updatedContent = await fs.promises.readFile(cdkJsonPath, 'utf-8');
    const updatedJson = JSON.parse(updatedContent);

    expect(updatedJson.context['@aws-cdk/core:testFlag']).toBe(true);
    expect(updatedJson.context['@aws-cdk/core:matchingFlag']).toBe(true);
    expect(updatedJson.context['@aws-cdk/s3:anotherFlag']).toBe(false);

    await cleanupCdkJsonFile(cdkJsonPath);
    requestResponseSpy.mockRestore();
  });

  test('setMultipleFlags() is called if \'Set unconfigured flags to recommended values\' is selected', async () => {
    const cdkJsonPath = await createCdkJsonFile({
      '@aws-cdk/core:testFlag': false,
    });

    const mockRun = jest.fn().mockResolvedValue('Set unconfigured flags to recommended values');
    Select.mockImplementation(() => ({ run: mockRun }));

    const requestResponseSpy = jest.spyOn(ioHelper, 'requestResponse');
    requestResponseSpy.mockResolvedValue(true);

    const options: FlagsOptions = {
      interactive: true,
    };

    const flagOperations = new DetermineSafeFlags(mockFlagsData, ioHelper, options, mockToolkit);
    await flagOperations.executeFlagOperations();

    expect(mockToolkit.fromCdkApp).toHaveBeenCalledTimes(2);
    expect(mockToolkit.synth).toHaveBeenCalledTimes(2);
    expect(mockToolkit.diff).toHaveBeenCalled();

    const updatedContent = await fs.promises.readFile(cdkJsonPath, 'utf-8');
    const updatedJson = JSON.parse(updatedContent);

    expect(updatedJson.context['@aws-cdk/core:testFlag']).toBe(false);
    expect(updatedJson.context['@aws-cdk/s3:anotherFlag']).toBe(false);

    await cleanupCdkJsonFile(cdkJsonPath);
    requestResponseSpy.mockRestore();
  });

  test('setMultipleFlags() is called if \'Set unconfigured flags to their implied configuration\' is selected', async () => {
    const cdkJsonPath = await createCdkJsonFile({
      '@aws-cdk/core:testFlag': false,
    });

    const mockRun = jest.fn().mockResolvedValue('Set unconfigured flags to their implied configuration (record current behavior)');
    Select.mockImplementation(() => ({ run: mockRun }));

    const requestResponseSpy = jest.spyOn(ioHelper, 'requestResponse');
    requestResponseSpy.mockResolvedValue(true);

    const flagsWithUnconfiguredBehavior: FeatureFlag[] = [
      {
        module: 'aws-cdk-lib',
        name: '@aws-cdk/core:testFlag',
        recommendedValue: 'true',
        userValue: 'false',
        explanation: 'Test flag for unit tests',
        unconfiguredBehavesLike: { v2: 'true' },
      },
      {
        module: 'aws-cdk-lib',
        name: '@aws-cdk/s3:anotherFlag',
        recommendedValue: 'false',
        userValue: undefined,
        explanation: 'Another test flag',
        unconfiguredBehavesLike: { v2: 'false' },
      },
    ];

    const options: FlagsOptions = {
      interactive: true,
    };

<<<<<<< HEAD
    const flagOperations = new DetermineSafeFlags(mockFlagsData, ioHelper, options, mockToolkit);
    await flagOperations.executeFlagOperations();
=======
    await handleFlags(flagsWithUnconfiguredBehavior, ioHelper, options, mockToolkit);
>>>>>>> 51289462

    expect(mockToolkit.fromCdkApp).toHaveBeenCalledTimes(2);
    expect(mockToolkit.synth).toHaveBeenCalledTimes(2);
    expect(mockToolkit.diff).toHaveBeenCalled();

    await cleanupCdkJsonFile(cdkJsonPath);
    requestResponseSpy.mockRestore();
  });

  test('setFlag() is called if \'Modify a specific flag\' is selected', async () => {
    const cdkJsonPath = await createCdkJsonFile({
      '@aws-cdk/core:testFlag': false,
    });

    let promptNumber = 0;
    const mockRun = jest.fn().mockImplementation(() => {
      promptNumber++;
      if (promptNumber === 1) return Promise.resolve('Modify a specific flag');
      if (promptNumber === 2) return Promise.resolve('@aws-cdk/core:testFlag');
      if (promptNumber === 3) return Promise.resolve('true');
      return Promise.resolve('Exit');
    });

    Select.mockImplementation(() => ({ run: mockRun }));

    const requestResponseSpy = jest.spyOn(ioHelper, 'requestResponse');
    requestResponseSpy.mockResolvedValue(true);

    const options: FlagsOptions = {
      interactive: true,
    };

    const flagOperations = new DetermineSafeFlags(mockFlagsData, ioHelper, options, mockToolkit);
    await flagOperations.executeFlagOperations();

    expect(mockToolkit.fromCdkApp).toHaveBeenCalledTimes(2);
    expect(mockToolkit.synth).toHaveBeenCalledTimes(2);
    expect(mockToolkit.diff).toHaveBeenCalled();

    const updatedContent = await fs.promises.readFile(cdkJsonPath, 'utf-8');
    const updatedJson = JSON.parse(updatedContent);

    expect(updatedJson.context['@aws-cdk/core:testFlag']).toBe(true);

    await cleanupCdkJsonFile(cdkJsonPath);
    requestResponseSpy.mockRestore();
  });

  test('Returns early if \'Exit\' is selected', async () => {
    const cdkJsonPath = await createCdkJsonFile({
      '@aws-cdk/core:testFlag': false,
    });

    const mockRun = jest.fn().mockResolvedValue('Exit');
    Select.mockImplementation(() => ({ run: mockRun }));

    const options: FlagsOptions = {
      interactive: true,
    };

    const flagOperations = new DetermineSafeFlags(mockFlagsData, ioHelper, options, mockToolkit);
    await flagOperations.executeFlagOperations();

    expect(mockToolkit.fromCdkApp).not.toHaveBeenCalled();
    expect(mockToolkit.synth).not.toHaveBeenCalled();
    expect(mockToolkit.diff).not.toHaveBeenCalled();

    const updatedContent = await fs.promises.readFile(cdkJsonPath, 'utf-8');
    const updatedJson = JSON.parse(updatedContent);

    expect(updatedJson.context['@aws-cdk/core:testFlag']).toBe(false);

    await cleanupCdkJsonFile(cdkJsonPath);
  });

  test('enquirer prompts are called with correct options for main menu', async () => {
    const cdkJsonPath = await createCdkJsonFile();

    const mockRun = jest.fn().mockResolvedValue('Exit');
    Select.mockImplementation(() => ({ run: mockRun }));

    const options: FlagsOptions = {
      interactive: true,
    };

    const flagOperations = new DetermineSafeFlags(mockFlagsData, ioHelper, options, mockToolkit);
    await flagOperations.executeFlagOperations();

    expect(Select).toHaveBeenCalledWith({
      name: 'option',
      message: 'Menu',
      choices: [
        'Set all flags to recommended values',
        'Set unconfigured flags to recommended values',
        'Set unconfigured flags to their implied configuration (record current behavior)',
        'Modify a specific flag',
        'Exit',
      ],
    });

    await cleanupCdkJsonFile(cdkJsonPath);
  });
});

describe('setSafeFlags', () => {
  beforeEach(() => {
    setupMockToolkitForPrototyping(mockToolkit);
    jest.clearAllMocks();
  });

  test('shows ts-node performance tip when ts-node is detected in cdk.json app command', async () => {
    const cdkJsonPath = await createCdkJsonFile({});
    await fs.promises.writeFile(cdkJsonPath, JSON.stringify({
      app: 'npx ts-node --prefer-ts-exts bin/app.ts',
      context: {},
    }, null, 2));

    mockToolkit.diff.mockResolvedValue({
      TestStack: { differenceCount: 0 } as any,
    });

    const requestResponseSpy = jest.spyOn(ioHelper, 'requestResponse');
    requestResponseSpy.mockResolvedValue(false);

    const options: FlagsOptions = {
      safe: true,
      concurrency: 4,
    };

    const flagOperations = new DetermineSafeFlags(mockFlagsData, ioHelper, options, mockToolkit);
    await flagOperations.executeFlagOperations();

    const plainTextOutput = output();
    expect(plainTextOutput).toContain('Repeated synths with ts-node will type-check the application on every synth. Add --transpileOnly to cdk.json\'s "app" command to make this operation faster.');

    await cleanupCdkJsonFile(cdkJsonPath);
    requestResponseSpy.mockRestore();
  });

  test('shows ts-node performance tip when user supplies --app option with ts-node', async () => {
    const cdkJsonPath = await createCdkJsonFile({});

    mockToolkit.diff.mockResolvedValue({
      TestStack: { differenceCount: 0 } as any,
    });

    const requestResponseSpy = jest.spyOn(ioHelper, 'requestResponse');
    requestResponseSpy.mockResolvedValue(false);

    const options: FlagsOptions & { app?: string } = {
      safe: true,
      concurrency: 4,
      app: 'npx ts-node bin/app.ts',
    };

    const flagOperations = new DetermineSafeFlags(mockFlagsData, ioHelper, options, mockToolkit);
    await flagOperations.executeFlagOperations();

    const plainTextOutput = output();
    expect(plainTextOutput).toContain('Repeated synths with ts-node will type-check the application on every synth. Add --transpileOnly to cdk.json\'s "app" command to make this operation faster.');

    await cleanupCdkJsonFile(cdkJsonPath);
    requestResponseSpy.mockRestore();
  });

  test('returns early when no unconfigured flags exist', async () => {
    const configuredFlags: FeatureFlag[] = [
      {
        module: 'aws-cdk-lib',
        name: '@aws-cdk/core:configuredFlag',
        recommendedValue: 'true',
        userValue: 'true',
        explanation: 'Already configured flag',
      },
    ];

    const cdkJsonPath = await createCdkJsonFile({});

    const options: FlagsOptions = {
      safe: true,
      concurrency: 4,
    };

    const flagOperations = new DetermineSafeFlags(configuredFlags, ioHelper, options, mockToolkit);
    await flagOperations.executeFlagOperations();

    const plainTextOutput = output();
    expect(plainTextOutput).toContain('All feature flags are configured.');
    expect(mockToolkit.fromCdkApp).not.toHaveBeenCalled();

    await cleanupCdkJsonFile(cdkJsonPath);
  });

  test('identifies safe flags that can be set without template changes', async () => {
    const cdkJsonPath = await createCdkJsonFile({});

    mockToolkit.diff.mockResolvedValue({
      TestStack: { differenceCount: 0 } as any,
    });

    const requestResponseSpy = jest.spyOn(ioHelper, 'requestResponse');
    requestResponseSpy.mockResolvedValue(true);

    const options: FlagsOptions = {
      safe: true,
      concurrency: 4,
    };

    const flagOperations = new DetermineSafeFlags(mockFlagsData, ioHelper, options, mockToolkit);
    await flagOperations.executeFlagOperations();

    const plainTextOutput = output();
    expect(plainTextOutput).toContain('Flags that can be set without template changes:');
    expect(plainTextOutput).toContain('@aws-cdk/s3:anotherFlag -> false');

    await cleanupCdkJsonFile(cdkJsonPath);
    requestResponseSpy.mockRestore();
  });

  test('handles case where no flags are safe to set', async () => {
    const cdkJsonPath = await createCdkJsonFile({});

    mockToolkit.diff.mockResolvedValue({
      TestStack: { differenceCount: 1 } as any,
    });

    const options: FlagsOptions = {
      safe: true,
      concurrency: 4,
    };

    const flagOperations = new DetermineSafeFlags(mockFlagsData, ioHelper, options, mockToolkit);
    await flagOperations.executeFlagOperations();

    const plainTextOutput = output();
    expect(plainTextOutput).toContain('No more flags can be set without causing template changes.');

    await cleanupCdkJsonFile(cdkJsonPath);
  });

  test('applies safe flags when user confirms', async () => {
    const cdkJsonPath = await createCdkJsonFile({});

    mockToolkit.diff.mockResolvedValue({
      TestStack: { differenceCount: 0 } as any,
    });

    const requestResponseSpy = jest.spyOn(ioHelper, 'requestResponse');
    requestResponseSpy.mockResolvedValue(true);

    const options: FlagsOptions = {
      safe: true,
      concurrency: 4,
    };

    const flagOperations = new DetermineSafeFlags(mockFlagsData, ioHelper, options, mockToolkit);
    await flagOperations.executeFlagOperations();

    const updatedContent = await fs.promises.readFile(cdkJsonPath, 'utf-8');
    const updatedJson = JSON.parse(updatedContent);
    expect(updatedJson.context['@aws-cdk/s3:anotherFlag']).toBe(false);
    expect(requestResponseSpy).toHaveBeenCalled();

    await cleanupCdkJsonFile(cdkJsonPath);
    requestResponseSpy.mockRestore();
  });
});<|MERGE_RESOLUTION|>--- conflicted
+++ resolved
@@ -38,9 +38,17 @@
   {
     module: 'different-module',
     name: '@aws-cdk/core:matchingFlag',
-    recommendedValue: true,
-    userValue: true,
+    recommendedValue: 'true',
+    userValue: 'true',
     explanation: 'Flag that matches recommendation',
+  },
+  {
+    module: 'different-module',
+    name: '@aws-cdk/core:anotherMatchingFlag',
+    recommendedValue: 'true',
+    userValue: 'true',
+    explanation: 'Flag that matches recommendation',
+    unconfiguredBehavesLike: { v2: 'true' },
   },
   {
     module: 'different-module',
@@ -723,12 +731,8 @@
       interactive: true,
     };
 
-<<<<<<< HEAD
-    const flagOperations = new DetermineSafeFlags(mockFlagsData, ioHelper, options, mockToolkit);
-    await flagOperations.executeFlagOperations();
-=======
-    await handleFlags(flagsWithUnconfiguredBehavior, ioHelper, options, mockToolkit);
->>>>>>> 51289462
+    const flagOperations = new DetermineSafeFlags(mockFlagsData, ioHelper, options, mockToolkit);
+    await flagOperations.executeFlagOperations();
 
     expect(mockToolkit.fromCdkApp).toHaveBeenCalledTimes(2);
     expect(mockToolkit.synth).toHaveBeenCalledTimes(2);
