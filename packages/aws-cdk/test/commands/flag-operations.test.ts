--- conflicted
+++ resolved
@@ -161,8 +161,6 @@
     expect(plainTextOutput).toContain('different-module');
   });
 
-<<<<<<< HEAD
-=======
   test('sorts flags by module name and then by flag name within module', async () => {
     // This test targets the sorting logic in displayFlagTable:
     // if (a.module !== b.module) { return a.module.localeCompare(b.module); }
@@ -238,7 +236,6 @@
     expect(plainTextOutput).not.toContain('  @aws-cdk/core:anotherMatchingFlag');
   });
 
->>>>>>> a9c59b76
   test('displays single flag details when only one substring match is found', async () => {
     const options = { FLAGNAME: ['s3'] };
     const flagOperations = new FlagCommandHandler(mockFlagsData, ioHelper, options, createMockToolkit());
