--- conflicted
+++ resolved
@@ -1427,11 +1427,7 @@
     });
 
     // THEN
-<<<<<<< HEAD
-    const output = notifySpy.mock.calls.map(x => x[0].message).join('\n').replace(/\x1B\[[0-?]*[ -/]*[@-~]/g, '');
-=======
     const plainTextOutput = output();
->>>>>>> 359a442e
 
     // Verify that the logical ID is shown when display name is not available
     expect(plainTextOutput).toContain('Stack NoDisplayNameStack');
