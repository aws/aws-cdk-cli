--- conflicted
+++ resolved
@@ -725,11 +725,7 @@
 
     expect(successfulResult.stderr).not.toContain('error');
     expect(await fs.pathExists(path.join(projectDir2, 'app.ts'))).toBeTruthy();
-<<<<<<< HEAD
-  }, 120000);
-=======
   }, 100_000);
->>>>>>> 2a6f8d38
 
   cliTest('conflict between lib-version and from-path is enforced', async (workDir) => {
     const { exec } = await import('child_process');
