--- conflicted
+++ resolved
@@ -1,8 +1,5 @@
-<<<<<<< HEAD
+import * as cdkToolkitModule from '../../lib/cli/cdk-toolkit';
 import { Notices } from '../../lib/api/notices';
-=======
-import * as cdkToolkitModule from '../../lib/cli/cdk-toolkit';
->>>>>>> 6f4e98a8
 import { exec } from '../../lib/cli/cli';
 import { CliIoHost } from '../../lib/cli/io-host';
 import { Configuration } from '../../lib/cli/user-configuration';
@@ -37,7 +34,6 @@
 
 jest.mock('../../lib/cli/parse-command-line-arguments', () => ({
   parseCommandLineArguments: jest.fn().mockImplementation((args) => {
-<<<<<<< HEAD
     const result: any = {
       _: ['version'],
       verbose: args.includes('-v') ? (
@@ -55,17 +51,7 @@
     }
 
     return Promise.resolve(result);
-=======
-    if (args.includes('version')) {
-      return Promise.resolve({
-        _: ['version'],
-        verbose: args.includes('-v')
-          ? args.filter((arg: string) => arg === '-v').length
-          : args.includes('--verbose')
-            ? parseInt(args[args.indexOf('--verbose') + 1]) || true
-            : undefined,
-      });
-    }
+
     if (args.includes('migrate')) {
       return Promise.resolve({
         '_': ['migrate'],
@@ -74,7 +60,6 @@
       });
     }
     return Promise.resolve({ _: [] });
->>>>>>> 6f4e98a8
   }),
 }));
 
@@ -126,7 +111,6 @@
   });
 });
 
-<<<<<<< HEAD
 describe('notices configuration tests', () => {
   let mockNoticesCreate: jest.SpyInstance;
 
@@ -418,7 +402,7 @@
       }),
     );
   });
-=======
+
 test('should convert language alias to full language name', async () => {
   const migrateSpy = jest.spyOn(cdkToolkitModule.CdkToolkit.prototype, 'migrate').mockResolvedValue();
 
@@ -429,5 +413,4 @@
       language: 'typescript',
     }),
   );
->>>>>>> 6f4e98a8
 });