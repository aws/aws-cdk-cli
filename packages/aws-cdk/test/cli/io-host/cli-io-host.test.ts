--- conflicted
+++ resolved
@@ -282,20 +282,12 @@
   describe('telemetry', () => {
     let telemetryIoHost: CliIoHost;
     let telemetryEmitSpy: jest.SpyInstance;
-<<<<<<< HEAD
-    let telemetryFilePath: string;
-
-    beforeEach(async () => {
-      // Create a telemetry file to satisfy requirements; we are not asserting on the file contents
-      telemetryFilePath = path.join(os.tmpdir(), 'telemetry-file.json');
-=======
     let telemetryDir: string;
 
     beforeEach(async () => {
       // Create a telemetry file to satisfy requirements; we are not asserting on the file contents
       telemetryDir = fs.mkdtempSync(path.join(os.tmpdir(), 'telemetry'));
       const telemetryFilePath = path.join(telemetryDir, 'telemetry-file.json');
->>>>>>> 12aa6479
 
       // Create a new instance with telemetry enabled
       telemetryIoHost = CliIoHost.instance({
@@ -310,11 +302,7 @@
     });
 
     afterEach(() => {
-<<<<<<< HEAD
-      fs.unlinkSync(telemetryFilePath);
-=======
       fs.rmdirSync(telemetryDir, { recursive: true });
->>>>>>> 12aa6479
       jest.restoreAllMocks();
     });
 
@@ -364,8 +352,6 @@
       }));
     });
 
-<<<<<<< HEAD
-=======
     test('do not emit telemetry on non telemetry codes', async () => {
       // Create a message that should trigger telemetry using the actual message code
       const message: IoMessage<unknown> = {
@@ -386,7 +372,6 @@
       expect(telemetryEmitSpy).not.toHaveBeenCalled();
     });
 
->>>>>>> 12aa6479
     test('emit telemetry with error name', async () => {
       // Create a message that should trigger telemetry using the actual message code
       const message: IoMessage<unknown> = {
