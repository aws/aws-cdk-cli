import * as https from 'https';
import { IoHelper } from '../../../lib/api-private';
import { CliIoHost } from '../../../lib/cli/io-host';
import { EndpointTelemetrySink } from '../../../lib/cli/telemetry/endpoint-sink';
import type { EventType, TelemetrySchema } from '../../../lib/cli/telemetry/schema';

// Mock the https module
jest.mock('https', () => ({
  request: jest.fn(),
}));

// Helper function to create a test event
function createTestEvent(eventType: EventType, properties: Record<string, any> = {}): TelemetrySchema {
  return {
    identifiers: {
      cdkCliVersion: '1.0.0',
      telemetryVersion: '1.0.0',
      sessionId: 'test-session',
      eventId: `test-event-${eventType}`,
      installationId: 'test-installation',
      timestamp: new Date().toISOString(),
    },
    event: {
      state: 'SUCCEEDED',
      eventType,
      command: {
        path: ['test'],
        parameters: {},
        config: properties,
      },
    },
    environment: {
      os: {
        platform: 'test',
        release: 'test',
      },
      ci: false,
      nodeVersion: process.version,
    },
    project: {},
    duration: {
      total: 0,
    },
  };
}

describe('EndpointTelemetrySink', () => {
  let ioHost: CliIoHost;

  beforeEach(() => {
    jest.resetAllMocks();

    ioHost = CliIoHost.instance();
  });

  afterEach(() => {
    jest.restoreAllMocks();
  });

  // Helper to create a mock request object with the necessary event handlers
  function setupMockRequest() {
    // Create a mock response object with a successful status code
    const mockResponse = {
      statusCode: 200,
      statusMessage: 'OK',
    };

    // Create the mock request object
    const mockRequest = {
      on: jest.fn(),
      end: jest.fn(),
      setTimeout: jest.fn(),
    };

    // Mock the https.request to return our mockRequest
    (https.request as jest.Mock).mockImplementation((_, callback) => {
      // If a callback was provided, call it with our mock response
      if (callback) {
        setTimeout(() => callback(mockResponse), 0);
      }
      return mockRequest;
    });

    return mockRequest;
  }

  test('makes a POST request to the specified endpoint', async () => {
    // GIVEN
    const mockRequest = setupMockRequest();
<<<<<<< HEAD
    const endpoint = parse('https://example.com/telemetry');
    const testEvent = createTestEvent('INVOKE', { foo: 'bar' });
    const client = new EndpointTelemetrySink({ endpoint, ioHost });
=======
    const testEvent = createTestEvent('test', { foo: 'bar' });
    const client = new EndpointTelemetrySink({ endpoint: 'https://example.com/telemetry', ioHost });
>>>>>>> fb0e6902

    // WHEN
    await client.emit(testEvent);
    await client.flush();

    // THEN
    const expectedPayload = JSON.stringify({ events: [testEvent] });
    expect(https.request).toHaveBeenCalledWith({
      hostname: 'example.com',
      port: null,
      path: '/telemetry',
      method: 'POST',
      headers: {
        'content-type': 'application/json',
        'content-length': expectedPayload.length,
      },
      agent: undefined,
      timeout: 500,
    }, expect.anything());

    expect(mockRequest.end).toHaveBeenCalledWith(expectedPayload);
  });

  test('silently catches request errors', async () => {
    // GIVEN
    const mockRequest = setupMockRequest();
<<<<<<< HEAD
    const endpoint = parse('https://example.com/telemetry');
    const testEvent = createTestEvent('INVOKE');
    const client = new EndpointTelemetrySink({ endpoint, ioHost });
=======
    const testEvent = createTestEvent('test');
    const client = new EndpointTelemetrySink({ endpoint: 'https://example.com/telemetry', ioHost });
>>>>>>> fb0e6902

    mockRequest.on.mockImplementation((event, callback) => {
      if (event === 'error') {
        callback(new Error('Network error'));
      }
      return mockRequest;
    });

    await client.emit(testEvent);

    // THEN
    await expect(client.flush()).resolves.not.toThrow();
  });

  test('multiple events sent as one', async () => {
    // GIVEN
    const mockRequest = setupMockRequest();
<<<<<<< HEAD
    const endpoint = parse('https://example.com/telemetry');
    const testEvent1 = createTestEvent('INVOKE', { foo: 'bar' });
    const testEvent2 = createTestEvent('INVOKE', { foo: 'bazoo' });
    const client = new EndpointTelemetrySink({ endpoint, ioHost });
=======
    const testEvent1 = createTestEvent('test1', { foo: 'bar' });
    const testEvent2 = createTestEvent('test2', { foo: 'bazoo' });
    const client = new EndpointTelemetrySink({ endpoint: 'https://example.com/telemetry', ioHost });
>>>>>>> fb0e6902

    // WHEN
    await client.emit(testEvent1);
    await client.emit(testEvent2);
    await client.flush();

    // THEN
    const expectedPayload = JSON.stringify({ events: [testEvent1, testEvent2] });
    expect(https.request).toHaveBeenCalledTimes(1);
    expect(https.request).toHaveBeenCalledWith({
      hostname: 'example.com',
      port: null,
      path: '/telemetry',
      method: 'POST',
      headers: {
        'content-type': 'application/json',
        'content-length': expectedPayload.length,
      },
      agent: undefined,
      timeout: 500,
    }, expect.anything());

    expect(mockRequest.end).toHaveBeenCalledWith(expectedPayload);
  });

  test('successful flush clears events cache', async () => {
    // GIVEN
    setupMockRequest();
<<<<<<< HEAD
    const endpoint = parse('https://example.com/telemetry');
    const testEvent1 = createTestEvent('INVOKE', { foo: 'bar' });
    const testEvent2 = createTestEvent('INVOKE', { foo: 'bazoo' });
    const client = new EndpointTelemetrySink({ endpoint, ioHost });
=======
    const testEvent1 = createTestEvent('test1', { foo: 'bar' });
    const testEvent2 = createTestEvent('test2', { foo: 'bazoo' });
    const client = new EndpointTelemetrySink({ endpoint: 'https://example.com/telemetry', ioHost });
>>>>>>> fb0e6902

    // WHEN
    await client.emit(testEvent1);
    await client.flush();
    await client.emit(testEvent2);
    await client.flush();

    // THEN
    const expectedPayload1 = JSON.stringify({ events: [testEvent1] });
    expect(https.request).toHaveBeenCalledTimes(2);
    expect(https.request).toHaveBeenCalledWith({
      hostname: 'example.com',
      port: null,
      path: '/telemetry',
      method: 'POST',
      headers: {
        'content-type': 'application/json',
        'content-length': expectedPayload1.length,
      },
      agent: undefined,
      timeout: 500,
    }, expect.anything());

    const expectedPayload2 = JSON.stringify({ events: [testEvent2] });
    expect(https.request).toHaveBeenCalledWith({
      hostname: 'example.com',
      port: null,
      path: '/telemetry',
      method: 'POST',
      headers: {
        'content-type': 'application/json',
        'content-length': expectedPayload2.length,
      },
      agent: undefined,
      timeout: 500,
    }, expect.anything());
  });

  test('failed flush does not clear events cache', async () => {
    // GIVEN
    const mockRequest = {
      on: jest.fn(),
      end: jest.fn(),
      setTimeout: jest.fn(),
    };
    // Mock the https.request to return the first response as 503
    (https.request as jest.Mock).mockImplementationOnce((_, callback) => {
      // If a callback was provided, call it with our mock response
      if (callback) {
        setTimeout(() => callback({
          statusCode: 503,
          statusMessage: 'Service Unavailable',
        }), 0);
      }
      return mockRequest;
    }).mockImplementation((_, callback) => {
      if (callback) {
        setTimeout(() => callback({
          statusCode: 200,
          statusMessage: 'Success',
        }), 0);
      }
      return mockRequest;
    });

<<<<<<< HEAD
    const endpoint = parse('https://example.com/telemetry');
    const testEvent1 = createTestEvent('INVOKE', { foo: 'bar' });
    const testEvent2 = createTestEvent('INVOKE', { foo: 'bazoo' });
    const client = new EndpointTelemetrySink({ endpoint, ioHost });
=======
    const testEvent1 = createTestEvent('test1', { foo: 'bar' });
    const testEvent2 = createTestEvent('test2', { foo: 'bazoo' });
    const client = new EndpointTelemetrySink({ endpoint: 'https://example.com/telemetry', ioHost });
>>>>>>> fb0e6902

    // WHEN
    await client.emit(testEvent1);

    // mocked to fail
    await client.flush();

    await client.emit(testEvent2);

    // mocked to succeed
    await client.flush();

    // THEN
    const expectedPayload1 = JSON.stringify({ events: [testEvent1] });
    expect(https.request).toHaveBeenCalledTimes(2);
    expect(https.request).toHaveBeenCalledWith({
      hostname: 'example.com',
      port: null,
      path: '/telemetry',
      method: 'POST',
      headers: {
        'content-type': 'application/json',
        'content-length': expectedPayload1.length,
      },
      agent: undefined,
      timeout: 500,
    }, expect.anything());

    const expectedPayload2 = JSON.stringify({ events: [testEvent1, testEvent2] });
    expect(https.request).toHaveBeenCalledWith({
      hostname: 'example.com',
      port: null,
      path: '/telemetry',
      method: 'POST',
      headers: {
        'content-type': 'application/json',
        'content-length': expectedPayload2.length,
      },
      agent: undefined,
      timeout: 500,
    }, expect.anything());
  });

  test('flush is called every 30 seconds', async () => {
    // GIVEN
    jest.useFakeTimers();
    setupMockRequest(); // Setup the mock request but we don't need the return value

    // Create a spy on setInterval
    const setIntervalSpy = jest.spyOn(global, 'setInterval');

    // Create the client
    const client = new EndpointTelemetrySink({ endpoint: 'https://example.com/telemetry', ioHost });

    // Create a spy on the flush method
    const flushSpy = jest.spyOn(client, 'flush');

    // WHEN
    // Advance the timer by 30 seconds
    jest.advanceTimersByTime(30000);

    // THEN
    // Verify setInterval was called with the correct interval
    expect(setIntervalSpy).toHaveBeenCalledWith(expect.any(Function), 30000);

    // Verify flush was called
    expect(flushSpy).toHaveBeenCalledTimes(1);

    // Advance the timer by another 30 seconds
    jest.advanceTimersByTime(30000);

    // Verify flush was called again
    expect(flushSpy).toHaveBeenCalledTimes(2);

    // Clean up
    jest.useRealTimers();
    setIntervalSpy.mockRestore();
  });

  test('handles errors gracefully and logs to trace without throwing', async () => {
    // GIVEN
    const testEvent = createTestEvent('INVOKE');

    // Create a mock IoHelper with trace spy
    const traceSpy = jest.fn();
    const mockIoHelper = {
      defaults: {
        trace: traceSpy,
      },
    };

    // Mock IoHelper.fromActionAwareIoHost to return our mock
    jest.spyOn(IoHelper, 'fromActionAwareIoHost').mockReturnValue(mockIoHelper as any);

    const client = new EndpointTelemetrySink({ endpoint: 'https://example.com/telemetry', ioHost });

    // Mock https.request to throw an error
    (https.request as jest.Mock).mockImplementation(() => {
      throw new Error('Network error');
    });

    await client.emit(testEvent);

    // WHEN & THEN - flush should not throw even when https.request fails
    await expect(client.flush()).resolves.not.toThrow();

    // Verify that the error was logged to trace
    expect(traceSpy).toHaveBeenCalledWith(
      expect.stringContaining('Telemetry Error: POST example.com/telemetry:'),
    );
  });
});<|MERGE_RESOLUTION|>--- conflicted
+++ resolved
@@ -87,14 +87,8 @@
   test('makes a POST request to the specified endpoint', async () => {
     // GIVEN
     const mockRequest = setupMockRequest();
-<<<<<<< HEAD
-    const endpoint = parse('https://example.com/telemetry');
     const testEvent = createTestEvent('INVOKE', { foo: 'bar' });
-    const client = new EndpointTelemetrySink({ endpoint, ioHost });
-=======
-    const testEvent = createTestEvent('test', { foo: 'bar' });
-    const client = new EndpointTelemetrySink({ endpoint: 'https://example.com/telemetry', ioHost });
->>>>>>> fb0e6902
+    const client = new EndpointTelemetrySink({ endpoint: 'https://example.com/telemetry', ioHost });
 
     // WHEN
     await client.emit(testEvent);
@@ -121,14 +115,8 @@
   test('silently catches request errors', async () => {
     // GIVEN
     const mockRequest = setupMockRequest();
-<<<<<<< HEAD
-    const endpoint = parse('https://example.com/telemetry');
     const testEvent = createTestEvent('INVOKE');
-    const client = new EndpointTelemetrySink({ endpoint, ioHost });
-=======
-    const testEvent = createTestEvent('test');
-    const client = new EndpointTelemetrySink({ endpoint: 'https://example.com/telemetry', ioHost });
->>>>>>> fb0e6902
+    const client = new EndpointTelemetrySink({ endpoint: 'https://example.com/telemetry', ioHost });
 
     mockRequest.on.mockImplementation((event, callback) => {
       if (event === 'error') {
@@ -146,16 +134,9 @@
   test('multiple events sent as one', async () => {
     // GIVEN
     const mockRequest = setupMockRequest();
-<<<<<<< HEAD
-    const endpoint = parse('https://example.com/telemetry');
     const testEvent1 = createTestEvent('INVOKE', { foo: 'bar' });
     const testEvent2 = createTestEvent('INVOKE', { foo: 'bazoo' });
-    const client = new EndpointTelemetrySink({ endpoint, ioHost });
-=======
-    const testEvent1 = createTestEvent('test1', { foo: 'bar' });
-    const testEvent2 = createTestEvent('test2', { foo: 'bazoo' });
-    const client = new EndpointTelemetrySink({ endpoint: 'https://example.com/telemetry', ioHost });
->>>>>>> fb0e6902
+    const client = new EndpointTelemetrySink({ endpoint: 'https://example.com/telemetry', ioHost });
 
     // WHEN
     await client.emit(testEvent1);
@@ -184,16 +165,9 @@
   test('successful flush clears events cache', async () => {
     // GIVEN
     setupMockRequest();
-<<<<<<< HEAD
-    const endpoint = parse('https://example.com/telemetry');
     const testEvent1 = createTestEvent('INVOKE', { foo: 'bar' });
     const testEvent2 = createTestEvent('INVOKE', { foo: 'bazoo' });
-    const client = new EndpointTelemetrySink({ endpoint, ioHost });
-=======
-    const testEvent1 = createTestEvent('test1', { foo: 'bar' });
-    const testEvent2 = createTestEvent('test2', { foo: 'bazoo' });
-    const client = new EndpointTelemetrySink({ endpoint: 'https://example.com/telemetry', ioHost });
->>>>>>> fb0e6902
+    const client = new EndpointTelemetrySink({ endpoint: 'https://example.com/telemetry', ioHost });
 
     // WHEN
     await client.emit(testEvent1);
@@ -259,16 +233,9 @@
       return mockRequest;
     });
 
-<<<<<<< HEAD
-    const endpoint = parse('https://example.com/telemetry');
     const testEvent1 = createTestEvent('INVOKE', { foo: 'bar' });
     const testEvent2 = createTestEvent('INVOKE', { foo: 'bazoo' });
-    const client = new EndpointTelemetrySink({ endpoint, ioHost });
-=======
-    const testEvent1 = createTestEvent('test1', { foo: 'bar' });
-    const testEvent2 = createTestEvent('test2', { foo: 'bazoo' });
-    const client = new EndpointTelemetrySink({ endpoint: 'https://example.com/telemetry', ioHost });
->>>>>>> fb0e6902
+    const client = new EndpointTelemetrySink({ endpoint: 'https://example.com/telemetry', ioHost });
 
     // WHEN
     await client.emit(testEvent1);
