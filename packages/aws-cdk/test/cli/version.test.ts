--- conflicted
+++ resolved
@@ -6,10 +6,6 @@
 import { setTimeout as _setTimeout } from 'timers';
 import { promisify } from 'util';
 import * as npm from '../../lib/cli/util/npm';
-<<<<<<< HEAD
-import { displayVersionMessage, getVersionMessages, VersionCheckTTL } from '../../lib/cli/display-version';
-=======
->>>>>>> 286b063c
 import { isDeveloperBuildVersion } from '../../lib/cli/version';
 import { TestIoHost } from '../_helpers/io-host';
 import { displayVersionMessage, getVersionMessages, VersionCheckTTL } from '../../lib/cli/display-version';
