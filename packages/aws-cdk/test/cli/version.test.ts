/* eslint-disable import/order */
import * as fs from 'fs-extra';
import * as os from 'os';
import * as path from 'path';
import * as sinon from 'sinon';
import { setTimeout as _setTimeout } from 'timers';
import { promisify } from 'util';
import * as npm from '../../lib/cli/util/npm';
<<<<<<< HEAD
import { displayVersionMessage, getVersionMessages, VersionCheckTTL } from '../../lib/cli/version';
import * as logging from '../../lib/logging';
import { isDeveloperBuild } from '../../lib/cli/version-util';
=======
import { displayVersionMessage, getVersionMessages, isDeveloperBuild, VersionCheckTTL } from '../../lib/cli/version';
import { TestIoHost } from '../_helpers/io-host';
>>>>>>> 2721da55

jest.setTimeout(10_000);

const setTimeout = promisify(_setTimeout);

function tmpfile(): string {
  return `/tmp/version-${Math.floor(Math.random() * 10000)}`;
}

const ioHost = new TestIoHost();
const ioHelper = ioHost.asHelper();

beforeEach(() => {
  process.chdir(os.tmpdir()); // Need a chdir because in the workspace 'npm view' will take a long time
});

afterEach(done => {
  sinon.restore();
  done();
});

test('initialization fails on unwritable directory', () => {
  const cacheFile = tmpfile();
  sinon.stub(fs, 'mkdirsSync').withArgs(path.dirname(cacheFile)).throws('Cannot make directory');
  expect(() => new VersionCheckTTL(cacheFile)).toThrow(/not writable/);
});

test('cache file responds correctly when file is not present', async () => {
  const cache = new VersionCheckTTL(tmpfile(), 1);
  expect(await cache.hasExpired()).toBeTruthy();
});

test('cache file honours the specified TTL', async () => {
  const cache = new VersionCheckTTL(tmpfile(), 1);
  await cache.update();
  expect(await cache.hasExpired()).toBeFalsy();
  await setTimeout(1001); // Just above 1 sec in ms
  expect(await cache.hasExpired()).toBeTruthy();
});

test('Skip version check if cache has not expired', async () => {
  const cache = new VersionCheckTTL(tmpfile(), 100);
  await cache.update();
  expect(await getVersionMessages('0.0.0', cache)).toEqual([]);
});

test('Version specified is stored in the TTL file', async () => {
  const cacheFile = tmpfile();
  const cache = new VersionCheckTTL(cacheFile, 1);
  await cache.update('1.1.1');
  const storedVersion = fs.readFileSync(cacheFile, 'utf8');
  expect(storedVersion).toBe('1.1.1');
});

test('No Version specified for storage in the TTL file', async () => {
  const cacheFile = tmpfile();
  const cache = new VersionCheckTTL(cacheFile, 1);
  await cache.update();
  const storedVersion = fs.readFileSync(cacheFile, 'utf8');
  expect(storedVersion).toBe('');
});

test('Skip version check if environment variable is set', async () => {
  sinon.stub(process, 'stdout').value({ ...process.stdout, isTTY: true });
  sinon.stub(process, 'env').value({ ...process.env, CDK_DISABLE_VERSION_CHECK: '1' });
  await displayVersionMessage(ioHelper);
  expect(ioHost.notifySpy).not.toHaveBeenCalled();
});

describe('version message', () => {
  const previousIsTty = process.stdout.isTTY;
  beforeAll(() => {
    process.stdout.isTTY = true;
  });

  afterAll(() => {
    process.stdout.isTTY = previousIsTty;
  });

  test('Prints messages when a new version is available', async () => {
    const mockCache = new VersionCheckTTL(tmpfile());
    jest.spyOn(mockCache, 'hasExpired').mockResolvedValue(true);

    jest.spyOn(npm, 'execNpmView').mockResolvedValue({
      latestVersion: '2.0.0',
      deprecated: undefined,
    });

    const messages = await getVersionMessages('1.0.0', mockCache);
    expect(messages.some(msg => msg.includes('Newer version of CDK is available'))).toBeTruthy();
    expect(messages.some(msg => msg.includes('Information about upgrading from version 1.x to version 2.x'))).toBeTruthy();
    expect(messages.some(msg => msg.includes('Upgrade recommended (npm install -g aws-cdk)'))).toBeTruthy();
  });

  test('Does not include major upgrade documentation when unavailable', async () => {
    const mockCache = new VersionCheckTTL(tmpfile());
    jest.spyOn(mockCache, 'hasExpired').mockResolvedValue(true);

    jest.spyOn(npm, 'execNpmView').mockResolvedValue({
      latestVersion: '2.1000.0',
      deprecated: undefined,
    });

    const messages = await getVersionMessages('2.179.0', mockCache);
    const hasUpgradeDoc = messages.some(msg =>
      msg.includes('Information about upgrading from version 1.x to version 2.x'),
    );
    expect(hasUpgradeDoc).toBeFalsy();
  });

  test('Prints a message when a deprecated version is used', async () => {
    const mockCache = new VersionCheckTTL(tmpfile());
    jest.spyOn(mockCache, 'hasExpired').mockResolvedValue(true);

    jest.spyOn(npm, 'execNpmView').mockResolvedValue({
      latestVersion: '2.0.0',
      deprecated: 'This version is deprecated.',
    });

    const messages = await getVersionMessages('1.0.0', mockCache);
    expect(messages.some(msg => msg.includes('This version is deprecated'))).toBeTruthy();
  });

  test('Does not print message when current version is up to date', async () => {
    const mockCache = new VersionCheckTTL(tmpfile());
    jest.spyOn(mockCache, 'hasExpired').mockResolvedValue(true);

    jest.spyOn(npm, 'execNpmView').mockResolvedValue({
      latestVersion: '1.0.0',
      deprecated: undefined,
    });

    const messages = await getVersionMessages('1.0.0', mockCache);
    expect(messages).toEqual([]);
  });
});

test('isDeveloperBuild call does not throw an error', () => {
  // To be frank: this is just to shut CodeCov up. It don't want to make an assertion
  // that the value is `true` when running tests, because I won't want to make too
  // many assumptions for no good reason.

  isDeveloperBuild();

  // THEN: should not explode
});<|MERGE_RESOLUTION|>--- conflicted
+++ resolved
@@ -6,14 +6,9 @@
 import { setTimeout as _setTimeout } from 'timers';
 import { promisify } from 'util';
 import * as npm from '../../lib/cli/util/npm';
-<<<<<<< HEAD
 import { displayVersionMessage, getVersionMessages, VersionCheckTTL } from '../../lib/cli/version';
-import * as logging from '../../lib/logging';
 import { isDeveloperBuild } from '../../lib/cli/version-util';
-=======
-import { displayVersionMessage, getVersionMessages, isDeveloperBuild, VersionCheckTTL } from '../../lib/cli/version';
 import { TestIoHost } from '../_helpers/io-host';
->>>>>>> 2721da55
 
 jest.setTimeout(10_000);
 
