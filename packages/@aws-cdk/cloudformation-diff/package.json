{
  "name": "@aws-cdk/cloudformation-diff",
  "description": "Utilities to diff CDK stacks against CloudFormation templates",
  "repository": {
    "type": "git",
    "url": "https://github.com/aws/aws-cdk-cli",
    "directory": "packages/@aws-cdk/cloudformation-diff"
  },
  "scripts": {
    "build": "npx projen build",
    "bump": "npx projen bump",
    "check-for-updates": "npx projen check-for-updates",
    "check-licenses": "npx projen check-licenses",
    "compile": "npx projen compile",
    "default": "npx projen default",
    "eslint": "npx projen eslint",
    "gather-versions": "npx projen gather-versions",
    "nx": "npx projen nx",
    "package": "npx projen package",
    "post-compile": "npx projen post-compile",
    "pre-compile": "npx projen pre-compile",
    "test": "npx projen test",
    "test:watch": "npx projen test:watch",
    "unbump": "npx projen unbump",
    "watch": "npx projen watch",
    "projen": "npx projen"
  },
  "author": {
    "name": "Amazon Web Services",
    "url": "https://aws.amazon.com",
    "organization": true
  },
  "devDependencies": {
    "@cdklabs/eslint-plugin": "^1.3.2",
    "@stylistic/eslint-plugin": "^3",
    "@types/jest": "^29.5.14",
    "@types/node": "^16",
    "@typescript-eslint/eslint-plugin": "^8",
    "@typescript-eslint/parser": "^8",
    "commit-and-tag-version": "^12",
    "constructs": "^10.0.0",
    "eslint": "^9",
    "eslint-config-prettier": "^10.1.5",
    "eslint-import-resolver-typescript": "^3.10.1",
    "eslint-plugin-import": "^2.31.0",
    "eslint-plugin-jest": "^28.11.0",
    "eslint-plugin-jsdoc": "^50.6.14",
    "eslint-plugin-prettier": "^5.4.0",
    "fast-check": "^3.23.2",
    "jest": "^29.7.0",
    "jest-junit": "^16",
    "license-checker": "^25.0.1",
    "prettier": "^2.8",
    "ts-jest": "^29.3.2",
    "typescript": "5.6"
  },
  "peerDependencies": {
    "@aws-sdk/client-cloudformation": "^3"
  },
  "dependencies": {
<<<<<<< HEAD
    "@aws-cdk/aws-service-spec": "^0.1.71",
    "@aws-cdk/service-spec-types": "^0.0.135",
    "@aws-sdk/client-cloudformation": "^3.804.0",
=======
    "@aws-cdk/aws-service-spec": "^0.1.72",
    "@aws-cdk/service-spec-types": "^0.0.138",
>>>>>>> 75b0781f
    "chalk": "^4",
    "diff": "^7.0.0",
    "fast-deep-equal": "^3.1.3",
    "string-width": "^4",
    "table": "^6"
  },
  "keywords": [
    "aws",
    "cdk"
  ],
  "engines": {
    "node": ">= 14.15.0"
  },
  "main": "lib/index.js",
  "license": "Apache-2.0",
  "homepage": "https://github.com/aws/aws-cdk",
  "publishConfig": {
    "access": "public"
  },
  "version": "0.0.0",
  "types": "lib/index.d.ts",
  "//": "~~ Generated by projen. To modify, edit .projenrc.js and run \"npx projen\"."
}<|MERGE_RESOLUTION|>--- conflicted
+++ resolved
@@ -58,14 +58,9 @@
     "@aws-sdk/client-cloudformation": "^3"
   },
   "dependencies": {
-<<<<<<< HEAD
-    "@aws-cdk/aws-service-spec": "^0.1.71",
-    "@aws-cdk/service-spec-types": "^0.0.135",
-    "@aws-sdk/client-cloudformation": "^3.804.0",
-=======
     "@aws-cdk/aws-service-spec": "^0.1.72",
     "@aws-cdk/service-spec-types": "^0.0.138",
->>>>>>> 75b0781f
+    "@aws-sdk/client-cloudformation": "^3.804.0",
     "chalk": "^4",
     "diff": "^7.0.0",
     "fast-deep-equal": "^3.1.3",
