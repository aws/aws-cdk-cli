--- conflicted
+++ resolved
@@ -10,11 +10,6 @@
 /**
  * A class containing helper tools to interact with IoHost
  */
-<<<<<<< HEAD
-export interface IoHelper extends IIoHost {
-  notify(msg: ActionLessMessage<unknown>): Promise<void>;
-  requestResponse<T, U>(msg: ActionLessRequest<T, U>): Promise<U>;
-=======
 export class IoHelper implements IIoHost {
   public static fromIoHost(ioHost: IIoHost, action: ToolkitAction) {
     return new IoHelper(ioHost, action);
@@ -54,29 +49,11 @@
   public span<S extends object, E extends SpanEnd>(definition: SpanDefinition<S, E>) {
     return new SpanMaker(this, definition);
   }
->>>>>>> 84d0b544
 }
 
 /**
  * Wraps an IoHost and creates an IoHelper from it
  */
 export function asIoHelper(ioHost: IIoHost, action: ToolkitAction): IoHelper {
-<<<<<<< HEAD
-  return {
-    notify: async (msg: Omit<IoMessage<unknown>, 'action'>) => {
-      await ioHost.notify({
-        ...msg,
-        action,
-      });
-    },
-    requestResponse: async <T, U>(msg: Omit<IoRequest<T, U>, 'action'>) => {
-      return ioHost.requestResponse({
-        ...msg,
-        action,
-      });
-    },
-  };
-=======
   return IoHelper.fromIoHost(ioHost, action);
->>>>>>> 84d0b544
 }