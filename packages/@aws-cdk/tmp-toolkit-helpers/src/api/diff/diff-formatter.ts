import { format } from 'node:util';
import { Writable } from 'stream';
import * as cxschema from '@aws-cdk/cloud-assembly-schema';
import {
  type TemplateDiff,
  fullDiff,
  formatSecurityChanges,
  formatDifferences,
  mangleLikeCloudFormation,
} from '@aws-cdk/cloudformation-diff';
import type * as cxapi from '@aws-cdk/cx-api';
import * as chalk from 'chalk';

import type { NestedStackTemplates } from '../cloudformation/nested-stack-templates';
import type { IoHelper } from '../io/private';
import { IoDefaultMessages } from '../io/private';
import { RequireApproval } from '../require-approval';
import { ToolkitError } from '../toolkit-error';

/*
 * Custom writable stream that collects text into a string buffer.
 * Used on classes that take in and directly write to a stream, but
 * we intend to capture the output rather than print.
 */
class StringWriteStream extends Writable {
  private buffer: string[] = [];

  constructor() {
    super();
  }

  _write(chunk: any, _encoding: string, callback: (error?: Error | null) => void): void {
    this.buffer.push(chunk.toString());
    callback();
  }

  toString(): string {
    return this.buffer.join('');
  }
}

/**
 * Output of formatSecurityDiff
 */
interface FormatSecurityDiffOutput {
  /**
   * Complete formatted security diff, if it is prompt-worthy
   */
  readonly formattedDiff?: string;
}

/**
 * Output of formatStackDiff
 */
interface FormatStackDiffOutput {
  /**
   * Number of stacks with diff changes
   */
  readonly numStacksWithChanges: number;

  /**
   * Complete formatted diff
   */
  readonly formattedDiff: string;
}

/**
 * Props for the Diff Formatter
 */
interface DiffFormatterProps {
  /**
   * Helper for the IoHost class
   */
  readonly ioHelper: IoHelper;

  /**
   * The relevant information for the Template that is being diffed.
   * Includes the old/current state of the stack as well as the new state.
   */
  readonly templateInfo: TemplateInfo;
}

/**
 * Properties specific to formatting the security diff
 */
interface FormatSecurityDiffOptions {
  /**
   * The approval level of the security diff
   */
  readonly requireApproval: RequireApproval;
}

/**
 * PRoperties specific to formatting the stack diff
 */
interface FormatStackDiffOptions {
  /**
   * do not filter out AWS::CDK::Metadata or Rules
   *
   * @default false
   */
  readonly strict?: boolean;

  /**
   * lines of context to use in arbitrary JSON diff
   *
   * @default 3
   */
  readonly context?: number;

  /**
   * silences \'There were no differences\' messages
   *
   * @default false
   */
  readonly quiet?: boolean;
}

interface ReusableStackDiffOptions extends FormatStackDiffOptions {
  readonly ioDefaultHelper: IoDefaultMessages;
}

/**
 * Information on a template's old/new state
 * that is used for diff.
 */
export interface TemplateInfo {
  /**
   * The old/existing template
   */
  readonly oldTemplate: any;

  /**
   * The new template
   */
  readonly newTemplate: cxapi.CloudFormationStackArtifact;

  /**
   * A CloudFormation ChangeSet to help the diff operation.
   * Probably created via `createDiffChangeSet`.
   *
   * @default undefined
   */
  readonly changeSet?: any;

  /**
   * The name of the stack
   *
   * @default undefined
   */
  readonly stackName?: string;

  /**
   * Whether or not there are any imported resources
   *
   * @default false
   */
  readonly isImport?: boolean;

  /**
   * Any nested stacks included in the template
   *
   * @default {}
   */
  readonly nestedStacks?: {
    [nestedStackLogicalId: string]: NestedStackTemplates;
  };
}

/**
 * Class for formatting the diff output
 */
export class DiffFormatter {
  private readonly ioHelper: IoHelper;
  private readonly oldTemplate: any;
  private readonly newTemplate: cxapi.CloudFormationStackArtifact;
  private readonly stackName?: string;
  private readonly changeSet?: any;
  private readonly nestedStacks: { [nestedStackLogicalId: string]: NestedStackTemplates } | undefined;
  private readonly isImport: boolean;

  constructor(props: DiffFormatterProps) {
    this.ioHelper = props.ioHelper;
    this.oldTemplate = props.templateInfo.oldTemplate;
    this.newTemplate = props.templateInfo.newTemplate;
    this.stackName = props.templateInfo.stackName;
    this.changeSet = props.templateInfo.changeSet;
    this.nestedStacks = props.templateInfo.nestedStacks;
    this.isImport = props.templateInfo.isImport ?? false;
  }

  /**
   * Format the stack diff
   */
  public formatStackDiff(options: FormatStackDiffOptions = {}): FormatStackDiffOutput {
    const ioDefaultHelper = new IoDefaultMessages(this.ioHelper);
    return this.formatStackDiffHelper(
      this.oldTemplate,
      this.stackName,
      this.nestedStacks,
      {
        ...options,
        ioDefaultHelper,
      },
    );
  }

  private formatStackDiffHelper(
    oldTemplate: any,
    stackName: string | undefined,
    nestedStackTemplates: { [nestedStackLogicalId: string]: NestedStackTemplates } | undefined,
    options: ReusableStackDiffOptions,
  ) {
    let diff = fullDiff(oldTemplate, this.newTemplate.template, this.changeSet, this.isImport);

    // The stack diff is formatted via `Formatter`, which takes in a stream
    // and sends its output directly to that stream. To faciliate use of the
    // global CliIoHost, we create our own stream to capture the output of
    // `Formatter` and return the output as a string for the consumer of
    // `formatStackDiff` to decide what to do with it.
    const stream = new StringWriteStream();

    let numStacksWithChanges = 0;
    let formattedDiff = '';
    let filteredChangesCount = 0;
    try {
      // must output the stack name if there are differences, even if quiet
      if (stackName && (!options.quiet || !diff.isEmpty)) {
        stream.write(format(`Stack ${chalk.bold(stackName)}\n`));
      }

      if (!options.quiet && this.isImport) {
        stream.write('Parameters and rules created during migration do not affect resource configuration.\n');
      }

      // detect and filter out mangled characters from the diff
      if (diff.differenceCount && !options.strict) {
        const mangledNewTemplate = JSON.parse(mangleLikeCloudFormation(JSON.stringify(this.newTemplate.template)));
        const mangledDiff = fullDiff(this.oldTemplate, mangledNewTemplate, this.changeSet);
        filteredChangesCount = Math.max(0, diff.differenceCount - mangledDiff.differenceCount);
        if (filteredChangesCount > 0) {
          diff = mangledDiff;
        }
      }

      // filter out 'AWS::CDK::Metadata' resources from the template
      // filter out 'CheckBootstrapVersion' rules from the template
      if (!options.strict) {
        obscureDiff(diff);
      }

      if (!diff.isEmpty) {
        numStacksWithChanges++;

        // formatDifferences updates the stream with the formatted stack diff
        formatDifferences(stream, diff, {
          ...logicalIdMapFromTemplate(this.oldTemplate),
          ...buildLogicalToPathMap(this.newTemplate),
        }, options.context);
      } else if (!options.quiet) {
        stream.write(chalk.green('There were no differences\n'));
      }

      if (filteredChangesCount > 0) {
        stream.write(chalk.yellow(`Omitted ${filteredChangesCount} changes because they are likely mangled non-ASCII characters. Use --strict to print them.\n`));
      }
    } finally {
      // store the stream containing a formatted stack diff
      formattedDiff = stream.toString();
      stream.end();
    }

    for (const nestedStackLogicalId of Object.keys(nestedStackTemplates ?? {})) {
      if (!nestedStackTemplates) {
        break;
      }
      const nestedStack = nestedStackTemplates[nestedStackLogicalId];

      (this.newTemplate as any)._template = nestedStack.generatedTemplate;
      const nextDiff = this.formatStackDiffHelper(
        nestedStack.deployedTemplate,
        nestedStack.physicalName ?? nestedStackLogicalId,
        nestedStack.nestedStackTemplates,
        options,
      );
      numStacksWithChanges += nextDiff.numStacksWithChanges;
      formattedDiff += nextDiff.formattedDiff;
    }

    return {
      numStacksWithChanges,
      formattedDiff,
    };
  }

  /**
   * Format the security diff
   */
  public formatSecurityDiff(options: FormatSecurityDiffOptions): FormatSecurityDiffOutput {
    const ioDefaultHelper = new IoDefaultMessages(this.ioHelper);

    const diff = fullDiff(this.oldTemplate, this.newTemplate.template, this.changeSet);

    if (diffRequiresApproval(diff, options.requireApproval)) {
<<<<<<< HEAD
      ioDefaultHelper.info(format('Stack %s\n', chalk.bold(this.stackName)));

      // eslint-disable-next-line max-len
      ioDefaultHelper.warning(`This deployment will make potentially sensitive changes according to your current security approval level (--require-approval ${options.requireApproval}).`);
      ioDefaultHelper.warning('Please confirm you intend to make the following modifications:\n');

=======
>>>>>>> d3f6c3c3
      // The security diff is formatted via `Formatter`, which takes in a stream
      // and sends its output directly to that stream. To faciliate use of the
      // global CliIoHost, we create our own stream to capture the output of
      // `Formatter` and return the output as a string for the consumer of
      // `formatSecurityDiff` to decide what to do with it.
      const stream = new StringWriteStream();

      stream.write(format(`Stack ${chalk.bold(options.stackName)}\n`));

      // eslint-disable-next-line max-len
      ioDefaultHelper.warning(`This deployment will make potentially sensitive changes according to your current security approval level (--require-approval ${options.requireApproval}).`);
      ioDefaultHelper.warning('Please confirm you intend to make the following modifications:\n');
      try {
        // formatSecurityChanges updates the stream with the formatted security diff
        formatSecurityChanges(stream, diff, buildLogicalToPathMap(this.newTemplate));
      } finally {
        stream.end();
      }
      // store the stream containing a formatted stack diff
      const formattedDiff = stream.toString();
      return { formattedDiff };
    }
    return {};
  }
}

/**
 * Return whether the diff has security-impacting changes that need confirmation
 *
 * TODO: Filter the security impact determination based off of an enum that allows
 * us to pick minimum "severities" to alert on.
 */
function diffRequiresApproval(diff: TemplateDiff, requireApproval: RequireApproval) {
  switch (requireApproval) {
    case RequireApproval.NEVER: return false;
    case RequireApproval.ANY_CHANGE: return diff.permissionsAnyChanges;
    case RequireApproval.BROADENING: return diff.permissionsBroadened;
    default: throw new ToolkitError(`Unrecognized approval level: ${requireApproval}`);
  }
}

function buildLogicalToPathMap(stack: cxapi.CloudFormationStackArtifact) {
  const map: { [id: string]: string } = {};
  for (const md of stack.findMetadataByType(cxschema.ArtifactMetadataEntryType.LOGICAL_ID)) {
    map[md.data as string] = md.path;
  }
  return map;
}

function logicalIdMapFromTemplate(template: any) {
  const ret: Record<string, string> = {};

  for (const [logicalId, resource] of Object.entries(template.Resources ?? {})) {
    const path = (resource as any)?.Metadata?.['aws:cdk:path'];
    if (path) {
      ret[logicalId] = path;
    }
  }
  return ret;
}

/**
 * Remove any template elements that we don't want to show users.
 * This is currently:
 * - AWS::CDK::Metadata resource
 * - CheckBootstrapVersion Rule
 */
function obscureDiff(diff: TemplateDiff) {
  if (diff.unknown) {
    // see https://github.com/aws/aws-cdk/issues/17942
    diff.unknown = diff.unknown.filter(change => {
      if (!change) {
        return true;
      }
      if (change.newValue?.CheckBootstrapVersion) {
        return false;
      }
      if (change.oldValue?.CheckBootstrapVersion) {
        return false;
      }
      return true;
    });
  }

  if (diff.resources) {
    diff.resources = diff.resources.filter(change => {
      if (!change) {
        return true;
      }
      if (change.newResourceType === 'AWS::CDK::Metadata') {
        return false;
      }
      if (change.oldResourceType === 'AWS::CDK::Metadata') {
        return false;
      }
      return true;
    });
  }
}<|MERGE_RESOLUTION|>--- conflicted
+++ resolved
@@ -302,15 +302,6 @@
     const diff = fullDiff(this.oldTemplate, this.newTemplate.template, this.changeSet);
 
     if (diffRequiresApproval(diff, options.requireApproval)) {
-<<<<<<< HEAD
-      ioDefaultHelper.info(format('Stack %s\n', chalk.bold(this.stackName)));
-
-      // eslint-disable-next-line max-len
-      ioDefaultHelper.warning(`This deployment will make potentially sensitive changes according to your current security approval level (--require-approval ${options.requireApproval}).`);
-      ioDefaultHelper.warning('Please confirm you intend to make the following modifications:\n');
-
-=======
->>>>>>> d3f6c3c3
       // The security diff is formatted via `Formatter`, which takes in a stream
       // and sends its output directly to that stream. To faciliate use of the
       // global CliIoHost, we create our own stream to capture the output of
