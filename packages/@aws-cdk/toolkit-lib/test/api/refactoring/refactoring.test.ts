const mockLoadResourceModel = jest.fn();
jest.mock('@aws-cdk/cloudformation-diff/lib/diff/util', () => ({
  loadResourceModel: mockLoadResourceModel,
}));

import type {
  ResourceLocation as CfnResourceLocation,
  ResourceMapping as CfnResourceMapping,
} from '@aws-sdk/client-cloudformation';
import { GetTemplateCommand, ListStacksCommand } from '@aws-sdk/client-cloudformation';
import { expect } from '@jest/globals';
import type { ExcludeList } from '../../../lib/api/refactoring';
import {
  AlwaysExclude,
  ambiguousMovements,
  findResourceMovements,
  resourceMappings,
  resourceMovements,
  useExplicitMappings,
} from '../../../lib/api/refactoring';
<<<<<<< HEAD
import type {
  CloudFormationStack,
  ResourceLocation,
  ResourceMapping,
} from '../../../lib/api/refactoring/cloudformation';
=======
import type { CloudFormationStack } from '../../../lib/api/refactoring/cloudformation';
import { ResourceLocation, ResourceMapping } from '../../../lib/api/refactoring/cloudformation';
>>>>>>> 6db0d9be
import { computeResourceDigests } from '../../../lib/api/refactoring/digest';
import { generateStackDefinitions } from '../../../lib/api/refactoring/execution';
import { mockCloudFormationClient, MockSdkProvider } from '../../_helpers/mock-sdk';

const cloudFormationClient = mockCloudFormationClient;

describe('computeResourceDigests', () => {
  test('returns empty map for empty template', () => {
    const template = {};
    const result = computeResourceDigests(template);
    expect(Object.keys(result).length).toBe(0);
  });

  test('computes digest for single resource without properties', () => {
    const template = {
      Resources: {
        MyResource: {
          Type: 'AWS::S3::Bucket',
        },
      },
    };
    const result = computeResourceDigests(template);
    expect(Object.keys(result).length).toBe(1);
    expect(result.MyResource).toBeDefined();
  });

  test('computes digest for single resource without dependencies', () => {
    const template = {
      Resources: {
        MyResource: {
          Type: 'AWS::S3::Bucket',
          Properties: { Prop: 'example-bucket' },
        },
      },
    };
    const result = computeResourceDigests(template);
    expect(Object.keys(result).length).toBe(1);
    expect(result.MyResource).toBeDefined();
  });

  test('order of properties does not matter', () => {
    const template = {
      Resources: {
        MyResource1: {
          Type: 'AWS::S3::Bucket',
          Properties: { Prop: 'example-bucket', AnotherProp: 'another-value' },
        },
        MyResource2: {
          Type: 'AWS::S3::Bucket',
          Properties: { AnotherProp: 'another-value', Prop: 'example-bucket' },
        },
      },
    };
    const result = computeResourceDigests(template);
    expect(Object.keys(result).length).toBe(2);
    expect(result.MyResource1).toEqual(result.MyResource2);
  });

  test('computes digests with multiple resources referencing each other', () => {
    const template = {
      Resources: {
        Bucket: {
          Type: 'AWS::S3::Bucket',
          Properties: { Prop: 'my-bucket' },
        },
        Topic: {
          Type: 'AWS::SNS::Topic',
          Properties: {
            DisplayName: 'my-topic',
            Subscription: [{ Endpoint: { Ref: 'Bucket' } }],
          },
        },
      },
    };
    const result = computeResourceDigests(template);
    expect(Object.keys(result).length).toBe(2);
    expect(result.Bucket).toBeDefined();
    expect(result.Topic).toBeDefined();
  });

  test('computes different digests if top-level properties are different', () => {
    const template = {
      Resources: {
        Q1: {
          Type: 'AWS::SQS::Queue',
          Properties: { QueueName: 'YYYYYYYYYY' },
          UpdateReplacePolicy: 'Retain',
          DeletionPolicy: 'Retain',
        },
        Q2: {
          Type: 'AWS::SQS::Queue',
          Properties: { QueueName: 'YYYYYYYYYY' },
          UpdateReplacePolicy: 'Delete',
          DeletionPolicy: 'Retain',
        },
      },
    };
    const result = computeResourceDigests(template);
    expect(result.Q1).not.toBe(result.Q2);
  });

  test('computes the same digest for identical resources', () => {
    const template = {
      Resources: {
        Bucket1: {
          Type: 'AWS::S3::Bucket',
          Properties: { Prop: 'XXXXXXXXX' },
        },
        Bucket2: {
          Type: 'AWS::S3::Bucket',
          Properties: { Prop: 'XXXXXXXXX' },
        },
      },
    };
    const result = computeResourceDigests(template);
    expect(Object.keys(result).length).toBe(2);
    expect(result.Bucket1).toBe(result.Bucket2);
  });

  test('identical resources up to dependency names', () => {
    const template = {
      Resources: {
        Q1: {
          Type: 'AWS::SQS::Queue',
          Properties: { QueueName: 'YYYYYYYYYY' },
        },
        Q2: {
          Type: 'AWS::SQS::Queue',
          Properties: { QueueName: 'YYYYYYYYYY' },
        },
        // These buckets are identical, up to the name of their dependencies
        // (which are also identical). Therefore, they should have the same digest.
        Bucket1: {
          Type: 'AWS::S3::Bucket',
          Properties: { Dep: { Ref: 'Q1' } },
        },
        Bucket2: {
          Type: 'AWS::S3::Bucket',
          Properties: { Dep: { Ref: 'Q2' } },
        },
      },
    };
    const result = computeResourceDigests(template);
    expect(result.Bucket1).toBe(result.Bucket2);
  });

  test('identical resources up to dependency names - DependsOn', () => {
    const template = {
      Resources: {
        Bucket1: {
          Type: 'AWS::S3::Bucket',
          Properties: { Prop: 'my-bucket' },
        },
        Bucket2: {
          Type: 'AWS::S3::Bucket',
          Properties: { Prop: 'my-bucket' },
        },
        Topic1: {
          Type: 'AWS::SNS::Topic',
          DependsOn: 'Bucket1',
          Properties: {
            DisplayName: 'my-topic',
          },
        },
        Topic2: {
          Type: 'AWS::SNS::Topic',
          DependsOn: 'Bucket2',
          Properties: {
            DisplayName: 'my-topic',
          },
        },
      },
    };
    const result = computeResourceDigests(template);
    expect(result.Topic1).toEqual(result.Topic2);
  });

  test('different resources - DependsOn', () => {
    const template = {
      Resources: {
        Bucket1: {
          Type: 'AWS::S3::Bucket',
          Properties: { Prop: 'foo' },
        },
        Bucket2: {
          Type: 'AWS::S3::Bucket',
          Properties: { Prop: 'bar' },
        },
        Topic1: {
          Type: 'AWS::SNS::Topic',
          DependsOn: 'Bucket1',
          Properties: {
            DisplayName: 'my-topic',
          },
        },
        Topic2: {
          Type: 'AWS::SNS::Topic',
          DependsOn: 'Bucket2',
          Properties: {
            DisplayName: 'my-topic',
          },
        },
      },
    };
    const result = computeResourceDigests(template);
    expect(result.Topic1).not.toEqual(result.Topic2);
  });

  test('almost identical resources - dependency via different intrinsic functions', () => {
    const template = {
      Resources: {
        Q1: {
          Type: 'AWS::SQS::Queue',
          Properties: { QueueName: 'YYYYYYYYYY' },
        },
        Q2: {
          Type: 'AWS::SQS::Queue',
          Properties: { QueueName: 'YYYYYYYYYY' },
        },
        // These buckets are almost identical. Even though they depend on identical
        // resources, they should have different digests because the dependency
        // is via different functions.
        Bucket1: {
          Type: 'AWS::S3::Bucket',
          Properties: { Dep: { Ref: 'Q1' } },
        },
        Bucket2: {
          Type: 'AWS::S3::Bucket',
          Properties: { Dep: { 'Fn::GetAtt': ['Q2', 'QueueName'] } },
        },
      },
    };
    const result = computeResourceDigests(template);
    expect(result.Bucket1).not.toBe(result.Bucket2);
  });

  test('ignores references to unknown resources', () => {
    // These references could be to parameters, outputs etc.
    // We don't care about them.
    const template = {
      Resources: {
        MyResource: {
          Type: 'AWS::SNS::Topic',
          Properties: {
            DisplayName: 'my-topic',
            Subscription: [{ Endpoint: { Ref: 'NonExistentResource' } }],
          },
        },
      },
    };
    const result = computeResourceDigests(template);
    expect(Object.keys(result).length).toBe(1);
    expect(result.MyResource).toBeDefined();
  });

  test('ignores CDK construct path', () => {
    const template = {
      Resources: {
        Q1: {
          Type: 'AWS::SQS::Queue',
          Properties: {
            Foo: 'Bar',
          },
          Metadata: {
            'aws:cdk:path': 'Stack/Q1/Resource',
          },
        },
        Q2: {
          Type: 'AWS::SQS::Queue',
          Properties: {
            Foo: 'Bar',
          },
          Metadata: {
            'aws:cdk:path': 'Stack/Q2/Resource',
          },
        },
      },
    };
    const result = computeResourceDigests(template);
    expect(result.Q1).toBe(result.Q2);
  });

  test('uses physical ID if present', () => {
    mockLoadResourceModel.mockReturnValue({
      primaryIdentifier: ['FooName'],
    });

    const template = {
      Resources: {
        Foo1: {
          Type: 'AWS::S3::Foo',
          Properties: {
            FooName: 'XXXXXXXXX',
            ShouldBeIgnored: true,
          },
        },
        Foo2: {
          Type: 'AWS::S3::Foo',
          Properties: {
            FooName: 'XXXXXXXXX',
            ShouldAlsoBeIgnored: true,
          },
        },
      },
    };

    const result = computeResourceDigests(template);
    expect(result.Foo1).toBe(result.Foo2);
  });

  test('uses physical ID if present - with dependencies', () => {
    mockLoadResourceModel.mockReturnValue({
      primaryIdentifier: ['FooName'],
    });

    const template = {
      Resources: {
        Foo1: {
          Type: 'AWS::S3::Foo',
          Properties: {
            FooName: 'XXXXXXXXX',
            ShouldBeIgnored: true,
          },
        },
        Foo2: {
          Type: 'AWS::S3::Foo',
          Properties: {
            FooName: 'XXXXXXXXX',
            ShouldAlsoBeIgnored: true,
          },
        },
        Bucket1: {
          Type: 'AWS::S3::Bucket',
          Properties: { Dep: { Ref: 'Foo1' } },
        },
        Bucket2: {
          Type: 'AWS::S3::Bucket',
          Properties: { Dep: { Ref: 'Foo2' } },
        },
      },
    };

    const result = computeResourceDigests(template);
    expect(result.Bucket1).toBe(result.Bucket2);
  });

  test('different physical IDs lead to different digests', () => {
    mockLoadResourceModel.mockReturnValue({
      primaryIdentifier: ['FooName'],
    });

    const template = {
      Resources: {
        Foo1: {
          Type: 'AWS::S3::Foo',
          Properties: {
            FooName: 'XXXXXXXXX',
            ShouldBeIgnored: true,
          },
        },
        Foo2: {
          Type: 'AWS::S3::Foo',
          Properties: {
            FooName: 'YYYYYYYYY',
            ShouldAlsoBeIgnored: true,
          },
        },
      },
    };

    const result = computeResourceDigests(template);
    expect(result.Foo1).not.toBe(result.Foo2);
  });

  test('primaryIdentifier is a composite field - different values', () => {
    mockLoadResourceModel.mockReturnValue({
      primaryIdentifier: ['FooName', 'BarName'],
    });

    const template = {
      Resources: {
        Foo1: {
          Type: 'AWS::S3::Foo',
          Properties: {
            FooName: 'XXXXXXXXX',
            BarName: 'YYYYYYYYY',
            ShouldBeIgnored: true,
          },
        },
        Foo2: {
          Type: 'AWS::S3::Foo',
          Properties: {
            FooName: 'XXXXXXXXX',
            BarName: 'ZZZZZZZZZ',
            ShouldAlsoBeIgnored: true,
          },
        },
      },
    };

    const result = computeResourceDigests(template);
    expect(result.Foo1).not.toBe(result.Foo2);
  });

  test('primaryIdentifier is a composite field - same value', () => {
    mockLoadResourceModel.mockReturnValue({
      primaryIdentifier: ['FooName', 'BarName'],
    });

    const template = {
      Resources: {
        Foo1: {
          Type: 'AWS::S3::Foo',
          Properties: {
            FooName: 'XXXXXXXXX',
            BarName: 'YYYYYYYYY',
            ShouldBeIgnored: true,
          },
        },
        Foo2: {
          Type: 'AWS::S3::Foo',
          Properties: {
            FooName: 'XXXXXXXXX',
            BarName: 'YYYYYYYYY',
            ShouldAlsoBeIgnored: true,
          },
        },
      },
    };

    const result = computeResourceDigests(template);
    expect(result.Foo1).toBe(result.Foo2);
  });

  test('primaryIdentifier is a composite field but not all of them are set in the resource', () => {
    mockLoadResourceModel.mockReturnValue({
      primaryIdentifier: ['FooName', 'BarName'],
    });

    const template = {
      Resources: {
        Foo1: {
          Type: 'AWS::S3::Foo',
          Properties: {
            FooName: 'XXXXXXXXX',
            ShouldBeIgnored: true,
          },
        },
        Foo2: {
          Type: 'AWS::S3::Foo',
          Properties: {
            FooName: 'XXXXXXXXX',
            ShouldAlsoBeIgnored: true,
          },
        },
      },
    };

    const result = computeResourceDigests(template);
    expect(result.Foo1).not.toBe(result.Foo2);
  });

  test('resource properties does not contain primaryIdentifier - different values', () => {
    mockLoadResourceModel.mockReturnValue({
      primaryIdentifier: ['FooName'],
    });

    const template = {
      Resources: {
        Foo1: {
          Type: 'AWS::S3::Foo',
          Properties: {
            ShouldNotBeIgnored: true,
          },
        },
        Foo2: {
          Type: 'AWS::S3::Foo',
          Properties: {
            ShouldNotBeIgnoredEither: true,
          },
        },
      },
    };

    const result = computeResourceDigests(template);
    expect(result.Foo1).not.toBe(result.Foo2);
  });

  test('resource properties does not contain primaryIdentifier - same value', () => {
    mockLoadResourceModel.mockReturnValue({
      primaryIdentifier: ['FooName'],
    });

    const template = {
      Resources: {
        Foo1: {
          Type: 'AWS::S3::Foo',
          Properties: {
            SomeProp: true,
          },
        },
        Foo2: {
          Type: 'AWS::S3::Foo',
          Properties: {
            SomeProp: true,
          },
        },
      },
    };

    const result = computeResourceDigests(template);
    expect(result.Foo1).toBe(result.Foo2);
  });
});

describe('typed mappings', () => {
  // The environment isn't important for these tests
  // Using the same for all stacks
  const environment = {
    name: 'prod',
    account: '123456789012',
    region: 'us-east-1',
  };

  test('returns empty mappings for identical sets of stacks', () => {
    const stack1 = {
      environment,
      stackName: 'Foo',
      template: {
        Resources: {
          Bucket1: {
            Type: 'AWS::S3::Bucket',
            Properties: { Prop: 'XXXXXXXXX' },
          },
        },
      },
    };

    const stack2 = {
      environment,
      stackName: 'Foo',
      template: {
        Resources: {
          Bucket1: {
            Type: 'AWS::S3::Bucket',
            Properties: { Prop: 'XXXXXXXXX' },
          },
        },
      },
    };

    const pairs = resourceMovements([stack1], [stack2]);
    const mappings = resourceMappings(pairs).map(toCfnMapping);
    expect(mappings).toEqual([]);
  });

  test('returns empty mappings when there are only removals', () => {
    const stack1 = {
      environment,
      stackName: 'Foo',
      template: {
        Resources: {
          Bucket1: {
            Type: 'AWS::S3::Bucket',
            Properties: { Prop: 'XXXXXXXXX' },
          },
        },
      },
    };

    const stack2 = {
      environment,
      stackName: 'Foo',
      template: {
        // Resource was removed
        Resources: {},
      },
    };

    const pairs = resourceMovements([stack1], [stack2]);
    const mappings = resourceMappings(pairs).map(toCfnMapping);
    expect(mappings).toEqual([]);
  });

  test('returns empty mappings when there are only additions', () => {
    const stack1 = {
      environment,
      stackName: 'Foo',
      template: {
        Resources: {},
      },
    };

    const stack2 = {
      environment,
      stackName: 'Foo',
      template: {
        // Resource was added
        Resources: {
          Bucket1: {
            Type: 'AWS::S3::Bucket',
            Properties: { Prop: 'XXXXXXXXX' },
          },
        },
      },
    };
    const pairs = resourceMovements([stack1], [stack2]);
    const mappings = resourceMappings(pairs).map(toCfnMapping);
    expect(mappings).toEqual([]);
  });

  test('normal updates are not mappings', () => {
    const stack1 = {
      environment,
      stackName: 'Foo',
      template: {
        Resources: {
          Bucket1: {
            Type: 'AWS::S3::Bucket',
            Properties: { Prop: 'old value' },
          },
        },
      },
    };

    const stack2 = {
      environment,
      // Same stack name
      stackName: 'Foo',
      template: {
        Resources: {
          // Same resource name
          Bucket1: {
            Type: 'AWS::S3::Bucket',
            // Updated property
            Properties: { Prop: 'old value' },
          },
        },
      },
    };
    const pairs = resourceMovements([stack1], [stack2]);
    const mappings = resourceMappings(pairs).map(toCfnMapping);
    expect(mappings).toEqual([]);
  });

  test('moving resources across stacks', () => {
    const stack1 = {
      environment,
      stackName: 'Foo',
      template: {
        Resources: {
          Bucket1: {
            Type: 'AWS::S3::Bucket',
            Properties: { Prop: 'XXXXXXXXX' },
          },
        },
      },
    };

    const stack2 = {
      environment,
      stackName: 'Bar',
      template: {
        Resources: {
          Bucket1: {
            Type: 'AWS::S3::Bucket',
            Properties: { Prop: 'XXXXXXXXX' },
          },
        },
      },
    };

    const pairs = resourceMovements([stack1], [stack2]);
    const mappings = resourceMappings(pairs).map(toCfnMapping);
    expect(mappings).toEqual([
      {
        Source: { LogicalResourceId: 'Bucket1', StackName: 'Foo' },
        Destination: { LogicalResourceId: 'Bucket1', StackName: 'Bar' },
      },
    ]);
  });

  test('renaming resources in the same stack', () => {
    const stack1 = {
      environment,
      stackName: 'Foo',
      template: {
        Resources: {
          OldName: {
            Type: 'AWS::S3::Bucket',
            Properties: { Prop: 'XXXXXXXXX' },
          },
        },
      },
    };

    const stack2 = {
      environment,
      stackName: 'Foo',
      template: {
        Resources: {
          NewName: {
            Type: 'AWS::S3::Bucket',
            Properties: { Prop: 'XXXXXXXXX' },
          },
        },
      },
    };
    const pairs = resourceMovements([stack1], [stack2]);
    const mappings = resourceMappings(pairs).map(toCfnMapping);
    expect(mappings).toEqual([
      {
        Source: { LogicalResourceId: 'OldName', StackName: 'Foo' },
        Destination: { LogicalResourceId: 'NewName', StackName: 'Foo' },
      },
    ]);
  });

  test('moving and renaming resources across stacks', () => {
    const stack1 = {
      environment,
      stackName: 'Foo',
      template: {
        Resources: {
          OldName: {
            Type: 'AWS::S3::Bucket',
            Properties: { Prop: 'XXXXXXXXX' },
          },
        },
      },
    };

    const stack2 = {
      environment,
      stackName: 'Bar',
      template: {
        Resources: {
          NewName: {
            Type: 'AWS::S3::Bucket',
            Properties: { Prop: 'XXXXXXXXX' },
          },
        },
      },
    };

    const pairs = resourceMovements([stack1], [stack2]);
    const mappings = resourceMappings(pairs).map(toCfnMapping);
    expect(mappings).toEqual([
      {
        Source: { LogicalResourceId: 'OldName', StackName: 'Foo' },
        Destination: { LogicalResourceId: 'NewName', StackName: 'Bar' },
      },
    ]);
  });

  test('type is also part of the resources contents', () => {
    const stack1 = {
      environment,
      stackName: 'Foo',
      template: {
        Resources: {
          OldName: {
            Type: 'AWS::S3::Bucket',
            Properties: {
              Xyz: 123,
            },
          },
        },
      },
    };

    const stack2 = {
      environment,
      stackName: 'Bar',
      template: {
        Resources: {
          NewName: {
            Type: 'AWS::EC2::Instance',
            Properties: {
              Xyz: 123,
            },
          },
        },
      },
    };

    const pairs = resourceMovements([stack1], [stack2]);
    const mappings = resourceMappings(pairs).map(toCfnMapping);

    // We don't consider that a resource was moved from Foo.OldName to Bar.NewName,
    // even though they have the same properties. Since they have different types,
    // they are considered different resources.
    expect(mappings).toEqual([]);
  });

  test('ambiguous resources from multiple stacks', () => {
    const stack1 = {
      environment,
      stackName: 'Stack1',
      template: {
        Resources: {
          Bucket1: {
            Type: 'AWS::S3::Bucket',
            Properties: {},
          },
        },
      },
    };

    const stack2 = {
      environment,
      stackName: 'Stack2',
      template: {
        Resources: {
          Bucket2: {
            Type: 'AWS::S3::Bucket',
            Properties: {},
          },
        },
      },
    };

    const stack3 = {
      environment,
      stackName: 'Stack3',
      template: {
        Resources: {
          Bucket3: {
            Type: 'AWS::S3::Bucket',
            Properties: {},
          },
        },
      },
    };
    const movements = resourceMovements([stack1, stack2], [stack3]);
    const ambiguous = ambiguousMovements(movements);
    expect(ambiguous).toEqual([
      [
        [
          {
            stack: expect.objectContaining({
              stackName: 'Stack1',
            }),
            logicalResourceId: 'Bucket1',
          },
          {
            stack: expect.objectContaining({
              stackName: 'Stack2',
            }),
            logicalResourceId: 'Bucket2',
          },
        ],
        [
          {
            stack: expect.objectContaining({
              stackName: 'Stack3',
            }),
            logicalResourceId: 'Bucket3',
          },
        ],
      ],
    ]);
  });

  test('ambiguous pairs', () => {
    const stack1 = {
      environment,
      stackName: 'Foo',
      template: {
        Resources: {
          Bucket1: {
            Type: 'AWS::S3::Bucket',
            Properties: {},
          },
          Bucket2: {
            Type: 'AWS::S3::Bucket',
            Properties: {},
          },
        },
      },
    };

    const stack2 = {
      environment,
      stackName: 'Bar',
      template: {
        Resources: {
          Bucket3: {
            Type: 'AWS::S3::Bucket',
            Properties: {},
          },
          Bucket4: {
            Type: 'AWS::S3::Bucket',
            Properties: {},
          },
        },
      },
    };

    const movements = resourceMovements([stack1], [stack2]);
    const ambiguous = ambiguousMovements(movements);
    expect(ambiguous).toEqual([
      [
        [
          {
            stack: expect.objectContaining({
              stackName: 'Foo',
            }),
            logicalResourceId: 'Bucket1',
          },
          {
            stack: expect.objectContaining({
              stackName: 'Foo',
            }),
            logicalResourceId: 'Bucket2',
          },
        ],
        [
          {
            stack: expect.objectContaining({
              stackName: 'Bar',
            }),
            logicalResourceId: 'Bucket3',
          },
          {
            stack: expect.objectContaining({
              stackName: 'Bar',
            }),
            logicalResourceId: 'Bucket4',
          },
        ],
      ],
    ]);
  });

  test('combines addition, deletion, update, and rename', () => {
    const stack1 = {
      environment,
      stackName: 'Foo',
      template: {
        Resources: {
          OldName: {
            Type: 'AWS::S3::Bucket',
            Properties: { Prop: 'OldBucket' },
          },
          ToBeDeleted: {
            Type: 'AWS::S3::Bucket',
            Properties: { Prop: 'DeleteMe' },
          },
          ToBeUpdated: {
            Type: 'AWS::S3::Bucket',
            Properties: { Prop: 'UpdateMe' },
          },
        },
      },
    };

    const stack2 = {
      environment,
      stackName: 'Foo',
      template: {
        Resources: {
          NewName: {
            Type: 'AWS::S3::Bucket',
            Properties: { Prop: 'OldBucket' },
          },
          ToBeAdded: {
            Type: 'AWS::S3::Bucket',
            Properties: { Prop: 'NewBucket' },
          },
          ToBeUpdated: {
            Type: 'AWS::S3::Bucket',
            Properties: { Prop: 'UpdatedBucket' },
          },
        },
      },
    };

    const pairs = resourceMovements([stack1], [stack2]);
    const mappings = resourceMappings(pairs).map(toCfnMapping);
    expect(mappings).toEqual([
      {
        Source: { LogicalResourceId: 'OldName', StackName: 'Foo' },
        Destination: { LogicalResourceId: 'NewName', StackName: 'Foo' },
      },
    ]);
  });

  test('stack filtering', () => {
    // eslint-disable-next-line @typescript-eslint/no-shadow
    const environment = {
      name: 'prod',
      account: '123456789012',
      region: 'us-east-1',
    };

    // Scenario:
    //  Foo.Bucket1 -> Bar.Bucket1
    //  Zee.OldName -> Zee.NewName

    const stack1 = {
      environment,
      stackName: 'Foo',
      template: {
        Resources: {
          Bucket1: {
            Type: 'AWS::S3::Bucket',
            Properties: { Prop: 'XXXXXXXXX' },
          },
        },
      },
    };

    const stack2 = {
      environment,
      stackName: 'Bar',
      template: {
        Resources: {
          Bucket1: {
            Type: 'AWS::S3::Bucket',
            Properties: { Prop: 'XXXXXXXXX' },
          },
        },
      },
    };

    const stack3 = {
      environment,
      stackName: 'Zee',
      template: {
        Resources: {
          OldName: {
            Type: 'AWS::SQS::Queue',
            Properties: { Prop: 'YYYYYYYYY' },
          },
        },
      },
    };

    const stack4 = {
      environment,
      stackName: 'Zee',
      template: {
        Resources: {
          NewName: {
            Type: 'AWS::SQS::Queue',
            Properties: { Prop: 'YYYYYYYYY' },
          },
        },
      },
    };

    const movements = resourceMovements([stack1, stack3], [stack2, stack4]);

    // Testing different filters:

    // Only Foo. Should include Foo and Bar
    expect(resourceMappings(movements, [stack1]).map(toCfnMapping)).toEqual([
      {
        Destination: {
          LogicalResourceId: 'Bucket1',
          StackName: 'Bar',
        },
        Source: {
          LogicalResourceId: 'Bucket1',
          StackName: 'Foo',
        },
      },
    ]);

    // Only Bar. Should include Foo and Bar
    expect(resourceMappings(movements, [stack2]).map(toCfnMapping)).toEqual([
      {
        Destination: {
          LogicalResourceId: 'Bucket1',
          StackName: 'Bar',
        },
        Source: {
          LogicalResourceId: 'Bucket1',
          StackName: 'Foo',
        },
      },
    ]);

    // Only Zee. Should include Zee
    expect(resourceMappings(movements, [stack3]).map(toCfnMapping)).toEqual([
      {
        Destination: {
          LogicalResourceId: 'NewName',
          StackName: 'Zee',
        },
        Source: {
          LogicalResourceId: 'OldName',
          StackName: 'Zee',
        },
      },
    ]);

    // Foo and Zee. Should include all
    expect(resourceMappings(movements, [stack1, stack3]).map(toCfnMapping)).toEqual([
      {
        Destination: {
          LogicalResourceId: 'Bucket1',
          StackName: 'Bar',
        },
        Source: {
          LogicalResourceId: 'Bucket1',
          StackName: 'Foo',
        },
      },
      {
        Destination: {
          LogicalResourceId: 'NewName',
          StackName: 'Zee',
        },
        Source: {
          LogicalResourceId: 'OldName',
          StackName: 'Zee',
        },
      },
    ]);
  });
});

describe('environment grouping', () => {
  beforeEach(() => {
    jest.resetAllMocks();
    cloudFormationClient.reset();
  });

  test('produces mappings for the same environment', async () => {
    const environment = {
      name: 'test',
      account: '333333333333',
      region: 'us-east-1',
    };

    const stack1 = {
      environment,
      stackName: 'Foo',
      template: {
        Resources: {
          Dummy: {
            Type: 'AWS::X::Y',
            Properties: {},
          },
          Bucket: {
            Type: 'AWS::S3::Bucket',
            Properties: { Prop: 'XXXXXXXXX' },
          },
        },
      },
    };

    const stack2 = {
      environment,
      stackName: 'Bar',
      template: {
        Resources: {
          Dummy: {
            Type: 'AWS::Z::W',
            Properties: {},
          },
        },
      },
    };

    cloudFormationClient.on(ListStacksCommand).resolves({
      // Both stacks are in the same environment, so they are returned in the same call
      StackSummaries: [
        {
          StackName: 'Foo',
          StackId: 'arn:aws:cloudformation:us-east-1:333333333333:stack/Foo',
          StackStatus: 'CREATE_COMPLETE',
          CreationTime: new Date(),
        },
        {
          StackName: 'Bar',
          StackId: 'arn:aws:cloudformation:us-east-1:333333333333:stack/Bar',
          StackStatus: 'CREATE_COMPLETE',
          CreationTime: new Date(),
        },
      ],
    });

    cloudFormationClient
      .on(GetTemplateCommand, {
        StackName: 'Foo',
      })
      .resolves({
        TemplateBody: JSON.stringify({
          Resources: {
            Dummy: {
              Type: 'AWS::X::Y',
              Properties: {},
            },
          },
        }),
      });

    cloudFormationClient
      .on(GetTemplateCommand, {
        StackName: 'Bar',
      })
      .resolves({
        TemplateBody: JSON.stringify({
          Resources: {
            Dummy: {
              Type: 'AWS::Z::W',
              Properties: {},
            },
            Bucket: {
              Type: 'AWS::S3::Bucket',
              Properties: { Prop: 'XXXXXXXXX' },
            },
          },
        }),
      });

    expect(await mappings([stack1, stack2])).toEqual([
      {
        Destination: {
          LogicalResourceId: 'Bucket',
          StackName: 'Foo',
        },
        Source: {
          LogicalResourceId: 'Bucket',
          StackName: 'Bar',
        },
      },
    ]);

    expect(await mappings([stack1, stack2], new AlwaysExclude())).toEqual([]);

    async function mappings(stacks: CloudFormationStack[], excludeList?: ExcludeList) {
      const provider = new MockSdkProvider();
      provider.returnsDefaultAccounts(environment.account);
      const movements2 = await findResourceMovements(stacks, provider, excludeList);
      return resourceMappings(movements2).map(toCfnMapping);
    }
  });

  test('does not produce cross-environment mappings', async () => {
    const environment1 = {
      name: 'test',
      account: '333333333333',
      region: 'us-east-1',
    };

    const environment2 = {
      name: 'prod',
      account: '123456789012',
      region: 'us-east-1',
    };

    const stack1 = {
      environment: environment1,
      stackName: 'Foo',
      template: {
        Resources: {
          Dummy: {
            Type: 'AWS::X::Y',
            Properties: {},
          },
          Bucket: {
            Type: 'AWS::S3::Bucket',
            Properties: { Prop: 'XXXXXXXXX' },
          },
        },
      },
    };

    const stack2 = {
      environment: environment2,
      stackName: 'Bar',
      template: {
        Resources: {
          Dummy: {
            Type: 'AWS::Z::W',
            Properties: {},
          },
        },
      },
    };

    cloudFormationClient
      .on(ListStacksCommand)
      // We are relying on the fact that these calls are made in the order that the
      // stacks are passed. So the first call is for environment1 and the second is
      // for environment2. This is not ideal, but as far as I know there is no other
      // way to control the behavior of the mock SDK clients.
      .resolvesOnce({
        StackSummaries: [
          {
            StackName: 'Foo',
            StackId: 'arn:aws:cloudformation:us-east-1:333333333333:stack/Foo',
            StackStatus: 'CREATE_COMPLETE',
            CreationTime: new Date(),
          },
        ],
      })
      .resolvesOnce({
        StackSummaries: [
          {
            StackName: 'Bar',
            StackId: 'arn:aws:cloudformation:us-east-1:123456789012:stack/Bar',
            StackStatus: 'CREATE_COMPLETE',
            CreationTime: new Date(),
          },
        ],
      });

    cloudFormationClient
      .on(GetTemplateCommand, {
        StackName: 'Foo',
      })
      .resolves({
        TemplateBody: JSON.stringify({
          Resources: {
            Dummy: {
              Type: 'AWS::X::Y',
              Properties: {},
            },
          },
        }),
      });

    cloudFormationClient
      .on(GetTemplateCommand, {
        StackName: 'Bar',
      })
      .resolves({
        TemplateBody: JSON.stringify({
          Resources: {
            Dummy: {
              Type: 'AWS::Z::W',
              Properties: {},
            },
            // This resource was "moved" from Foo to Bar
            // except that they are in different environments
            // so it should not be detected as a refactor
            Bucket: {
              Type: 'AWS::S3::Bucket',
              Properties: { Prop: 'XXXXXXXXX' },
            },
          },
        }),
      });

    const provider = new MockSdkProvider();
    provider.returnsDefaultAccounts(environment1.account, environment2.account);

    const movements = await findResourceMovements([stack1, stack2], provider);
    expect(ambiguousMovements(movements)).toEqual([]);

    expect(resourceMappings(movements).map(toCfnMapping)).toEqual([]);
  });
});

<<<<<<< HEAD
describe(useExplicitMappings, () => {
  beforeEach(() => {
    jest.resetAllMocks();
    cloudFormationClient.reset();
  });

  test('generates resource mappings', async () => {
    // GIVEN
    // A set of mappings that includes a source and destination stack
    const mappings = {
      environments: [
        {
          account: '123456789012',
          region: 'us-east-1',
          resources: {
            'Foo.Bucket1': 'Bar.Bucket2',
          },
        },
      ],
    };

    // and the fact that the source stack exists in the environment
    cloudFormationClient.on(ListStacksCommand).resolves({
      StackSummaries: [
        {
          StackName: 'Foo',
          StackId: 'arn:aws:cloudformation:us-east-1:123456789012:stack/Foo',
          StackStatus: 'CREATE_COMPLETE',
          CreationTime: new Date(),
        },
      ],
    });

    // and the fact that the logical ID exists in the stack
    cloudFormationClient
      .on(GetTemplateCommand, {
        StackName: 'Foo',
      })
      .resolves({
        TemplateBody: JSON.stringify({
          Resources: {
            Bucket1: {
              Type: 'AWS::X::Y',
              Properties: {},
            },
          },
        }),
      });

    // WHEN
    const provider = new MockSdkProvider();
    const result = await useExplicitMappings(mappings.environments, provider);

    // THEN
    // The mappings should be generated correctly, with the template included in the source.
    expect(result).toEqual([
      {
        source: {
          logicalResourceId: 'Bucket1',
          stack: {
            stackName: 'Foo',
            environment: {
              name: '',
              account: '123456789012',
              region: 'us-east-1',
            },
            template: {
              Resources: {
                Bucket1: {
                  Properties: {},
                  Type: 'AWS::X::Y',
                },
              },
            },
          },
        },
        destination: {
          logicalResourceId: 'Bucket2',
          stack: {
            template: {},
            stackName: 'Bar',
            environment: {
              name: '',
              account: '123456789012',
              region: 'us-east-1',
            },
          },
        },
      },
    ]);
  });

  test('mapping with duplicate destinations', async () => {
    // GIVEN
    // A set of mappings with the same destination appearing multiple times

    const mappings = {
      environments: [
        {
          account: '123456789012',
          region: 'us-east-1',
          resources: {
            'Foo.Bucket1': 'Bar.Bucket2',
            'Foo.Bucket3': 'Bar.Bucket2',
          },
        },
      ],
    };

    // and the fact that the source stack exists in the environment
    cloudFormationClient.on(ListStacksCommand).resolves({
      StackSummaries: [
        {
          StackName: 'Foo',
          StackId: 'arn:aws:cloudformation:us-east-1:123456789012:stack/Foo',
          StackStatus: 'CREATE_COMPLETE',
          CreationTime: new Date(),
        },
      ],
    });

    // and the fact that the logical ID exists in the stack
    cloudFormationClient
      .on(GetTemplateCommand, {
        StackName: 'Foo',
      })
      .resolves({
        TemplateBody: JSON.stringify({
          Resources: {
            Bucket1: {
              Type: 'AWS::X::Y',
              Properties: {},
            },
            Bucket3: {
              Type: 'AWS::X::Y',
              Properties: {},
            },
          },
        }),
      });

    // WHEN
    const provider = new MockSdkProvider();

    // THEN
    await expect(useExplicitMappings(mappings.environments, provider)).rejects.toThrow(
      "Duplicate destination resource 'Bar.Bucket2' in environment 123456789012/us-east-1",
    );
  });

  test('mapping with missing source stack', async () => {
    // GIVEN
    // A set of mappings with a source stack that does not exist
    const mappings = {
      environments: [
        {
          account: '123456789012',
          region: 'us-east-1',
          resources: {
            'Foo.Bucket1': 'Bar.Bucket2',
          },
        },
      ],
    };

    // and the fact that the source stack does not exist in the environment
    cloudFormationClient.on(ListStacksCommand).resolves({
      StackSummaries: [],
    });

    // WHEN
    const provider = new MockSdkProvider();

    // THEN
    await expect(useExplicitMappings(mappings.environments, provider)).rejects.toThrow(
      "Source resource 'Foo.Bucket1' does not exist in environment 123456789012/us-east-1",
    );
  });

  test('destination resource already in use', async () => {
    // GIVEN
    // A set of mappings with a destination resource that is already in use
    const mappings = {
      environments: [
        {
          account: '123456789012',
          region: 'us-east-1',
          resources: {
            'Foo.Bucket1': 'Bar.Bucket2',
          },
        },
      ],
    };

    // and the fact that the source stack exists in the environment
    cloudFormationClient.on(ListStacksCommand).resolvesOnce({
      StackSummaries: [
        {
          StackName: 'Foo',
          StackId: 'arn:aws:cloudformation:us-east-1:123456789012:stack/Foo',
          StackStatus: 'CREATE_COMPLETE',
          CreationTime: new Date(),
        },
        {
          StackName: 'Bar',
          StackId: 'arn:aws:cloudformation:us-east-1:123456789012:stack/Bar',
          StackStatus: 'CREATE_COMPLETE',
          CreationTime: new Date(),
        },
      ],
    });

    // and the fact that the source logical ID exists in the stack
    cloudFormationClient
      .on(GetTemplateCommand, {
        StackName: 'Foo',
      })
      .resolvesOnce({
        TemplateBody: JSON.stringify({
          Resources: {
            Bucket1: {
              Type: 'AWS::X::Y',
              Properties: {},
            },
          },
        }),
      });

    cloudFormationClient
      .on(GetTemplateCommand, {
        StackName: 'Bar',
      })
      .resolvesOnce({
        TemplateBody: JSON.stringify({
          Resources: {
            // Location 'Bar.Bucket2' is already occupied by this resource
            Bucket2: {
              Type: 'AWS::Z::W',
              Properties: {},
            },
          },
        }),
      });

    // WHEN
    const provider = new MockSdkProvider();

    // THEN
    await expect(useExplicitMappings(mappings.environments, provider)).rejects.toThrow(
      "Destination resource 'Bar.Bucket2' already in use in environment 123456789012/us-east-1",
    );
=======
describe(generateStackDefinitions, () => {
  const environment = {
    name: 'test',
    account: '333333333333',
    region: 'us-east-1',
  };

  test('renames a resource within the same stack', () => {
    const stack: CloudFormationStack = {
      environment: environment,
      stackName: 'Foo',
      template: {
        Resources: {
          Bucket1: {
            Type: 'AWS::S3::Bucket',
          },
          NotInvolved: {
            Type: 'AWS::X::Y',
          },
        },
      },
    };

    const mappings: ResourceMapping[] = [
      new ResourceMapping(new ResourceLocation(stack, 'Bucket1'), new ResourceLocation(stack, 'Bucket2')),
    ];

    const result = generateStackDefinitions(mappings, [stack]);
    expect(result).toEqual([
      {
        StackName: 'Foo',
        TemplateBody: JSON.stringify({
          Resources: {
            // Not involved in the refactor, but still part of the
            // original template. Should be included.
            NotInvolved: {
              Type: 'AWS::X::Y',
            },
            Bucket2: {
              Type: 'AWS::S3::Bucket',
            },
          },
        }),
      },
    ]);
  });

  test('moves a resource to another stack that has already been deployed', () => {
    const stack1: CloudFormationStack = {
      environment,
      stackName: 'Stack1',
      template: {
        Resources: {
          Bucket1: {
            Type: 'AWS::S3::Bucket',
          },
          A: {
            Type: 'AWS::A::A',
          },
        },
      },
    };

    const stack2: CloudFormationStack = {
      environment,
      stackName: 'Stack2',
      template: {
        Resources: {
          B: {
            Type: 'AWS::B::B',
          },
        },
      },
    };

    const mappings: ResourceMapping[] = [
      new ResourceMapping(new ResourceLocation(stack1, 'Bucket1'), new ResourceLocation(stack2, 'Bucket2')),
    ];

    const result = generateStackDefinitions(mappings, [stack1, stack2]);
    expect(result).toEqual([
      {
        StackName: 'Stack1',
        TemplateBody: JSON.stringify({
          Resources: {
            // Wasn't touched by the refactor
            A: {
              Type: 'AWS::A::A',
            },

            // Bucket1 doesn't exist anymore
          },
        }),
      },
      {
        StackName: 'Stack2',
        TemplateBody: JSON.stringify({
          Resources: {
            // Wasn't touched by the refactor
            B: {
              Type: 'AWS::B::B',
            },

            // Old Bucket1 is now Bucket2 here
            Bucket2: {
              Type: 'AWS::S3::Bucket',
            },
          },
        }),
      },
    ]);
  });

  test('moves a resource to another stack that has not been deployed', () => {
    const stack1: CloudFormationStack = {
      environment,
      stackName: 'Stack1',
      template: {
        Resources: {
          Bucket1: {
            Type: 'AWS::S3::Bucket',
          },
          A: {
            Type: 'AWS::A::A',
          },
        },
      },
    };

    const stack2: CloudFormationStack = {
      environment,
      stackName: 'Stack2',
      template: {
        Resources: {
          B: {
            Type: 'AWS::B::B',
          },
        },
      },
    };

    const mappings: ResourceMapping[] = [
      new ResourceMapping(new ResourceLocation(stack1, 'Bucket1'), new ResourceLocation(stack2, 'Bucket2')),
    ];

    const result = generateStackDefinitions(mappings, [stack1]);
    expect(result).toEqual([
      {
        StackName: 'Stack1',
        TemplateBody: JSON.stringify({
          Resources: {
            // Wasn't touched by the refactor
            A: {
              Type: 'AWS::A::A',
            },

            // Bucket1 doesn't exist anymore
          },
        }),
      },
      {
        StackName: 'Stack2',
        TemplateBody: JSON.stringify({
          Resources: {
            // Old Bucket1 is now Bucket2 here
            Bucket2: {
              Type: 'AWS::S3::Bucket',
            },
          },
        }),
      },
    ]);
  });

  test('multiple mappings', () => {
    const stack1: CloudFormationStack = {
      environment,
      stackName: 'Stack1',
      template: {
        Resources: {
          Bucket1: {
            Type: 'AWS::S3::Bucket',
          },
          Bucket2: {
            Type: 'AWS::S3::Bucket',
          },
        },
      },
    };

    const stack2: CloudFormationStack = {
      environment,
      stackName: 'Stack2',
      template: {
        Resources: {
          Bucket3: {
            Type: 'AWS::S3::Bucket',
          },
        },
      },
    };

    const mappings: ResourceMapping[] = [
      new ResourceMapping(new ResourceLocation(stack1, 'Bucket1'), new ResourceLocation(stack2, 'Bucket4')),
      new ResourceMapping(new ResourceLocation(stack1, 'Bucket2'), new ResourceLocation(stack2, 'Bucket5')),
      new ResourceMapping(new ResourceLocation(stack2, 'Bucket3'), new ResourceLocation(stack1, 'Bucket6')),
    ];

    const result = generateStackDefinitions(mappings, [stack1, stack2]);
    expect(result).toEqual([
      {
        StackName: 'Stack1',
        TemplateBody: JSON.stringify({
          Resources: {
            Bucket6: {
              Type: 'AWS::S3::Bucket',
            },
          },
        }),
      },
      {
        StackName: 'Stack2',
        TemplateBody: JSON.stringify({
          Resources: {
            Bucket4: {
              Type: 'AWS::S3::Bucket',
            },
            Bucket5: {
              Type: 'AWS::S3::Bucket',
            },
          },
        }),
      },
    ]);
  });

  test('deployed stacks that are not in any mapping', () => {
    const stack1: CloudFormationStack = {
      environment,
      stackName: 'Stack1',
      template: {
        Resources: {
          Bucket1: {
            Type: 'AWS::S3::Bucket',
          },
        },
      },
    };

    const stack2: CloudFormationStack = {
      environment,
      stackName: 'Stack2',
      template: {
        Resources: {
          Bucket2: {
            Type: 'AWS::S3::Bucket',
          },
        },
      },
    };

    const mappings: ResourceMapping[] = [
      new ResourceMapping(new ResourceLocation(stack1, 'Bucket1'), new ResourceLocation(stack1, 'Bucket3')),
    ];

    const result = generateStackDefinitions(mappings, [stack1, stack2]);
    expect(result).toEqual([
      {
        StackName: 'Stack1',
        TemplateBody: JSON.stringify({
          Resources: {
            Bucket3: {
              Type: 'AWS::S3::Bucket',
            },
          },
        }),
      },
    ]);
  });

  test('refactor should not create empty templates', () => {
    const stack1: CloudFormationStack = {
      environment,
      stackName: 'Stack1',
      template: {
        Resources: {
          Bucket1: {
            Type: 'AWS::S3::Bucket',
          },
        },
      },
    };

    const stack2: CloudFormationStack = {
      environment,
      stackName: 'Stack2',
      template: {
        Resources: {},
      },
    };

    const mappings: ResourceMapping[] = [
      new ResourceMapping(new ResourceLocation(stack1, 'Bucket1'), new ResourceLocation(stack2, 'Bucket2')),
    ];

    expect(() => generateStackDefinitions(mappings, [stack1, stack2]))
      .toThrow(/Stack Stack1 has no resources after refactor/);
>>>>>>> 6db0d9be
  });
});

function toCfnMapping(m: ResourceMapping): CfnResourceMapping {
  return {
    Source: toCfnLocation(m.source),
    Destination: toCfnLocation(m.destination),
  };
}

function toCfnLocation(loc: ResourceLocation): CfnResourceLocation {
  return {
    LogicalResourceId: loc.logicalResourceId,
    StackName: loc.stack.stackName,
  };
}<|MERGE_RESOLUTION|>--- conflicted
+++ resolved
@@ -18,16 +18,13 @@
   resourceMovements,
   useExplicitMappings,
 } from '../../../lib/api/refactoring';
-<<<<<<< HEAD
 import type {
   CloudFormationStack,
   ResourceLocation,
   ResourceMapping,
 } from '../../../lib/api/refactoring/cloudformation';
-=======
 import type { CloudFormationStack } from '../../../lib/api/refactoring/cloudformation';
 import { ResourceLocation, ResourceMapping } from '../../../lib/api/refactoring/cloudformation';
->>>>>>> 6db0d9be
 import { computeResourceDigests } from '../../../lib/api/refactoring/digest';
 import { generateStackDefinitions } from '../../../lib/api/refactoring/execution';
 import { mockCloudFormationClient, MockSdkProvider } from '../../_helpers/mock-sdk';
@@ -1387,7 +1384,6 @@
   });
 });
 
-<<<<<<< HEAD
 describe(useExplicitMappings, () => {
   beforeEach(() => {
     jest.resetAllMocks();
@@ -1639,7 +1635,9 @@
     await expect(useExplicitMappings(mappings.environments, provider)).rejects.toThrow(
       "Destination resource 'Bar.Bucket2' already in use in environment 123456789012/us-east-1",
     );
-=======
+  });
+});
+
 describe(generateStackDefinitions, () => {
   const environment = {
     name: 'test',
@@ -1947,7 +1945,6 @@
 
     expect(() => generateStackDefinitions(mappings, [stack1, stack2]))
       .toThrow(/Stack Stack1 has no resources after refactor/);
->>>>>>> 6db0d9be
   });
 });
 
