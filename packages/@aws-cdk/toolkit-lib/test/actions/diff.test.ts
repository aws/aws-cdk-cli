import * as path from 'path';
import * as chalk from 'chalk';
import { DiffMethod } from '../../lib/actions/diff';
import * as apis from '../../lib/api/shared-private';
import { RequireApproval } from '../../lib/api/shared-private';
import { StackSelectionStrategy } from '../../lib/api/shared-public';
import { Toolkit } from '../../lib/toolkit';
<<<<<<< HEAD
import { builderFixture, TestIoHost } from '../_helpers';
=======
import { builderFixture, disposableCloudAssemblySource, TestIoHost } from '../_helpers';
import { MockSdk } from '../_helpers/mock-sdk';
>>>>>>> 24b23e43

let ioHost: TestIoHost;
let toolkit: Toolkit;

beforeEach(() => {
  jest.restoreAllMocks();
  ioHost = new TestIoHost();
  ioHost.requireDeployApproval = RequireApproval.NEVER;

  toolkit = new Toolkit({ ioHost });

  // Some default implementations
  jest.spyOn(apis.Deployments.prototype, 'readCurrentTemplateWithNestedStacks').mockResolvedValue({
    deployedRootTemplate: {
      Parameters: {},
      Resources: {},
    },
    nestedStacks: [] as any,
  });
  jest.spyOn(apis.Deployments.prototype, 'stackExists').mockResolvedValue(true);
  jest.spyOn(apis.Deployments.prototype, 'resolveEnvironment').mockResolvedValue({
    name: 'aws://123456789012/us-east-1',
    account: '123456789012',
    region: 'us-east-1',
  });
});

describe('diff', () => {
  test('sends diff to IoHost', async () => {
    // WHEN
    const cx = await builderFixture(toolkit, 'stack-with-bucket');
    await toolkit.diff(cx, {
      stacks: { strategy: StackSelectionStrategy.ALL_STACKS },
    });

    // THEN
    expect(ioHost.notifySpy).toHaveBeenCalledWith(expect.objectContaining({
      action: 'diff',
      level: 'info',
      code: 'CDK_TOOLKIT_I4001',
      message: expect.stringContaining('✨ Number of stacks with differences: 1'),
      data: expect.objectContaining({
        formattedStackDiff: expect.stringContaining((chalk.bold('Stack1'))),
      }),
    }));
  });

  // TODO: uncomment when diff returns a value
  // test('returns diff', async () => {
  //   // WHEN
  //   const cx = await builderFixture(toolkit, 'stack-with-bucket');
  //   const result = await toolkit.diff(cx, {
  //     stacks: { strategy: StackSelectionStrategy.ALL_STACKS },
  //   });

  //   // THEN
  //   expect(result).toMatchObject(expect.objectContaining({
  //     resources: {
  //       diffs: expect.objectContaining({
  //         MyBucketF68F3FF0: expect.objectContaining({
  //           isAddition: true,
  //           isRemoval: false,
  //           oldValue: undefined,
  //           newValue: {
  //             Type: 'AWS::S3::Bucket',
  //             UpdateReplacePolicy: 'Retain',
  //             DeletionPolicy: 'Retain',
  //             Metadata: { 'aws:cdk:path': 'Stack1/MyBucket/Resource' },
  //           },
  //         }),
  //       }),
  //     },
  //   }));
  // });

  test('only security diff', async () => {
    // WHEN
    const cx = await builderFixture(toolkit, 'stack-with-role');
    await toolkit.diff(cx, {
      stacks: { strategy: StackSelectionStrategy.PATTERN_MUST_MATCH_SINGLE, patterns: ['Stack1'] },
      securityOnly: true,
      method: DiffMethod.TemplateOnly({ compareAgainstProcessedTemplate: true }),
    });

    // THEN
    expect(ioHost.notifySpy).toHaveBeenCalledWith(expect.objectContaining({
      action: 'diff',
      level: 'warn',
      code: 'CDK_TOOLKIT_W0000',
      message: expect.stringContaining('This deployment will make potentially sensitive changes according to your current security approval level (--require-approval broadening)'),
    }));
    expect(ioHost.notifySpy).toHaveBeenCalledWith(expect.objectContaining({
      action: 'diff',
      level: 'info',
      code: 'CDK_TOOLKIT_I4001',
      message: expect.stringContaining('✨ Number of stacks with differences: 1'),
      data: expect.objectContaining({
        formattedSecurityDiff: expect.stringContaining((chalk.underline(chalk.bold('IAM Statement Changes')))),
      }),
    }));
    // TODO: uncomment when diff returns a value
    // expect(result).toMatchObject(expect.objectContaining({
    //   iamChanges: expect.objectContaining({
    //     statements: expect.objectContaining({
    //       additions: [expect.objectContaining({
    //         actions: expect.objectContaining({
    //           not: false,
    //           values: ['sts:AssumeRole'],
    //         }),
    //         condition: undefined,
    //         effect: 'Allow',
    //         principals: expect.objectContaining({
    //           not: false,
    //           values: ['AWS:arn'],
    //         }),
    //       })],
    //       removals: [],
    //     }),
    //   }),
    // }));
  });

  test('no security diff', async () => {
    // WHEN
    const cx = await builderFixture(toolkit, 'two-empty-stacks');
    await toolkit.diff(cx, {
      stacks: { strategy: StackSelectionStrategy.ALL_STACKS },
      securityOnly: true,
    });

    // THEN
    expect(ioHost.notifySpy).toHaveBeenCalledWith(expect.objectContaining({
      action: 'diff',
      level: 'info',
      code: 'CDK_TOOLKIT_I4001',
      message: expect.stringContaining('✨ Number of stacks with differences: 0'),
      data: expect.objectContaining({
        formattedSecurityDiff: '',
      }),
    }));
  });

  test('TemplateOnly diff method does not try to find changeSet', async () => {
    // WHEN
    const cx = await builderFixture(toolkit, 'stack-with-bucket');
    const result = await toolkit.diff(cx, {
      stacks: { strategy: StackSelectionStrategy.ALL_STACKS },
      method: DiffMethod.TemplateOnly({ compareAgainstProcessedTemplate: true }),
    });

    // THEN
    expect(ioHost.notifySpy).not.toHaveBeenCalledWith(expect.objectContaining({
      action: 'diff',
      level: 'info',
      code: 'CDK_TOOLKIT_I0000',
      message: expect.stringContaining('Could not create a change set'),
    }));
    expect(ioHost.notifySpy).toHaveBeenCalledWith(expect.objectContaining({
      action: 'diff',
      level: 'info',
      code: 'CDK_TOOLKIT_I4001',
      message: expect.stringContaining('✨ Number of stacks with differences: 1'),
      data: expect.objectContaining({
        formattedStackDiff: expect.stringContaining(chalk.bold('Stack1')),
      }),
    }));
  });

  describe('DiffMethod.ChangeSet', () => {
    test('ChangeSet diff method falls back to template only if changeset not found', async () => {
      // WHEN
      ioHost.level = 'debug';
      const cx = await builderFixture(toolkit, 'stack-with-bucket');
      await toolkit.diff(cx, {
        stacks: { strategy: StackSelectionStrategy.ALL_STACKS },
        method: DiffMethod.ChangeSet(),
      });

      // THEN
      expect(ioHost.notifySpy).toHaveBeenCalledWith(expect.objectContaining({
        action: 'diff',
        level: 'info',
        code: 'CDK_TOOLKIT_I0000',
        message: expect.stringContaining('Could not create a change set, will base the diff on template differences'),
      }));
    });

    test('ChangeSet diff method throws if changeSet fails and fallBackToTemplate = false', async () => {
      // WHEN
      const cx = await builderFixture(toolkit, 'stack-with-bucket');
      await expect(async () => toolkit.diff(cx, {
        stacks: { strategy: StackSelectionStrategy.ALL_STACKS },
        method: DiffMethod.ChangeSet({ fallbackToTemplate: false }),
      })).rejects.toThrow(/Could not create a change set, set fallBackToTemplate=true/);
    });

    test('ChangeSet diff method throws if stack not found and fallBackToTemplate = false', async () => {
      // GIVEN
      jest.spyOn(apis.Deployments.prototype, 'stackExists').mockResolvedValue(false);

      // WHEN
      const cx = await builderFixture(toolkit, 'stack-with-bucket');
      await expect(async () => toolkit.diff(cx, {
        stacks: { strategy: StackSelectionStrategy.ALL_STACKS },
        method: DiffMethod.ChangeSet({ fallbackToTemplate: false }),
      })).rejects.toThrow(/the stack 'Stack1' has not been deployed to CloudFormation/);
    });
  });

  describe('DiffMethod.LocalFile', () => {
    test('fails with multiple stacks', async () => {
      // WHEN + THEN
      const cx = await builderFixture(toolkit, 'two-empty-stacks');
      await expect(async () => toolkit.diff(cx, {
        stacks: { strategy: StackSelectionStrategy.ALL_STACKS },
        method: DiffMethod.LocalFile(path.join(__dirname, '..', '_fixtures', 'stack-with-bucket', 'cdk.out', 'Stack1.template.json')),
      })).rejects.toThrow(/Can only select one stack when comparing to fixed template./);
    });

    test('fails with bad file path', async () => {
      // WHEN + THEN
      const cx = await builderFixture(toolkit, 'stack-with-bucket');
      await expect(async () => toolkit.diff(cx, {
        stacks: { strategy: StackSelectionStrategy.ALL_STACKS },
        method: DiffMethod.LocalFile(path.join(__dirname, 'blah.json')),
      })).rejects.toThrow(/There is no file at/);
    });

    // TODO: uncomment when diff returns a value
    // test('returns regular diff', async () => {
    //   // WHEN
    //   const cx = await builderFixture(toolkit, 'stack-with-bucket');
    //   const result = await toolkit.diff(cx, {
    //     stacks: { strategy: StackSelectionStrategy.ALL_STACKS },
    //     method: DiffMethod.LocalFile(path.join(__dirname, '..', '_fixtures', 'two-empty-stacks', 'cdk.out', 'Stack1.template.json')),
    //   });

    //   // THEN
    //   expect(result).toMatchObject(expect.objectContaining({
    //     resources: {
    //       diffs: expect.objectContaining({
    //         MyBucketF68F3FF0: expect.objectContaining({
    //           isAddition: true,
    //           isRemoval: false,
    //           oldValue: undefined,
    //           newValue: {
    //             Type: 'AWS::S3::Bucket',
    //             UpdateReplacePolicy: 'Retain',
    //             DeletionPolicy: 'Retain',
    //             Metadata: { 'aws:cdk:path': 'Stack1/MyBucket/Resource' },
    //           },
    //         }),
    //       }),
    //     },
    //   }));
    // });

    // test('returns security diff', async () => {
    //   // WHEN
    //   const cx = await builderFixture(toolkit, 'stack-with-role');
    //   const result = await toolkit.diff(cx, {
    //     stacks: { strategy: StackSelectionStrategy.ALL_STACKS },
    //     securityOnly: true,
    //     method: DiffMethod.LocalFile(path.join(__dirname, '..', '_fixtures', 'two-empty-stacks', 'cdk.out', 'Stack1.template.json')),
    //   });

    //   // THEN
    //   expect(ioHost.notifySpy).toHaveBeenCalledWith(expect.objectContaining({
    //     action: 'diff',
    //     level: 'warn',
    //     code: 'CDK_TOOLKIT_W0000',
    //     message: expect.stringContaining('This deployment will make potentially sensitive changes according to your current security approval level (--require-approval broadening)'),
    //   }));
    //   expect(result).toMatchObject(expect.objectContaining({
    //     iamChanges: expect.objectContaining({
    //       statements: expect.objectContaining({
    //         additions: [expect.objectContaining({
    //           actions: expect.objectContaining({
    //             not: false,
    //             values: ['sts:AssumeRole'],
    //           }),
    //           condition: undefined,
    //           effect: 'Allow',
    //           principals: expect.objectContaining({
    //             not: false,
    //             values: ['AWS:arn'],
    //           }),
    //         })],
    //         removals: [],
    //       }),
    //     }),
    //   }));
    // });
  });

  test('action disposes of assembly produced by source', async () => {
    // GIVEN
    const [assemblySource, mockDispose, realDispose] = await disposableCloudAssemblySource(toolkit);

    // WHEN
    await toolkit.diff(assemblySource, {
      stacks: { strategy: StackSelectionStrategy.ALL_STACKS },
    });

    // THEN
    expect(mockDispose).toHaveBeenCalled();
    await realDispose();
  });
});<|MERGE_RESOLUTION|>--- conflicted
+++ resolved
@@ -5,12 +5,8 @@
 import { RequireApproval } from '../../lib/api/shared-private';
 import { StackSelectionStrategy } from '../../lib/api/shared-public';
 import { Toolkit } from '../../lib/toolkit';
-<<<<<<< HEAD
-import { builderFixture, TestIoHost } from '../_helpers';
-=======
 import { builderFixture, disposableCloudAssemblySource, TestIoHost } from '../_helpers';
 import { MockSdk } from '../_helpers/mock-sdk';
->>>>>>> 24b23e43
 
 let ioHost: TestIoHost;
 let toolkit: Toolkit;
