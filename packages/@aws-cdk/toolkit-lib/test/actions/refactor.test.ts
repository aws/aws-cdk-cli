--- conflicted
+++ resolved
@@ -1,9 +1,6 @@
 import { GetTemplateCommand, ListStacksCommand } from '@aws-sdk/client-cloudformation';
-<<<<<<< HEAD
+import { MappingSource, type RefactorOptions, StackSelectionStrategy, Toolkit } from '../../lib';
 import { type RefactorOptions, Toolkit } from '../../lib';
-=======
-import { MappingSource, type RefactorOptions, StackSelectionStrategy, Toolkit } from '../../lib';
->>>>>>> 66594fda
 import { SdkProvider } from '../../lib/api/aws-auth/private';
 import { builderFixture, TestIoHost } from '../_helpers';
 import { mockCloudFormationClient, MockSdk } from '../_helpers/mock-sdk';
@@ -90,9 +87,6 @@
   );
 });
 
-<<<<<<< HEAD
-test('only considers deployed stacks that match the given filter', async () => {
-=======
 test('includes additional stacks in the comparison if provided', async () => {
   // GIVEN
   // Deployed: Stack1, Stack2, CDKToolkit
@@ -217,7 +211,6 @@
 });
 
 test('detects ambiguous mappings', async () => {
->>>>>>> 66594fda
   // GIVEN
   mockCloudFormationClient.on(ListStacksCommand).resolves({
     StackSummaries: [
@@ -227,18 +220,6 @@
         StackStatus: 'CREATE_COMPLETE',
         CreationTime: new Date(),
       },
-      {
-        StackName: 'Stack2',
-        StackId: 'arn:aws:cloudformation:us-east-1:999999999999:stack/Stack2',
-        StackStatus: 'CREATE_COMPLETE',
-        CreationTime: new Date(),
-      },
-      {
-        StackName: 'CDKToolkit',
-        StackId: 'arn:aws:cloudformation:us-east-1:999999999999:stack/CDKToolkit',
-        StackStatus: 'CREATE_COMPLETE',
-        CreationTime: new Date(),
-      },
     ],
   });
 
@@ -249,302 +230,31 @@
     .resolves({
       TemplateBody: JSON.stringify({
         Resources: {
-<<<<<<< HEAD
-          OldLogicalID: {
-=======
           // These two buckets were replaced with two other buckets
           CatPhotos: {
->>>>>>> 66594fda
-            Type: 'AWS::S3::Bucket',
-            UpdateReplacePolicy: 'Retain',
-            DeletionPolicy: 'Retain',
-            Metadata: {
-              'aws:cdk:path': 'Stack1/OldLogicalID/Resource',
-            },
-          },
-        },
-      }),
-    });
-
-  mockCloudFormationClient
-    .on(GetTemplateCommand, {
-      StackName: 'Stack2',
-    })
-    .resolves({
-      TemplateBody: JSON.stringify({
-        Resources: {
-          Queue: {
-            Type: 'AWS::SQS::Queue',
-            UpdateReplacePolicy: 'Delete',
-            DeletionPolicy: 'Delete',
-            Metadata: {
-              'aws:cdk:path': 'Stack2/Queue/Resource',
-            },
-          },
-        },
-      }),
-    });
-
-<<<<<<< HEAD
-  mockCloudFormationClient
-    .on(GetTemplateCommand, {
-      StackName: 'CDKToolkit',
-    })
-    .resolves({
-      TemplateBody: JSON.stringify({
-        Resources: {
-          CdkBootstrapVersion: {
-            Type: 'AWS::SSM::Parameter',
-            Properties: {
-              Type: 'String',
-              Name: {
-                'Fn::Sub': '/cdk-bootstrap/${Qualifier}/version',
-              },
-              Value: '1',
-            },
-          },
-        },
-      }),
-    });
-=======
+            Type: 'AWS::S3::Bucket',
+            UpdateReplacePolicy: 'Retain',
+            DeletionPolicy: 'Retain',
+            Metadata: {
+              'aws:cdk:path': 'Stack1/CatPhotos/Resource',
+            },
+          },
+          DogPhotos: {
+            Type: 'AWS::S3::Bucket',
+            UpdateReplacePolicy: 'Retain',
+            DeletionPolicy: 'Retain',
+            Metadata: {
+              'aws:cdk:path': 'Stack1/DogPhotos/Resource',
+            },
+          },
+        },
+      }),
+    });
+
   // WHEN
   const cx = await builderFixture(toolkit, 'stack-with-two-buckets');
   await toolkit.refactor(cx, {
     dryRun: true,
-  });
->>>>>>> 66594fda
-
-  await expectRefactorBehavior(
-    'stack-with-bucket',
-    {
-      dryRun: true,
-      // We are not passing any filter, which means that Stack2 will also be included in the comparison.
-      // This results in the set of deployed resources being different from the local resources, which
-      // results in an error.
-    },
-    {
-      action: 'refactor',
-      level: 'error',
-      code: 'CDK_TOOLKIT_E8900',
-      message: expect.stringMatching(/A refactor operation cannot add, remove or update resources/),
-    },
-  );
-
-  await expectRefactorBehavior(
-    'stack-with-bucket',
-    {
-      dryRun: true,
-      // To avoid the error, we tell the toolkit to only consider Stack1 in the deployed stacks.
-      deployedStacks: ['Stack1'],
-    },
-    {
-      action: 'refactor',
-      level: 'result',
-      code: 'CDK_TOOLKIT_I8900',
-<<<<<<< HEAD
-      message: expect.stringMatching(/AWS::S3::Bucket.*Stack1\/OldLogicalID\/Resource.*Stack1\/MyBucket\/Resource/),
-      data: expect.objectContaining({
-        typedMappings: [
-          {
-            sourcePath: 'Stack1/OldLogicalID/Resource',
-            destinationPath: 'Stack1/MyBucket/Resource',
-            type: 'AWS::S3::Bucket',
-          },
-        ],
-      }),
-    },
-=======
-      /*
-      ┌───┬───────────────────────────┐
-      │   │ Resource                  │
-      ├───┼───────────────────────────┤
-      │ - │ Stack1/CatPhotos/Resource │
-      │   │ Stack1/DogPhotos/Resource │
-      ├───┼───────────────────────────┤
-      │ + │ Stack1/MyBucket1/Resource │
-      │   │ Stack1/MyBucket2/Resource │
-      └───┴───────────────────────────┘
-       */
-      message: expect.stringMatching(
-        /-.*Stack1\/CatPhotos\/Resource.*\s+.*Stack1\/DogPhotos\/Resource.*\s+.*\s+.*\+.*Stack1\/MyBucket1\/Resource.*\s+.*Stack1\/MyBucket2\/Resource/gm,
-      ),
-      data: {
-        ambiguousPaths: [
-          [
-            ['Stack1/CatPhotos/Resource', 'Stack1/DogPhotos/Resource'],
-            ['Stack1/MyBucket1/Resource', 'Stack1/MyBucket2/Resource'],
-          ],
-        ],
-        typedMappings: [],
-      },
-    }),
->>>>>>> 66594fda
-  );
-
-<<<<<<< HEAD
-  await expectRefactorBehavior(
-    'two-different-stacks',
-    {
-      dryRun: true,
-      // In this case, we are not passing any filter, either, but local and deployed are
-      // the same, except for the bootstrap stack. But that is ignored by default.
-    },
-    {
-      action: 'refactor',
-      level: 'result',
-      code: 'CDK_TOOLKIT_I8900',
-      data: expect.objectContaining({
-        typedMappings: [
-          {
-            sourcePath: 'Stack1/OldLogicalID/Resource',
-            destinationPath: 'Stack1/MyBucket/Resource',
-            type: 'AWS::S3::Bucket',
-          },
-          {
-            sourcePath: 'Stack2/Queue/Resource',
-            destinationPath: 'Stack2/MyQueue/Resource',
-            type: 'AWS::SQS::Queue',
-          },
-        ],
-      }),
-    },
-  );
-
-  await expectRefactorBehavior(
-    'two-different-stacks',
-    {
-      dryRun: true,
-      // But if we pass a wildcard, even the bootstrap stack will be included in the comparison.
-      deployedStacks: ['*'],
-    },
-    {
-=======
-test('detects modifications to the infrastructure', async () => {
-  // GIVEN
-  mockCloudFormationClient.on(ListStacksCommand).resolves({
-    StackSummaries: [
-      {
-        StackName: 'Stack1',
-        StackId: 'arn:aws:cloudformation:us-east-1:999999999999:stack/Stack1',
-        StackStatus: 'CREATE_COMPLETE',
-        CreationTime: new Date(),
-      },
-    ],
-  });
-
-  mockCloudFormationClient
-    .on(GetTemplateCommand, {
-      StackName: 'Stack1',
-    })
-    .resolves({
-      TemplateBody: JSON.stringify({
-        Resources: {
-          // This resource would be refactored
-          OldName: {
-            Type: 'AWS::S3::Bucket',
-            UpdateReplacePolicy: 'Retain',
-            DeletionPolicy: 'Retain',
-            Metadata: {
-              'aws:cdk:path': 'Stack1/OldName/Resource',
-            },
-          },
-          // But there is an additional resource that will prevent it
-          Queue: {
-            Type: 'AWS::S3::Queue',
-            UpdateReplacePolicy: 'Retain',
-            DeletionPolicy: 'Retain',
-            Metadata: {
-              'aws:cdk:path': 'Stack1/Queue/Resource',
-            },
-          },
-        },
-      }),
-    });
-
-  // WHEN
-  const cx = await builderFixture(toolkit, 'stack-with-bucket');
-  await toolkit.refactor(cx, {
-    dryRun: true,
-  });
-
-  // THEN
-  expect(ioHost.notifySpy).toHaveBeenCalledWith(
-    expect.objectContaining({
->>>>>>> 66594fda
-      action: 'refactor',
-      level: 'error',
-      code: 'CDK_TOOLKIT_E8900',
-      message: expect.stringMatching(/A refactor operation cannot add, remove or update resources/),
-<<<<<<< HEAD
-    },
-  );
-=======
-    }),
-  );
-});
-
-test('fails when dry-run is false', async () => {
-  const cx = await builderFixture(toolkit, 'stack-with-bucket');
-  await expect(
-    toolkit.refactor(cx, {
-      dryRun: false,
-    }),
-  ).rejects.toThrow('Refactor is not available yet. Too see the proposed changes, use the --dry-run flag.');
->>>>>>> 66594fda
-});
-
-test('detects ambiguous mappings', async () => {
-  // GIVEN
-  mockCloudFormationClient.on(ListStacksCommand).resolves({
-    StackSummaries: [
-      {
-        StackName: 'Stack1',
-        StackId: 'arn:aws:cloudformation:us-east-1:999999999999:stack/Stack1',
-        StackStatus: 'CREATE_COMPLETE',
-        CreationTime: new Date(),
-      },
-    ],
-  });
-
-  mockCloudFormationClient
-    .on(GetTemplateCommand, {
-      StackName: 'Stack1',
-    })
-    .resolves({
-      TemplateBody: JSON.stringify({
-        Resources: {
-          // These two buckets were replaced with two other buckets
-          CatPhotos: {
-            Type: 'AWS::S3::Bucket',
-            UpdateReplacePolicy: 'Retain',
-            DeletionPolicy: 'Retain',
-            Metadata: {
-              'aws:cdk:path': 'Stack1/CatPhotos/Resource',
-            },
-          },
-          DogPhotos: {
-            Type: 'AWS::S3::Bucket',
-            UpdateReplacePolicy: 'Retain',
-            DeletionPolicy: 'Retain',
-            Metadata: {
-              'aws:cdk:path': 'Stack1/DogPhotos/Resource',
-            },
-          },
-        },
-      }),
-    });
-
-  // WHEN
-  const cx = await builderFixture(toolkit, 'stack-with-two-buckets');
-  await toolkit.refactor(cx, {
-    dryRun: true,
-<<<<<<< HEAD
-=======
-    stacks: {
-      patterns: ['Stack1'],
-      strategy: StackSelectionStrategy.PATTERN_MATCH,
-    },
->>>>>>> 66594fda
   });
 
   // THEN
@@ -574,7 +284,67 @@
             ['Stack1/MyBucket1/Resource', 'Stack1/MyBucket2/Resource'],
           ],
         ],
-      },
+        typedMappings: [],
+      },
+    }),
+  );
+});
+
+test('detects modifications to the infrastructure', async () => {
+  // GIVEN
+  mockCloudFormationClient.on(ListStacksCommand).resolves({
+    StackSummaries: [
+      {
+        StackName: 'Stack1',
+        StackId: 'arn:aws:cloudformation:us-east-1:999999999999:stack/Stack1',
+        StackStatus: 'CREATE_COMPLETE',
+        CreationTime: new Date(),
+      },
+    ],
+  });
+
+  mockCloudFormationClient
+    .on(GetTemplateCommand, {
+      StackName: 'Stack1',
+    })
+    .resolves({
+      TemplateBody: JSON.stringify({
+        Resources: {
+          // This resource would be refactored
+          OldName: {
+            Type: 'AWS::S3::Bucket',
+            UpdateReplacePolicy: 'Retain',
+            DeletionPolicy: 'Retain',
+            Metadata: {
+              'aws:cdk:path': 'Stack1/OldName/Resource',
+            },
+          },
+          // But there is an additional resource that will prevent it
+          Queue: {
+            Type: 'AWS::S3::Queue',
+            UpdateReplacePolicy: 'Retain',
+            DeletionPolicy: 'Retain',
+            Metadata: {
+              'aws:cdk:path': 'Stack1/Queue/Resource',
+            },
+          },
+        },
+      }),
+    });
+
+  // WHEN
+  const cx = await builderFixture(toolkit, 'stack-with-bucket');
+  await toolkit.refactor(cx, {
+    dryRun: true,
+  });
+
+  // THEN
+  expect(ioHost.notifySpy).toHaveBeenCalledWith(
+    expect.objectContaining({
+      action: 'refactor',
+      level: 'error',
+      code: 'CDK_TOOLKIT_E8900',
+      message: expect.stringMatching(/A refactor operation cannot add, remove or update resources/),
     }),
   );
 });
@@ -634,13 +404,16 @@
         },
       },
     ],
+    stacks: {
+      patterns: ['Stack1'],
+      strategy: StackSelectionStrategy.PATTERN_MATCH,
+    },
   });
 
   // THEN
   expect(ioHost.notifySpy).toHaveBeenCalledWith(
     expect.objectContaining({
       action: 'refactor',
-<<<<<<< HEAD
       level: 'result',
       code: 'CDK_TOOLKIT_I8900',
       data: {
@@ -657,11 +430,6 @@
           },
         ],
       },
-=======
-      level: 'info',
-      // ...so we don't see it in the output
-      message: expect.stringMatching(/Nothing to refactor/),
->>>>>>> 66594fda
     }),
   );
 });
@@ -718,9 +486,9 @@
   expect(ioHost.notifySpy).toHaveBeenCalledWith(
     expect.objectContaining({
       action: 'refactor',
-      level: 'error',
-      code: 'CDK_TOOLKIT_E8900',
-      message: expect.stringMatching(/A refactor operation cannot add, remove or update resources/),
+      level: 'info',
+      // ...so we don't see it in the output
+      message: expect.stringMatching(/Nothing to refactor/),
     }),
   );
 });
@@ -793,10 +561,6 @@
   const cx = await builderFixture(toolkit, 'two-different-stacks');
   await toolkit.refactor(cx, {
     dryRun: true,
-<<<<<<< HEAD
-    localStacks: ['Stack1'],
-    deployedStacks: ['Stack1'],
-=======
     // ... this is the mapping we used, and now we want to revert it
     mappingSource: MappingSource.reverse([
       {
@@ -807,7 +571,6 @@
         },
       },
     ]),
->>>>>>> 66594fda
   });
 
   // Resources were renamed in both stacks, but we are only including Stack1.
