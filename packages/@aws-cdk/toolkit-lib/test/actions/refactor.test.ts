--- conflicted
+++ resolved
@@ -579,27 +579,7 @@
         Resources: resources,
       }),
     });
-<<<<<<< HEAD
 }
-=======
-
-  // WHEN
-  const cx = await builderFixture(toolkit, 'exclude-refactor');
-  await toolkit.refactor(cx, {
-    dryRun: true,
-  });
-
-  // THEN
-  expect(ioHost.notifySpy).toHaveBeenCalledWith(
-    expect.objectContaining({
-      action: 'refactor',
-      level: 'result',
-      code: 'CDK_TOOLKIT_I8900',
-      // ...so we don't see it in the output
-      message: expect.stringMatching(/Nothing to refactor/),
-    }),
-  );
-});
 
 test('uses the explicit mapping when provided, instead of computing it on-the-fly', async () => {
   // GIVEN
@@ -764,5 +744,4 @@
       revert: true,
     }),
   ).rejects.toThrow(/The 'revert' options can only be used with the 'mappings' option/);
-});
->>>>>>> 1445ba17
+});