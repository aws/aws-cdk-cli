import '../private/dispose-polyfill';
import * as path from 'node:path';
import type { TemplateDiff } from '@aws-cdk/cloudformation-diff';
import * as cxapi from '@aws-cdk/cx-api';
import * as chalk from 'chalk';
import * as chokidar from 'chokidar';
import * as fs from 'fs-extra';
import { NonInteractiveIoHost } from './non-interactive-io-host';
import type { ToolkitServices } from './private';
import { assemblyFromSource } from './private';
import { ToolkitError } from './toolkit-error';
import type { DeployResult, DestroyResult, RollbackResult } from './types';
import type {
  BootstrapEnvironments,
  BootstrapOptions,
  BootstrapResult,
  EnvironmentBootstrapResult,
} from '../actions/bootstrap';
import { BootstrapSource } from '../actions/bootstrap';
import { AssetBuildTime, type DeployOptions, HotswapMode } from '../actions/deploy';
import {
  buildParameterMap,
  createHotswapPropertyOverrides,
  type ExtendedDeployOptions,
  removePublishedAssetsFromWorkGraph,
} from '../actions/deploy/private';
import { type DestroyOptions } from '../actions/destroy';
import type { DiffOptions } from '../actions/diff';
import { appendObject, prepareDiff } from '../actions/diff/private';
import { type ListOptions } from '../actions/list';
import type { RefactorOptions, UserProvidedResourceMapping } from '../actions/refactor';
import { type RollbackOptions } from '../actions/rollback';
import { type SynthOptions } from '../actions/synth';
import type { WatchOptions } from '../actions/watch';
import { patternsArrayForWatch } from '../actions/watch/private';
import { BaseCredentials, type SdkConfig } from '../api/aws-auth';
import { makeRequestHandler } from '../api/aws-auth/awscli-compatible';
import type { SdkProviderServices } from '../api/aws-auth/private';
import { SdkProvider, IoHostSdkLogger } from '../api/aws-auth/private';
import { Bootstrapper } from '../api/bootstrap';
import type { ICloudAssemblySource } from '../api/cloud-assembly';
import { CachedCloudAssembly, StackSelectionStrategy } from '../api/cloud-assembly';
import type { StackAssembly } from '../api/cloud-assembly/private';
import { ALL_STACKS, CloudAssemblySourceBuilder } from '../api/cloud-assembly/private';
import type { StackCollection } from '../api/cloud-assembly/stack-collection';
import { Deployments } from '../api/deployments';
import { DiffFormatter } from '../api/diff';
import type { IIoHost, IoMessageLevel, ToolkitAction } from '../api/io';
import type { IoHelper } from '../api/io/private';
<<<<<<< HEAD
import {
  asIoHelper,
  asSdkLogger,
  IO,
  SPAN,
  withoutColor,
  withoutEmojis,
  withTrimmedWhitespace,
} from '../api/io/private';
=======
import { asIoHelper, IO, SPAN, withoutColor, withoutEmojis, withTrimmedWhitespace } from '../api/io/private';
>>>>>>> 40a31371
import { CloudWatchLogEventMonitor, findCloudWatchLogGroups } from '../api/logs-monitor';
import { PluginHost } from '../api/plugin';
import {
  AmbiguityError,
  ambiguousMovements,
  findResourceMovements,
  formatAmbiguousMappings,
  formatTypedMappings,
  fromManifestAndExclusionList,
  resourceMappings,
  useExplicitMappings,
} from '../api/refactoring';
import type { ResourceMapping } from '../api/refactoring/cloudformation';
import { ResourceMigrator } from '../api/resource-import';
import { tagsForStack } from '../api/tags';
import { DEFAULT_TOOLKIT_STACK_NAME } from '../api/toolkit-info';
import type { AssetBuildNode, AssetPublishNode, Concurrency, StackNode } from '../api/work-graph';
import { WorkGraphBuilder } from '../api/work-graph';
import type { AssemblyData, StackDetails, SuccessfulDeployStackResult } from '../payloads';
import { PermissionChangeType } from '../payloads';
import {
  formatErrorMessage,
  formatTime,
  obscureTemplate,
  serializeStructure,
  validateSnsTopicArn,
} from '../util';
import { pLimit } from '../util/concurrency';
import { promiseWithResolvers } from '../util/promises';

export interface ToolkitOptions {
  /**
   * The IoHost implementation, handling the inline interactions between the Toolkit and an integration.
   */
  readonly ioHost?: IIoHost;

  /**
   * Allow emojis in messages sent to the IoHost.
   *
   * @default true
   */
  readonly emojis?: boolean;

  /**
   * Whether to allow ANSI colors and formatting in IoHost messages.
   * Setting this value to `false` enforces that no color or style shows up
   * in messages sent to the IoHost.
   * Setting this value to true is a no-op; it is equivalent to the default.
   *
   * @default - detects color from the TTY status of the IoHost
   */
  readonly color?: boolean;

  /**
   * Configuration options for the SDK.
   */
  readonly sdkConfig?: SdkConfig;

  /**
   * Name of the toolkit stack to be used.
   *
   * @default "CDKToolkit"
   */
  readonly toolkitStackName?: string;

  /**
   * Fail Cloud Assemblies
   *
   * @default "error"
   */
  readonly assemblyFailureAt?: 'error' | 'warn' | 'none';

  /**
   * The plugin host to use for loading and querying plugins
   *
   * By default, a unique instance of a plugin managing class will be used.
   *
   * Use `toolkit.pluginHost.load()` to load plugins into the plugin host from disk.
   *
   * @default - A fresh plugin host
   */
  readonly pluginHost?: PluginHost;
}

/**
 * The AWS CDK Programmatic Toolkit
 */
export class Toolkit extends CloudAssemblySourceBuilder {
  /**
   * The toolkit stack name used for bootstrapping resources.
   */
  public readonly toolkitStackName: string;

  /**
   * The IoHost of this Toolkit
   */
  public readonly ioHost: IIoHost;

  /**
   * The plugin host for loading and managing plugins
   */
  public readonly pluginHost: PluginHost;

  /**
   * Cache of the internal SDK Provider instance
   */
  private sdkProviderCache?: SdkProvider;

  private baseCredentials: BaseCredentials;

  public constructor(private readonly props: ToolkitOptions = {}) {
    super();
    this.toolkitStackName = props.toolkitStackName ?? DEFAULT_TOOLKIT_STACK_NAME;

    this.pluginHost = props.pluginHost ?? new PluginHost();

    let ioHost = props.ioHost ?? new NonInteractiveIoHost();
    if (props.emojis === false) {
      ioHost = withoutEmojis(ioHost);
    }
    if (props.color === false) {
      ioHost = withoutColor(ioHost);
    }
    // After removing emojis and color, we might end up with floating whitespace at either end of the message
    // This also removes newlines that we currently emit for CLI backwards compatibility.
    this.ioHost = withTrimmedWhitespace(ioHost);

    if (props.sdkConfig?.profile && props.sdkConfig?.baseCredentials) {
      throw new ToolkitError('Specify at most one of \'sdkConfig.profile\' and \'sdkConfig.baseCredentials\'');
    }
    this.baseCredentials = props.sdkConfig?.baseCredentials ?? BaseCredentials.awsCliCompatible({ profile: props.sdkConfig?.profile });
  }

  /**
   * Access to the AWS SDK
   * @internal
   */
  protected async sdkProvider(action: ToolkitAction): Promise<SdkProvider> {
    // @todo this needs to be different instance per action
    if (!this.sdkProviderCache) {
      const ioHelper = asIoHelper(this.ioHost, action);
      const services: SdkProviderServices = {
        ioHelper,
        requestHandler: await makeRequestHandler(ioHelper, this.props.sdkConfig?.httpOptions),
        logger: new IoHostSdkLogger(ioHelper),
        pluginHost: this.pluginHost,
      };

      const config = await this.baseCredentials.makeSdkConfig(services);
      this.sdkProviderCache = new SdkProvider(config.credentialProvider, config.defaultRegion, services);
    }

    return this.sdkProviderCache;
  }

  /**
   * Helper to provide the CloudAssemblySourceBuilder with required toolkit services
   * @internal
   */
  protected override async sourceBuilderServices(): Promise<ToolkitServices> {
    return {
      ioHelper: asIoHelper(this.ioHost, 'assembly'),
      sdkProvider: await this.sdkProvider('assembly'),
      pluginHost: this.pluginHost,
    };
  }

  /**
   * Bootstrap Action
   */
  public async bootstrap(environments: BootstrapEnvironments, options: BootstrapOptions): Promise<BootstrapResult> {
    const startTime = Date.now();
    const results: EnvironmentBootstrapResult[] = [];

    const ioHelper = asIoHelper(this.ioHost, 'bootstrap');
    const bootstrapEnvironments = await environments.getEnvironments(this.ioHost);
    const source = options.source ?? BootstrapSource.default();
    const parameters = options.parameters;
    const bootstrapper = new Bootstrapper(source, ioHelper);
    const sdkProvider = await this.sdkProvider('bootstrap');
    const limit = pLimit(20);

    // eslint-disable-next-line @cdklabs/promiseall-no-unbounded-parallelism
    await Promise.all(bootstrapEnvironments.map((environment: cxapi.Environment, currentIdx) => limit(async () => {
      const bootstrapSpan = await ioHelper.span(SPAN.BOOTSTRAP_SINGLE)
        .begin(`${chalk.bold(environment.name)}: bootstrapping...`, {
          total: bootstrapEnvironments.length,
          current: currentIdx + 1,
          environment,
        });

      try {
        const bootstrapResult = await bootstrapper.bootstrapEnvironment(
          environment,
          sdkProvider,
          {
            ...options,
            toolkitStackName: this.toolkitStackName,
            source,
            parameters: parameters?.parameters,
            usePreviousParameters: parameters?.keepExistingParameters,
          },
        );

        const message = bootstrapResult.noOp
          ? ` ✅  ${environment.name} (no changes)`
          : ` ✅  ${environment.name}`;

        await ioHelper.notify(IO.CDK_TOOLKIT_I9900.msg(chalk.green('\n' + message), { environment }));
        const envTime = await bootstrapSpan.end();
        const result: EnvironmentBootstrapResult = {
          environment,
          status: bootstrapResult.noOp ? 'no-op' : 'success',
          duration: envTime.asMs,
        };
        results.push(result);
      } catch (e: any) {
        await ioHelper.notify(IO.CDK_TOOLKIT_E9900.msg(`\n ❌  ${chalk.bold(environment.name)} failed: ${formatErrorMessage(e)}`, { error: e }));
        throw e;
      }
    })));

    return {
      environments: results,
      duration: Date.now() - startTime,
    };
  }

  /**
   * Synth Action
   *
   * The caller assumes ownership of the `CachedCloudAssembly` and is responsible for calling `dispose()` on
   * it after use.
   */
  public async synth(cx: ICloudAssemblySource, options: SynthOptions = {}): Promise<CachedCloudAssembly> {
    const ioHelper = asIoHelper(this.ioHost, 'synth');
    const selectStacks = options.stacks ?? ALL_STACKS;
    const synthSpan = await ioHelper.span(SPAN.SYNTH_ASSEMBLY).begin({ stacks: selectStacks });

    // NOTE: NOT 'await using' because we return ownership to the caller
    const assembly = await assemblyFromSource(ioHelper, cx);

    const stacks = await assembly.selectStacksV2(selectStacks);
    const autoValidateStacks = options.validateStacks ? [assembly.selectStacksForValidation()] : [];
    await this.validateStacksMetadata(stacks.concat(...autoValidateStacks), ioHelper);
    await synthSpan.end();

    // if we have a single stack, print it to STDOUT
    const message = `Successfully synthesized to ${chalk.blue(path.resolve(stacks.assembly.directory))}`;
    const assemblyData: AssemblyData = {
      assemblyDirectory: stacks.assembly.directory,
      stacksCount: stacks.stackCount,
      stackIds: stacks.hierarchicalIds,
    };

    if (stacks.stackCount === 1) {
      const firstStack = stacks.firstStack!;
      const template = firstStack.template;
      const obscuredTemplate = obscureTemplate(template);
      await ioHelper.notify(IO.CDK_TOOLKIT_I1901.msg(message, {
        ...assemblyData,
        stack: {
          stackName: firstStack.stackName,
          hierarchicalId: firstStack.hierarchicalId,
          template,
          stringifiedJson: serializeStructure(obscuredTemplate, true),
          stringifiedYaml: serializeStructure(obscuredTemplate, false),
        },
      }));
    } else {
      // not outputting template to stdout, let's explain things to the user a little bit...
      await ioHelper.notify(IO.CDK_TOOLKIT_I1902.msg(chalk.green(message), assemblyData));
      await ioHelper.notify(IO.DEFAULT_TOOLKIT_INFO.msg(`Supply a stack id (${stacks.stackArtifacts.map((s) => chalk.green(s.hierarchicalId)).join(', ')}) to display its template.`));
    }

    return new CachedCloudAssembly(assembly);
  }

  /**
   * Diff Action
   */
  public async diff(cx: ICloudAssemblySource, options: DiffOptions): Promise<{ [name: string]: TemplateDiff }> {
    const ioHelper = asIoHelper(this.ioHost, 'diff');
    const selectStacks = options.stacks ?? ALL_STACKS;
    const synthSpan = await ioHelper.span(SPAN.SYNTH_ASSEMBLY).begin({ stacks: selectStacks });
    await using assembly = await assemblyFromSource(ioHelper, cx);
    const stacks = await assembly.selectStacksV2(selectStacks);
    await synthSpan.end();

    const diffSpan = await ioHelper.span(SPAN.DIFF_STACK).begin({ stacks: selectStacks });
    const deployments = await this.deploymentsForAction('diff');

    const strict = !!options.strict;
    const contextLines = options.contextLines || 3;

    let diffs = 0;
    let formattedSecurityDiff = '';
    let formattedStackDiff = '';

    const templateInfos = await prepareDiff(ioHelper, stacks, deployments, await this.sdkProvider('diff'), options);
    const templateDiffs: { [name: string]: TemplateDiff } = {};
    for (const templateInfo of templateInfos) {
      const formatter = new DiffFormatter({
        ioHelper,
        templateInfo,
      });

      if (options.securityOnly) {
        const securityDiff = formatter.formatSecurityDiff();
        // In Diff, we only care about BROADENING security diffs
        if (securityDiff.permissionChangeType == PermissionChangeType.BROADENING) {
          const warningMessage = 'This deployment will make potentially sensitive changes according to your current security approval level.\nPlease confirm you intend to make the following modifications:\n';
          await ioHelper.notify(IO.DEFAULT_TOOLKIT_WARN.msg(warningMessage));
          formattedSecurityDiff = securityDiff.formattedDiff;
          diffs = securityDiff.formattedDiff ? diffs + 1 : diffs;
        }
      } else {
        const diff = formatter.formatStackDiff({
          strict,
          context: contextLines,
        });
        formattedStackDiff = diff.formattedDiff;
        diffs = diff.numStacksWithChanges;
      }
      appendObject(templateDiffs, formatter.diffs);
    }

    await diffSpan.end(`✨ Number of stacks with differences: ${diffs}`, {
      formattedSecurityDiff,
      formattedStackDiff,
    });

    return templateDiffs;
  }

  /**
   * List Action
   *
   * List selected stacks and their dependencies
   */
  public async list(cx: ICloudAssemblySource, options: ListOptions = {}): Promise<StackDetails[]> {
    const ioHelper = asIoHelper(this.ioHost, 'list');
    const selectStacks = options.stacks ?? ALL_STACKS;
    const synthSpan = await ioHelper.span(SPAN.SYNTH_ASSEMBLY).begin({ stacks: selectStacks });
    await using assembly = await assemblyFromSource(ioHelper, cx);
    const stackCollection = await assembly.selectStacksV2(selectStacks);
    await synthSpan.end();

    const stacks = stackCollection.withDependencies();
    const message = stacks.map(s => s.id).join('\n');

    await ioHelper.notify(IO.CDK_TOOLKIT_I2901.msg(message, { stacks }));
    return stacks;
  }

  /**
   * Deploy Action
   *
   * Deploys the selected stacks into an AWS account
   */
  public async deploy(cx: ICloudAssemblySource, options: DeployOptions = {}): Promise<DeployResult> {
    const ioHelper = asIoHelper(this.ioHost, 'deploy');
    await using assembly = await assemblyFromSource(ioHelper, cx);
    return await this._deploy(assembly, 'deploy', options);
  }

  /**
   * Helper to allow deploy being called as part of the watch action.
   */
  private async _deploy(assembly: StackAssembly, action: 'deploy' | 'watch', options: ExtendedDeployOptions = {}): Promise<DeployResult> {
    const ioHelper = asIoHelper(this.ioHost, action);
    const selectStacks = options.stacks ?? ALL_STACKS;
    const synthSpan = await ioHelper.span(SPAN.SYNTH_ASSEMBLY).begin({ stacks: selectStacks });
    const stackCollection = await assembly.selectStacksV2(selectStacks);
    await this.validateStacksMetadata(stackCollection, ioHelper);
    const synthDuration = await synthSpan.end();

    const ret: DeployResult = {
      stacks: [],
    };

    if (stackCollection.stackCount === 0) {
      await ioHelper.notify(IO.CDK_TOOLKIT_E5001.msg('This app contains no stacks'));
      return ret;
    }

    const deployments = await this.deploymentsForAction('deploy');
    const migrator = new ResourceMigrator({ deployments, ioHelper });

    await migrator.tryMigrateResources(stackCollection, options);

    const parameterMap = buildParameterMap(options.parameters?.parameters);

    const hotswapMode = options.hotswap ?? HotswapMode.FULL_DEPLOYMENT;
    if (hotswapMode !== HotswapMode.FULL_DEPLOYMENT) {
      await ioHelper.notify(IO.CDK_TOOLKIT_W5400.msg([
        '⚠️ The --hotswap and --hotswap-fallback flags deliberately introduce CloudFormation drift to speed up deployments',
        '⚠️ They should only be used for development - never use them for your production Stacks!',
      ].join('\n')));
    }

    const stacks = stackCollection.stackArtifacts;
    const stackOutputs: { [key: string]: any } = {};
    const outputsFile = options.outputsFile;

    const buildAsset = async (assetNode: AssetBuildNode) => {
      const buildAssetSpan = await ioHelper.span(SPAN.BUILD_ASSET).begin({
        asset: assetNode.asset,
      });
      await deployments.buildSingleAsset(
        assetNode.assetManifestArtifact,
        assetNode.assetManifest,
        assetNode.asset,
        {
          stack: assetNode.parentStack,
          roleArn: options.roleArn,
          stackName: assetNode.parentStack.stackName,
        },
      );
      await buildAssetSpan.end();
    };

    const publishAsset = async (assetNode: AssetPublishNode) => {
      const publishAssetSpan = await ioHelper.span(SPAN.PUBLISH_ASSET).begin({
        asset: assetNode.asset,
      });
      await deployments.publishSingleAsset(assetNode.assetManifest, assetNode.asset, {
        stack: assetNode.parentStack,
        roleArn: options.roleArn,
        stackName: assetNode.parentStack.stackName,
        forcePublish: options.forceAssetPublishing,
      });
      await publishAssetSpan.end();
    };

    const deployStack = async (stackNode: StackNode) => {
      const stack = stackNode.stack;
      if (stackCollection.stackCount !== 1) {
        await ioHelper.notify(IO.DEFAULT_TOOLKIT_INFO.msg(chalk.bold(stack.displayName)));
      }

      if (!stack.environment) {
        throw new ToolkitError(
          `Stack ${stack.displayName} does not define an environment, and AWS credentials could not be obtained from standard locations or no region was configured.`,
        );
      }

      // The generated stack has no resources
      if (Object.keys(stack.template.Resources || {}).length === 0) {
        // stack is empty and doesn't exist => do nothing
        const stackExists = await deployments.stackExists({ stack });
        if (!stackExists) {
          return ioHelper.notify(IO.CDK_TOOLKIT_W5021.msg(`${chalk.bold(stack.displayName)}: stack has no resources, skipping deployment.`));
        }

        // stack is empty, but exists => delete
        await ioHelper.notify(IO.CDK_TOOLKIT_W5022.msg(`${chalk.bold(stack.displayName)}: stack has no resources, deleting existing stack.`));
        await this._destroy(assembly, 'deploy', {
          stacks: { patterns: [stack.hierarchicalId], strategy: StackSelectionStrategy.PATTERN_MUST_MATCH_SINGLE },
          roleArn: options.roleArn,
        });

        return;
      }

      const currentTemplate = await deployments.readCurrentTemplate(stack);

      const formatter = new DiffFormatter({
        ioHelper,
        templateInfo: {
          oldTemplate: currentTemplate,
          newTemplate: stack,
        },
      });

      const securityDiff = formatter.formatSecurityDiff();

      // Send a request response with the formatted security diff as part of the message,
      // and the template diff as data
      // (IoHost decides whether to print depending on permissionChangeType)
      const deployMotivation = '"--require-approval" is enabled and stack includes security-sensitive updates.';
      const deployQuestion = `${securityDiff.formattedDiff}\n\n${deployMotivation}\nDo you wish to deploy these changes`;
      const deployConfirmed = await ioHelper.requestResponse(IO.CDK_TOOLKIT_I5060.req(deployQuestion, {
        motivation: deployMotivation,
        concurrency,
        permissionChangeType: securityDiff.permissionChangeType,
        templateDiffs: formatter.diffs,
      }));
      if (!deployConfirmed) {
        throw new ToolkitError('Aborted by user');
      }

      // Following are the same semantics we apply with respect to Notification ARNs (dictated by the SDK)
      //
      //  - undefined  =>  cdk ignores it, as if it wasn't supported (allows external management).
      //  - []:        =>  cdk manages it, and the user wants to wipe it out.
      //  - ['arn-1']  =>  cdk manages it, and the user wants to set it to ['arn-1'].
      const notificationArns = (!!options.notificationArns || !!stack.notificationArns)
        ? (options.notificationArns ?? []).concat(stack.notificationArns ?? [])
        : undefined;

      for (const notificationArn of notificationArns ?? []) {
        if (!validateSnsTopicArn(notificationArn)) {
          throw new ToolkitError(`Notification arn ${notificationArn} is not a valid arn for an SNS topic`);
        }
      }

      const stackIndex = stacks.indexOf(stack) + 1;
      const deploySpan = await ioHelper.span(SPAN.DEPLOY_STACK)
        .begin(`${chalk.bold(stack.displayName)}: deploying... [${stackIndex}/${stackCollection.stackCount}]`, {
          total: stackCollection.stackCount,
          current: stackIndex,
          stack,
        });

      let tags = options.tags;
      if (!tags || tags.length === 0) {
        tags = tagsForStack(stack);
      }

      let deployDuration;
      try {
        let deployResult: SuccessfulDeployStackResult | undefined;

        let rollback = options.rollback;
        let iteration = 0;
        while (!deployResult) {
          if (++iteration > 2) {
            throw new ToolkitError('This loop should have stabilized in 2 iterations, but didn\'t. If you are seeing this error, please report it at https://github.com/aws/aws-cdk/issues/new/choose');
          }

          const r = await deployments.deployStack({
            stack,
            deployName: stack.stackName,
            roleArn: options.roleArn,
            toolkitStackName: this.toolkitStackName,
            reuseAssets: options.reuseAssets,
            notificationArns,
            tags,
            deploymentMethod: options.deploymentMethod,
            forceDeployment: options.forceDeployment,
            parameters: Object.assign({}, parameterMap['*'], parameterMap[stack.stackName]),
            usePreviousParameters: options.parameters?.keepExistingParameters,
            rollback,
            hotswap: hotswapMode,
            extraUserAgent: options.extraUserAgent,
            hotswapPropertyOverrides: options.hotswapProperties ? createHotswapPropertyOverrides(options.hotswapProperties) : undefined,
            assetParallelism: options.assetParallelism,
          });

          switch (r.type) {
            case 'did-deploy-stack':
              deployResult = r;
              break;

            case 'failpaused-need-rollback-first': {
              const motivation = r.reason === 'replacement'
                ? `Stack is in a paused fail state (${r.status}) and change includes a replacement which cannot be deployed with "--no-rollback"`
                : `Stack is in a paused fail state (${r.status}) and command line arguments do not include "--no-rollback"`;
              const question = `${motivation}. Perform a regular deployment`;

              const confirmed = await ioHelper.requestResponse(IO.CDK_TOOLKIT_I5050.req(question, {
                motivation,
                concurrency,
              }));
              if (!confirmed) {
                throw new ToolkitError('Aborted by user');
              }

              // Perform a rollback
              await this._rollback(assembly, action, {
                stacks: {
                  patterns: [stack.hierarchicalId],
                  strategy: StackSelectionStrategy.PATTERN_MUST_MATCH_SINGLE,
                },
                orphanFailedResources: options.orphanFailedResourcesDuringRollback,
              });

              // Go around through the 'while' loop again but switch rollback to true.
              rollback = true;
              break;
            }

            case 'replacement-requires-rollback': {
              const motivation = 'Change includes a replacement which cannot be deployed with "--no-rollback"';
              const question = `${motivation}. Perform a regular deployment`;

              const confirmed = await ioHelper.requestResponse(IO.CDK_TOOLKIT_I5050.req(question, {
                motivation,
                concurrency,
              }));
              if (!confirmed) {
                throw new ToolkitError('Aborted by user');
              }

              // Go around through the 'while' loop again but switch rollback to true.
              rollback = true;
              break;
            }

            default:
              throw new ToolkitError(`Unexpected result type from deployStack: ${JSON.stringify(r)}. If you are seeing this error, please report it at https://github.com/aws/aws-cdk/issues/new/choose`);
          }
        }

        const message = deployResult.noOp
          ? ` ✅  ${stack.displayName} (no changes)`
          : ` ✅  ${stack.displayName}`;

        await ioHelper.notify(IO.CDK_TOOLKIT_I5900.msg(chalk.green('\n' + message), deployResult));
        deployDuration = await deploySpan.timing(IO.CDK_TOOLKIT_I5000);

        if (Object.keys(deployResult.outputs).length > 0) {
          const buffer = ['Outputs:'];
          stackOutputs[stack.stackName] = deployResult.outputs;

          for (const name of Object.keys(deployResult.outputs).sort()) {
            const value = deployResult.outputs[name];
            buffer.push(`${chalk.cyan(stack.id)}.${chalk.cyan(name)} = ${chalk.underline(chalk.cyan(value))}`);
          }
          await ioHelper.notify(IO.CDK_TOOLKIT_I5901.msg(buffer.join('\n')));
        }
        await ioHelper.notify(IO.CDK_TOOLKIT_I5901.msg(`Stack ARN:\n${deployResult.stackArn}`));

        ret.stacks.push({
          stackName: stack.stackName,
          environment: {
            account: stack.environment.account,
            region: stack.environment.region,
          },
          stackArn: deployResult.stackArn,
          outputs: deployResult.outputs,
          hierarchicalId: stack.hierarchicalId,
        });
      } catch (e: any) {
        // It has to be exactly this string because an integration test tests for
        // "bold(stackname) failed: ResourceNotReady: <error>"
        throw new ToolkitError(
          [`❌  ${chalk.bold(stack.stackName)} failed:`, ...(e.name ? [`${e.name}:`] : []), e.message].join(' '),
        );
      } finally {
        if (options.traceLogs) {
          // deploy calls that originate from watch will come with their own cloudWatchLogMonitor
          const cloudWatchLogMonitor = options.cloudWatchLogMonitor ?? new CloudWatchLogEventMonitor({ ioHelper });
          const foundLogGroupsResult = await findCloudWatchLogGroups(await this.sdkProvider('deploy'), ioHelper, stack);
          cloudWatchLogMonitor.addLogGroups(
            foundLogGroupsResult.env,
            foundLogGroupsResult.sdk,
            foundLogGroupsResult.logGroupNames,
          );
          await ioHelper.notify(IO.CDK_TOOLKIT_I5031.msg(`The following log groups are added: ${foundLogGroupsResult.logGroupNames}`));
        }

        // If an outputs file has been specified, create the file path and write stack outputs to it once.
        // Outputs are written after all stacks have been deployed. If a stack deployment fails,
        // all of the outputs from successfully deployed stacks before the failure will still be written.
        if (outputsFile) {
          fs.ensureFileSync(outputsFile);
          await fs.writeJson(outputsFile, stackOutputs, {
            spaces: 2,
            encoding: 'utf8',
          });
        }
      }
      const duration = synthDuration.asMs + (deployDuration?.asMs ?? 0);
      await deploySpan.end(`\n✨  Total time: ${formatTime(duration)}s\n`, { duration });
    };

    const assetBuildTime = options.assetBuildTime ?? AssetBuildTime.ALL_BEFORE_DEPLOY;
    const prebuildAssets = assetBuildTime === AssetBuildTime.ALL_BEFORE_DEPLOY;
    const concurrency = options.concurrency || 1;

    const stacksAndTheirAssetManifests = stacks.flatMap((stack) => [
      stack,
      ...stack.dependencies.filter(x => cxapi.AssetManifestArtifact.isAssetManifestArtifact(x)),
    ]);
    const workGraph = new WorkGraphBuilder(ioHelper, prebuildAssets).build(stacksAndTheirAssetManifests);

    // Unless we are running with '--force', skip already published assets
    if (!options.forceAssetPublishing) {
      await removePublishedAssetsFromWorkGraph(workGraph, deployments, options);
    }

    const graphConcurrency: Concurrency = {
      'stack': concurrency,
      'asset-build': 1, // This will be CPU-bound/memory bound, mostly matters for Docker builds
      'asset-publish': (options.assetParallelism ?? true) ? 8 : 1, // This will be I/O-bound, 8 in parallel seems reasonable
    };

    await workGraph.doParallel(graphConcurrency, {
      deployStack,
      buildAsset,
      publishAsset,
    });

    return ret;
  }

  /**
   * Watch Action
   *
   * Continuously observe project files and deploy the selected stacks
   * automatically when changes are detected.  Implies hotswap deployments.
   *
   * This function returns immediately, starting a watcher in the background.
   */
  public async watch(cx: ICloudAssemblySource, options: WatchOptions): Promise<IWatcher> {
    const ioHelper = asIoHelper(this.ioHost, 'watch');
    await using assembly = await assemblyFromSource(ioHelper, cx, false);
    const rootDir = options.watchDir ?? process.cwd();

    if (options.include === undefined && options.exclude === undefined) {
      throw new ToolkitError(
        "Cannot use the 'watch' command without specifying at least one directory to monitor. " +
        'Make sure to add a "watch" key to your cdk.json',
      );
    }

    // For the "include" subkey under the "watch" key, the behavior is:
    // 1. No "watch" setting? We error out.
    // 2. "watch" setting without an "include" key? We default to observing "./**".
    // 3. "watch" setting with an empty "include" key? We default to observing "./**".
    // 4. Non-empty "include" key? Just use the "include" key.
    const watchIncludes = patternsArrayForWatch(options.include, {
      rootDir,
      returnRootDirIfEmpty: true,
    });

    // For the "exclude" subkey under the "watch" key,
    // the behavior is to add some default excludes in addition to the ones specified by the user:
    // 1. The CDK output directory.
    // 2. Any file whose name starts with a dot.
    // 3. Any directory's content whose name starts with a dot.
    // 4. Any node_modules and its content (even if it's not a JS/TS project, you might be using a local aws-cli package)
    const outdir = assembly.directory;
    const watchExcludes = patternsArrayForWatch(options.exclude, {
      rootDir,
      returnRootDirIfEmpty: false,
    });

    // only exclude the outdir if it is under the rootDir
    const relativeOutDir = path.relative(rootDir, outdir);
    if (Boolean(relativeOutDir && !relativeOutDir.startsWith('..' + path.sep) && !path.isAbsolute(relativeOutDir))) {
      watchExcludes.push(`${relativeOutDir}/**`);
    }

    watchExcludes.push('**/.*', '**/.*/**', '**/node_modules/**');

    // Print some debug information on computed settings
    await ioHelper.notify(IO.CDK_TOOLKIT_I5310.msg([
      `root directory used for 'watch' is: ${rootDir}`,
      `'include' patterns for 'watch': ${JSON.stringify(watchIncludes)}`,
      `'exclude' patterns for 'watch': ${JSON.stringify(watchExcludes)}`,
    ].join('\n'), {
      watchDir: rootDir,
      includes: watchIncludes,
      excludes: watchExcludes,
    }));

    // Since 'cdk deploy' is a relatively slow operation for a 'watch' process,
    // introduce a concurrency latch that tracks the state.
    // This way, if file change events arrive when a 'cdk deploy' is still executing,
    // we will batch them, and trigger another 'cdk deploy' after the current one finishes,
    // making sure 'cdk deploy's  always execute one at a time.
    // Here's a diagram showing the state transitions:
    // --------------                --------    file changed     --------------    file changed     --------------  file changed
    // |            |  ready event   |      | ------------------> |            | ------------------> |            | --------------|
    // | pre-ready  | -------------> | open |                     | deploying  |                     |   queued   |               |
    // |            |                |      | <------------------ |            | <------------------ |            | <-------------|
    // --------------                --------  'cdk deploy' done  --------------  'cdk deploy' done  --------------
    type LatchState = 'pre-ready' | 'open' | 'deploying' | 'queued';
    let latch: LatchState = 'pre-ready';

    const cloudWatchLogMonitor = options.traceLogs ? new CloudWatchLogEventMonitor({ ioHelper }) : undefined;
    const deployAndWatch = async () => {
      latch = 'deploying' as LatchState;
      await cloudWatchLogMonitor?.deactivate();

      await this.invokeDeployFromWatch(assembly, options, cloudWatchLogMonitor);

      // If latch is still 'deploying' after the 'await', that's fine,
      // but if it's 'queued', that means we need to deploy again
      while (latch === 'queued') {
        // TypeScript doesn't realize latch can change between 'awaits',
        // and thinks the above 'while' condition is always 'false' without the cast
        latch = 'deploying';
        await ioHelper.notify(IO.CDK_TOOLKIT_I5315.msg("Detected file changes during deployment. Invoking 'cdk deploy' again"));
        await this.invokeDeployFromWatch(assembly, options, cloudWatchLogMonitor);
      }
      latch = 'open';
      await cloudWatchLogMonitor?.activate();
    };

    const watcher = chokidar
      .watch(watchIncludes, {
        ignored: watchExcludes,
        cwd: rootDir,
      })
      .on('ready', async () => {
        latch = 'open';
        await ioHelper.notify(IO.DEFAULT_TOOLKIT_DEBUG.msg("'watch' received the 'ready' event. From now on, all file changes will trigger a deployment"));
        await ioHelper.notify(IO.CDK_TOOLKIT_I5314.msg("Triggering initial 'cdk deploy'"));
        await deployAndWatch();
      })
      .on('all', async (event: 'add' | 'addDir' | 'change' | 'unlink' | 'unlinkDir', filePath: string) => {
        const watchEvent = {
          event,
          path: filePath,
        };
        if (latch === 'pre-ready') {
          await ioHelper.notify(IO.CDK_TOOLKIT_I5311.msg(`'watch' is observing ${event === 'addDir' ? 'directory' : 'the file'} '${filePath}' for changes`, watchEvent));
        } else if (latch === 'open') {
          await ioHelper.notify(IO.CDK_TOOLKIT_I5312.msg(`Detected change to '${filePath}' (type: ${event}). Triggering 'cdk deploy'`, watchEvent));
          await deployAndWatch();
        } else {
          // this means latch is either 'deploying' or 'queued'
          latch = 'queued';
          await ioHelper.notify(IO.CDK_TOOLKIT_I5313.msg(
            `Detected change to '${filePath}' (type: ${event}) while 'cdk deploy' is still running. Will queue for another deployment after this one finishes'`,
            watchEvent,
          ));
        }
      });

    const stoppedPromise = promiseWithResolvers<void>();

    return {
      async dispose() {
        await watcher.close();
        // Prevents Node from staying alive. There is no 'end' event that the watcher emits
        // that we can know it's definitely done, so best we can do is tell it to stop watching,
        // stop keeping Node alive, and then pretend that's everything we needed to do.
        watcher.unref();
        stoppedPromise.resolve();
        return stoppedPromise.promise;
      },
      async waitForEnd() {
        return stoppedPromise.promise;
      },
      async [Symbol.asyncDispose]() {
        return this.dispose();
      },
    } satisfies IWatcher;
  }

  /**
   * Rollback Action
   *
   * Rolls back the selected stacks.
   */
  public async rollback(cx: ICloudAssemblySource, options: RollbackOptions): Promise<RollbackResult> {
    const ioHelper = asIoHelper(this.ioHost, 'rollback');
    await using assembly = await assemblyFromSource(ioHelper, cx);
    return await this._rollback(assembly, 'rollback', options);
  }

  /**
   * Helper to allow rollback being called as part of the deploy or watch action.
   */
  private async _rollback(assembly: StackAssembly, action: 'rollback' | 'deploy' | 'watch', options: RollbackOptions): Promise<RollbackResult> {
    const ioHelper = asIoHelper(this.ioHost, action);
    const synthSpan = await ioHelper.span(SPAN.SYNTH_ASSEMBLY).begin({ stacks: options.stacks });
    const stacks = await assembly.selectStacksV2(options.stacks);
    await this.validateStacksMetadata(stacks, ioHelper);
    await synthSpan.end();

    const ret: RollbackResult = {
      stacks: [],
    };

    if (stacks.stackCount === 0) {
      await ioHelper.notify(IO.CDK_TOOLKIT_E6001.msg('No stacks selected'));
      return ret;
    }

    let anyRollbackable = false;

    for (const [index, stack] of stacks.stackArtifacts.entries()) {
      const rollbackSpan = await ioHelper.span(SPAN.ROLLBACK_STACK).begin(`Rolling back ${chalk.bold(stack.displayName)}`, {
        total: stacks.stackCount,
        current: index + 1,
        stack,
      });
      const deployments = await this.deploymentsForAction('rollback');
      try {
        const stackResult = await deployments.rollbackStack({
          stack,
          roleArn: options.roleArn,
          toolkitStackName: this.toolkitStackName,
          orphanFailedResources: options.orphanFailedResources,
          validateBootstrapStackVersion: options.validateBootstrapStackVersion,
          orphanLogicalIds: options.orphanLogicalIds,
        });
        if (!stackResult.notInRollbackableState) {
          anyRollbackable = true;
        }
        await rollbackSpan.end();

        ret.stacks.push({
          environment: {
            account: stack.environment.account,
            region: stack.environment.region,
          },
          stackName: stack.stackName,
          stackArn: stackResult.stackArn,
          result: stackResult.notInRollbackableState ? 'already-stable' : 'rolled-back',
        });
      } catch (e: any) {
        await ioHelper.notify(IO.CDK_TOOLKIT_E6900.msg(`\n ❌  ${chalk.bold(stack.displayName)} failed: ${formatErrorMessage(e)}`, { error: e }));
        throw ToolkitError.withCause('Rollback failed (use --force to orphan failing resources)', e);
      }
    }
    if (!anyRollbackable) {
      throw new ToolkitError('No stacks were in a state that could be rolled back');
    }

    return ret;
  }

  /**
   * Refactor Action. Moves resources from one location (stack + logical ID) to another.
   */
  public async refactor(cx: ICloudAssemblySource, options: RefactorOptions = {}): Promise<void> {
    const ioHelper = asIoHelper(this.ioHost, 'refactor');
    const assembly = await assemblyFromSource(ioHelper, cx);
    return this._refactor(assembly, ioHelper, options);
  }

  private async _refactor(assembly: StackAssembly, ioHelper: IoHelper, options: RefactorOptions = {}): Promise<void> {
    if (options.mappings && options.exclude) {
      throw new ToolkitError("Cannot use both 'exclude' and 'mappings'.");
    }

    if (options.revert && !options.mappings) {
      throw new ToolkitError("The 'revert' options can only be used with the 'mappings' option.");
    }

    if (!options.dryRun) {
      throw new ToolkitError('Refactor is not available yet. Too see the proposed changes, use the --dry-run flag.');
    }

    const sdkProvider = await this.sdkProvider('refactor');
    try {
      const mappings = await getMappings();
      const typedMappings = mappings.map(m => m.toTypedMapping());
      await ioHelper.notify(IO.CDK_TOOLKIT_I8900.msg(formatTypedMappings(typedMappings), {
        typedMappings,
      }));
    } catch (e) {
      if (e instanceof AmbiguityError) {
        const paths = e.paths();
        await ioHelper.notify(IO.CDK_TOOLKIT_I8900.msg(formatAmbiguousMappings(paths), {
          ambiguousPaths: paths,
        }));
      } else {
        throw e;
      }
    }

    async function getMappings(): Promise<ResourceMapping[]> {
      if (options.revert) {
        return useExplicitMappings(revert(options.mappings ?? []), sdkProvider);
      }
      if (options.mappings != null) {
        return useExplicitMappings(options.mappings ?? [], sdkProvider);
      } else {
        const stacks = await assembly.selectStacksV2(ALL_STACKS);
        const exclude = fromManifestAndExclusionList(assembly.cloudAssembly.manifest, options.exclude);
        const movements = await findResourceMovements(stacks.stackArtifacts, sdkProvider, exclude);
        const ambiguous = ambiguousMovements(movements);
        if (ambiguous.length === 0) {
          const filteredStacks = await assembly.selectStacksV2(options.stacks ?? ALL_STACKS);
          return resourceMappings(movements, filteredStacks.stackArtifacts);
        } else {
          throw new AmbiguityError(ambiguous);
        }
      }
    }

    function revert(mappings: UserProvidedResourceMapping[]): UserProvidedResourceMapping[] {
      return mappings.map(m => ({
        ...m,
        source: m.destination,
        destination: m.source,
      }));
    }
  }

  /**
   * Destroy Action
   *
   * Destroys the selected Stacks.
   */
  public async destroy(cx: ICloudAssemblySource, options: DestroyOptions): Promise<DestroyResult> {
    const ioHelper = asIoHelper(this.ioHost, 'destroy');
    await using assembly = await assemblyFromSource(ioHelper, cx);
    return await this._destroy(assembly, 'destroy', options);
  }

  /**
   * Helper to allow destroy being called as part of the deploy action.
   */
  private async _destroy(assembly: StackAssembly, action: 'deploy' | 'destroy', options: DestroyOptions): Promise<DestroyResult> {
    const ioHelper = asIoHelper(this.ioHost, action);
    const synthSpan = await ioHelper.span(SPAN.SYNTH_ASSEMBLY).begin({ stacks: options.stacks });
    // The stacks will have been ordered for deployment, so reverse them for deletion.
    const stacks = (await assembly.selectStacksV2(options.stacks)).reversed();
    await synthSpan.end();

    const ret: DestroyResult = {
      stacks: [],
    };

    const motivation = 'Destroying stacks is an irreversible action';
    const question = `Are you sure you want to delete: ${chalk.red(stacks.hierarchicalIds.join(', '))}`;
    const confirmed = await ioHelper.requestResponse(IO.CDK_TOOLKIT_I7010.req(question, { motivation }));
    if (!confirmed) {
      await ioHelper.notify(IO.CDK_TOOLKIT_E7010.msg('Aborted by user'));
      return ret;
    }

    const destroySpan = await ioHelper.span(SPAN.DESTROY_ACTION).begin({
      stacks: stacks.stackArtifacts,
    });
    try {
      for (const [index, stack] of stacks.stackArtifacts.entries()) {
        try {
          const singleDestroySpan = await ioHelper.span(SPAN.DESTROY_STACK)
            .begin(chalk.green(`${chalk.blue(stack.displayName)}: destroying... [${index + 1}/${stacks.stackCount}]`), {
              total: stacks.stackCount,
              current: index + 1,
              stack,
            });
          const deployments = await this.deploymentsForAction(action);
          const result = await deployments.destroyStack({
            stack,
            deployName: stack.stackName,
            roleArn: options.roleArn,
          });

          ret.stacks.push({
            environment: {
              account: stack.environment.account,
              region: stack.environment.region,
            },
            stackName: stack.stackName,
            stackArn: result.stackArn,
            stackExisted: result.stackArn !== undefined,
          });

          await ioHelper.notify(IO.CDK_TOOLKIT_I7900.msg(chalk.green(`\n ✅  ${chalk.blue(stack.displayName)}: ${action}ed`), stack));
          await singleDestroySpan.end();
        } catch (e: any) {
          await ioHelper.notify(IO.CDK_TOOLKIT_E7900.msg(`\n ❌  ${chalk.blue(stack.displayName)}: ${action} failed ${e}`, { error: e }));
          throw e;
        }
      }

      return ret;
    } finally {
      await destroySpan.end();
    }
  }

  /**
   * Validate the stacks for errors and warnings according to the CLI's current settings
   */
  private async validateStacksMetadata(stacks: StackCollection, ioHost: IoHelper) {
    const builder = (level: IoMessageLevel) => {
      switch (level) {
        case 'error':
          return IO.CDK_ASSEMBLY_E9999;
        case 'warn':
          return IO.CDK_ASSEMBLY_W9999;
        default:
          return IO.CDK_ASSEMBLY_I9999;
      }
    };
    await stacks.validateMetadata(
      this.props.assemblyFailureAt,
      async (level, msg) => ioHost.notify(builder(level).msg(`[${level} at ${msg.id}] ${msg.entry.data}`, msg)),
    );
  }

  /**
   * Create a deployments class
   */
  private async deploymentsForAction(action: ToolkitAction): Promise<Deployments> {
    return new Deployments({
      sdkProvider: await this.sdkProvider(action),
      toolkitStackName: this.toolkitStackName,
      ioHelper: asIoHelper(this.ioHost, action),
    });
  }

  private async invokeDeployFromWatch(
    assembly: StackAssembly,
    options: WatchOptions,
    cloudWatchLogMonitor?: CloudWatchLogEventMonitor,
  ): Promise<void> {
    // watch defaults hotswap to enabled
    const hotswap = options.hotswap ?? HotswapMode.HOTSWAP_ONLY;
    const deployOptions: ExtendedDeployOptions = {
      ...options,
      cloudWatchLogMonitor,
      hotswap,
      extraUserAgent: `cdk-watch/hotswap-${hotswap === HotswapMode.FULL_DEPLOYMENT ? 'off' : 'on'}`,
    };

    try {
      await this._deploy(assembly, 'watch', deployOptions);
    } catch {
      // just continue - deploy will show the error
    }
  }
}

/**
 * The result of a `cdk.watch()` operation.
 */
export interface IWatcher extends AsyncDisposable {
  /**
   * Stop the watcher and wait for the current watch iteration to complete.
   *
   * An alias for `[Symbol.asyncDispose]`, as a more readable alternative for
   * environments that don't support the Disposable APIs yet.
   */
  dispose(): Promise<void>;

  /**
   * Wait for the watcher to stop.
   *
   * The watcher will only stop if `dispose()` or `[Symbol.asyncDispose]()` are called.
   *
   * If neither of those is called, awaiting this promise will wait forever.
   */
  waitForEnd(): Promise<void>;
}<|MERGE_RESOLUTION|>--- conflicted
+++ resolved
@@ -47,7 +47,6 @@
 import { DiffFormatter } from '../api/diff';
 import type { IIoHost, IoMessageLevel, ToolkitAction } from '../api/io';
 import type { IoHelper } from '../api/io/private';
-<<<<<<< HEAD
 import {
   asIoHelper,
   asSdkLogger,
@@ -57,9 +56,6 @@
   withoutEmojis,
   withTrimmedWhitespace,
 } from '../api/io/private';
-=======
-import { asIoHelper, IO, SPAN, withoutColor, withoutEmojis, withTrimmedWhitespace } from '../api/io/private';
->>>>>>> 40a31371
 import { CloudWatchLogEventMonitor, findCloudWatchLogGroups } from '../api/logs-monitor';
 import { PluginHost } from '../api/plugin';
 import {
