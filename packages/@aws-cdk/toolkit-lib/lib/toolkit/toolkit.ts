import '../private/dispose-polyfill';
import * as path from 'node:path';
import type { FeatureFlagReportProperties } from '@aws-cdk/cloud-assembly-schema';
import { ArtifactType } from '@aws-cdk/cloud-assembly-schema';
import type { TemplateDiff } from '@aws-cdk/cloudformation-diff';
import * as cxapi from '@aws-cdk/cx-api';
import * as chalk from 'chalk';
import * as chokidar from 'chokidar';
import * as fs from 'fs-extra';
import { NonInteractiveIoHost } from './non-interactive-io-host';
import type { ToolkitServices } from './private';
import { assemblyFromSource } from './private';
import { ToolkitError } from './toolkit-error';
import type { FeatureFlag, DeployResult, DestroyResult, RollbackResult } from './types';
import type {
  BootstrapEnvironments,
  BootstrapOptions,
  BootstrapResult,
  EnvironmentBootstrapResult,
} from '../actions/bootstrap';
import { BootstrapSource } from '../actions/bootstrap';
import { AssetBuildTime, type DeployOptions } from '../actions/deploy';
import {
  buildParameterMap,
  type PrivateDeployOptions,
  removePublishedAssetsFromWorkGraph,
} from '../actions/deploy/private';
import { type DestroyOptions } from '../actions/destroy';
import type { DiffOptions } from '../actions/diff';
import { appendObject, prepareDiff } from '../actions/diff/private';
import type { DriftOptions, DriftResult } from '../actions/drift';
import { type ListOptions } from '../actions/list';
import type { RefactorOptions } from '../actions/refactor';
import { type RollbackOptions } from '../actions/rollback';
import { type SynthOptions } from '../actions/synth';
import type { IWatcher, WatchOptions } from '../actions/watch';
import { WATCH_EXCLUDE_DEFAULTS } from '../actions/watch/private';
import {
  BaseCredentials,
  type IBaseCredentialsProvider,
  type SdkBaseClientConfig,
  type SdkConfig,
} from '../api/aws-auth';
import { sdkRequestHandler } from '../api/aws-auth/awscli-compatible';
import { IoHostSdkLogger, SdkProvider } from '../api/aws-auth/private';
import { Bootstrapper } from '../api/bootstrap';
import type { ICloudAssemblySource } from '../api/cloud-assembly';
import { CachedCloudAssembly, StackSelectionStrategy } from '../api/cloud-assembly';
import type { StackAssembly } from '../api/cloud-assembly/private';
import { ALL_STACKS } from '../api/cloud-assembly/private';
import { CloudAssemblySourceBuilder } from '../api/cloud-assembly/source-builder';
import type { StackCollection } from '../api/cloud-assembly/stack-collection';
import { Deployments } from '../api/deployments';
import { DiffFormatter } from '../api/diff';
import { detectStackDrift } from '../api/drift';
import { DriftFormatter } from '../api/drift/drift-formatter';
import type { IIoHost, IoMessageLevel, ToolkitAction } from '../api/io';
import type { IoHelper } from '../api/io/private';
import { asIoHelper, IO, SPAN, withoutColor, withoutEmojis, withTrimmedWhitespace } from '../api/io/private';
import { CloudWatchLogEventMonitor, findCloudWatchLogGroups } from '../api/logs-monitor';
import { Mode, PluginHost } from '../api/plugin';
import {
  formatAmbiguousMappings,
  formatEnvironmentSectionHeader,
  formatTypedMappings,
  groupStacks,
<<<<<<< HEAD
  ManifestExcludeList,
  usePrescribedMappings,
} from '../api/refactoring';
import type { ResourceMapping } from '../api/refactoring/cloudformation';
import { RefactoringContext } from '../api/refactoring/context';
import { generateStackDefinitions } from '../api/refactoring/stack-definitions';
=======
} from '../api/refactoring';
import type { CloudFormationStack } from '../api/refactoring/cloudformation';
import { ResourceMapping, ResourceLocation } from '../api/refactoring/cloudformation';
import { RefactoringContext } from '../api/refactoring/context';
>>>>>>> 51a14064
import { ResourceMigrator } from '../api/resource-import';
import { tagsForStack } from '../api/tags/private';
import { DEFAULT_TOOLKIT_STACK_NAME } from '../api/toolkit-info';
import type { AssetBuildNode, AssetPublishNode, Concurrency, StackNode } from '../api/work-graph';
import { WorkGraphBuilder } from '../api/work-graph';
import type { AssemblyData, RefactorResult, StackDetails, SuccessfulDeployStackResult } from '../payloads';
import { PermissionChangeType } from '../payloads';
import { formatErrorMessage, formatTime, obscureTemplate, serializeStructure, validateSnsTopicArn } from '../util';
import { pLimit } from '../util/concurrency';
import { promiseWithResolvers } from '../util/promises';

export interface ToolkitOptions {
  /**
   * The IoHost implementation, handling the inline interactions between the Toolkit and an integration.
   */
  readonly ioHost?: IIoHost;

  /**
   * Allow emojis in messages sent to the IoHost.
   *
   * @default true
   */
  readonly emojis?: boolean;

  /**
   * Whether to allow ANSI colors and formatting in IoHost messages.
   * Setting this value to `false` enforces that no color or style shows up
   * in messages sent to the IoHost.
   * Setting this value to true is a no-op; it is equivalent to the default.
   *
   * @default - Detects color from the TTY status of the IoHost
   */
  readonly color?: boolean;

  /**
   * Configuration options for the SDK.
   */
  readonly sdkConfig?: SdkConfig;

  /**
   * Name of the toolkit stack to be used.
   *
   * @default "CDKToolkit"
   */
  readonly toolkitStackName?: string;

  /**
   * Fail Cloud Assemblies
   *
   * @default "error"
   */
  readonly assemblyFailureAt?: 'error' | 'warn' | 'none';

  /**
   * The plugin host to use for loading and querying plugins
   *
   * By default, a unique instance of a plugin managing class will be used.
   *
   * Use `toolkit.pluginHost.load()` to load plugins into the plugin host from disk.
   *
   * @default - A fresh plugin host
   */
  readonly pluginHost?: PluginHost;

  /**
   * Set of unstable features to opt into. If you are using an unstable feature,
   * you must explicitly acknowledge that you are aware of the risks of using it,
   * by passing it in this set.
   */
  readonly unstableFeatures?: Array<UnstableFeature>;
}

/**
 * Names of toolkit features that are still under development, and may change in
 * the future.
 */
export type UnstableFeature = 'refactor' | 'flags';

/**
 * The AWS CDK Programmatic Toolkit
 */
export class Toolkit extends CloudAssemblySourceBuilder {
  /**
   * The toolkit stack name used for bootstrapping resources.
   */
  public readonly toolkitStackName: string;

  /**
   * The IoHost of this Toolkit
   */
  public readonly ioHost: IIoHost;

  /**
   * The plugin host for loading and managing plugins
   */
  public readonly pluginHost: PluginHost;

  /**
   * Cache of the internal SDK Provider instance
   */
  private sdkProviderCache?: SdkProvider;

  private baseCredentials: IBaseCredentialsProvider;

  private readonly unstableFeatures: Array<UnstableFeature>;

  public constructor(private readonly props: ToolkitOptions = {}) {
    super();
    this.toolkitStackName = props.toolkitStackName ?? DEFAULT_TOOLKIT_STACK_NAME;

    this.pluginHost = props.pluginHost ?? new PluginHost();

    let ioHost = props.ioHost ?? new NonInteractiveIoHost();
    if (props.emojis === false) {
      ioHost = withoutEmojis(ioHost);
    }
    if (props.color === false) {
      ioHost = withoutColor(ioHost);
    }
    // After removing emojis and color, we might end up with floating whitespace at either end of the message
    // This also removes newlines that we currently emit for CLI backwards compatibility.
    this.ioHost = withTrimmedWhitespace(ioHost);

    this.baseCredentials = props.sdkConfig?.baseCredentials ?? BaseCredentials.awsCliCompatible();
    this.unstableFeatures = props.unstableFeatures ?? [];
  }

  /**
   * Access to the AWS SDK
   * @internal
   */
  protected async sdkProvider(action: ToolkitAction): Promise<SdkProvider> {
    // @todo this needs to be different instance per action
    if (!this.sdkProviderCache) {
      const ioHelper = asIoHelper(this.ioHost, action);
      const clientConfig: SdkBaseClientConfig = {
        requestHandler: sdkRequestHandler(this.props.sdkConfig?.httpOptions?.agent),
      };

      const config = await this.baseCredentials.sdkBaseConfig(ioHelper, clientConfig);
      this.sdkProviderCache = new SdkProvider(config.credentialProvider, config.defaultRegion, {
        ioHelper,
        logger: new IoHostSdkLogger(ioHelper),
        pluginHost: this.pluginHost,
        requestHandler: clientConfig.requestHandler,
      });
    }

    return this.sdkProviderCache;
  }

  /**
   * Helper to provide the CloudAssemblySourceBuilder with required toolkit services
   * @internal
   */
  protected override async sourceBuilderServices(): Promise<ToolkitServices> {
    return {
      ioHelper: asIoHelper(this.ioHost, 'assembly'),
      sdkProvider: await this.sdkProvider('assembly'),
      pluginHost: this.pluginHost,
    };
  }

  /**
   * Bootstrap Action
   */
  public async bootstrap(environments: BootstrapEnvironments, options: BootstrapOptions = {}): Promise<BootstrapResult> {
    const startTime = Date.now();
    const results: EnvironmentBootstrapResult[] = [];

    const ioHelper = asIoHelper(this.ioHost, 'bootstrap');
    const bootstrapEnvironments = await environments.getEnvironments(this.ioHost);
    const source = options.source ?? BootstrapSource.default();
    const parameters = options.parameters;
    const bootstrapper = new Bootstrapper(source, ioHelper);
    const sdkProvider = await this.sdkProvider('bootstrap');
    const limit = pLimit(20);

    // eslint-disable-next-line @cdklabs/promiseall-no-unbounded-parallelism
    await Promise.all(bootstrapEnvironments.map((environment: cxapi.Environment, currentIdx) => limit(async () => {
      const bootstrapSpan = await ioHelper.span(SPAN.BOOTSTRAP_SINGLE)
        .begin(`${chalk.bold(environment.name)}: bootstrapping...`, {
          total: bootstrapEnvironments.length,
          current: currentIdx + 1,
          environment,
        });

      try {
        const bootstrapResult = await bootstrapper.bootstrapEnvironment(
          environment,
          sdkProvider,
          {
            ...options,
            toolkitStackName: this.toolkitStackName,
            source,
            parameters: parameters?.parameters,
            usePreviousParameters: parameters?.keepExistingParameters,
          },
        );

        const message = bootstrapResult.noOp
          ? ` ✅  ${environment.name} (no changes)`
          : ` ✅  ${environment.name}`;

        await ioHelper.notify(IO.CDK_TOOLKIT_I9900.msg(chalk.green('\n' + message), { environment }));
        const envTime = await bootstrapSpan.end();
        const result: EnvironmentBootstrapResult = {
          environment,
          status: bootstrapResult.noOp ? 'no-op' : 'success',
          duration: envTime.asMs,
        };
        results.push(result);
      } catch (e: any) {
        await ioHelper.notify(IO.CDK_TOOLKIT_E9900.msg(`\n ❌  ${chalk.bold(environment.name)} failed: ${formatErrorMessage(e)}`, { error: e }));
        throw e;
      }
    })));

    return {
      environments: results,
      duration: Date.now() - startTime,
    };
  }

  /**
   * Synth Action
   *
   * The caller assumes ownership of the `CachedCloudAssembly` and is responsible for calling `dispose()` on
   * it after use.
   */
  public async synth(cx: ICloudAssemblySource, options: SynthOptions = {}): Promise<CachedCloudAssembly> {
    const ioHelper = asIoHelper(this.ioHost, 'synth');
    const selectStacks = options.stacks ?? ALL_STACKS;
    const synthSpan = await ioHelper.span(SPAN.SYNTH_ASSEMBLY).begin({ stacks: selectStacks });

    // NOTE: NOT 'await using' because we return ownership to the caller
    const assembly = await assemblyFromSource(synthSpan.asHelper, cx);

    const stacks = await assembly.selectStacksV2(selectStacks);
    const autoValidateStacks = options.validateStacks ? [assembly.selectStacksForValidation()] : [];
    await this.validateStacksMetadata(stacks.concat(...autoValidateStacks), synthSpan.asHelper);
    await synthSpan.end();

    // if we have a single stack, print it to STDOUT
    const message = `Successfully synthesized to ${chalk.blue(path.resolve(stacks.assembly.directory))}`;
    const assemblyData: AssemblyData = {
      assemblyDirectory: stacks.assembly.directory,
      stacksCount: stacks.stackCount,
      stackIds: stacks.hierarchicalIds,
    };

    if (stacks.stackCount === 1) {
      const firstStack = stacks.firstStack!;
      const template = firstStack.template;
      const obscuredTemplate = obscureTemplate(template);
      await ioHelper.notify(IO.CDK_TOOLKIT_I1901.msg(message, {
        ...assemblyData,
        stack: {
          stackName: firstStack.stackName,
          hierarchicalId: firstStack.hierarchicalId,
          template,
          stringifiedJson: serializeStructure(obscuredTemplate, true),
          stringifiedYaml: serializeStructure(obscuredTemplate, false),
        },
      }));
    } else {
      // not outputting template to stdout, let's explain things to the user a little bit...
      await ioHelper.notify(IO.CDK_TOOLKIT_I1902.msg(chalk.green(message), assemblyData));
      await ioHelper.defaults.info(`Supply a stack id (${stacks.stackArtifacts.map((s) => chalk.green(s.hierarchicalId)).join(', ')}) to display its template.`);
    }

    return new CachedCloudAssembly(assembly);
  }

  /**
   * Diff Action
   */
  public async diff(cx: ICloudAssemblySource, options: DiffOptions = {}): Promise<{ [name: string]: TemplateDiff }> {
    const ioHelper = asIoHelper(this.ioHost, 'diff');
    const selectStacks = options.stacks ?? ALL_STACKS;
    const synthSpan = await ioHelper.span(SPAN.SYNTH_ASSEMBLY).begin({ stacks: selectStacks });
    await using assembly = await assemblyFromSource(synthSpan.asHelper, cx);
    const stacks = await assembly.selectStacksV2(selectStacks);
    await synthSpan.end();

    const diffSpan = await ioHelper.span(SPAN.DIFF_STACK).begin({ stacks: selectStacks });
    const deployments = await this.deploymentsForAction('diff');

    const strict = !!options.strict;
    const contextLines = options.contextLines || 3;

    let diffs = 0;

    const templateInfos = await prepareDiff(diffSpan.asHelper, stacks, deployments, await this.sdkProvider('diff'), options);
    const templateDiffs: { [name: string]: TemplateDiff } = {};
    for (const templateInfo of templateInfos) {
      const formatter = new DiffFormatter({ templateInfo });
      const stackDiff = formatter.formatStackDiff({ strict, contextLines });

      // Security Diff
      const securityDiff = formatter.formatSecurityDiff();
      const formattedSecurityDiff = securityDiff.permissionChangeType !== PermissionChangeType.NONE ? stackDiff.formattedDiff : undefined;
      // We only warn about BROADENING changes
      if (securityDiff.permissionChangeType == PermissionChangeType.BROADENING) {
        const warningMessage = 'This deployment will make potentially sensitive changes according to your current security approval level.\nPlease confirm you intend to make the following modifications:\n';
        await diffSpan.defaults.warn(warningMessage);
        await diffSpan.defaults.info(securityDiff.formattedDiff);
      }

      // Stack Diff
      diffs += stackDiff.numStacksWithChanges;
      appendObject(templateDiffs, formatter.diffs);
      await diffSpan.notify(IO.CDK_TOOLKIT_I4002.msg(stackDiff.formattedDiff, {
        stack: templateInfo.newTemplate,
        diffs: formatter.diffs,
        numStacksWithChanges: stackDiff.numStacksWithChanges,
        permissionChanges: securityDiff.permissionChangeType,
        formattedDiff: {
          diff: stackDiff.formattedDiff,
          security: formattedSecurityDiff,
        },
      }));
    }

    await diffSpan.end(`✨ Number of stacks with differences: ${diffs}`, {
      numStacksWithChanges: diffs,
      diffs: templateDiffs,
    });

    return templateDiffs;
  }

  /**
   * Drift Action
   */
  public async drift(cx: ICloudAssemblySource, options: DriftOptions = {}): Promise<{ [name: string]: DriftResult }> {
    const ioHelper = asIoHelper(this.ioHost, 'drift');
    const selectStacks = options.stacks ?? ALL_STACKS;
    const synthSpan = await ioHelper.span(SPAN.SYNTH_ASSEMBLY).begin({ stacks: selectStacks });
    await using assembly = await assemblyFromSource(synthSpan.asHelper, cx);
    const stacks = await assembly.selectStacksV2(selectStacks);
    await synthSpan.end();

    const driftSpan = await ioHelper.span(SPAN.DRIFT_APP).begin({ stacks: selectStacks });
    const allDriftResults: { [name: string]: DriftResult } = {};
    const unavailableDrifts = [];
    const sdkProvider = await this.sdkProvider('drift');

    for (const stack of stacks.stackArtifacts) {
      const cfn = (await sdkProvider.forEnvironment(stack.environment, Mode.ForReading)).sdk.cloudFormation();
      const driftResults = await detectStackDrift(cfn, driftSpan.asHelper, stack.stackName);

      if (!driftResults.StackResourceDrifts) {
        const stackName = stack.displayName ?? stack.stackName;
        unavailableDrifts.push(stackName);
        await driftSpan.notify(IO.CDK_TOOLKIT_W4591.msg(`${stackName}: No drift results available`, { stack }));
        continue;
      }

      const formatter = new DriftFormatter({ stack, resourceDrifts: driftResults.StackResourceDrifts });
      const driftOutput = formatter.formatStackDrift();
      const stackDrift = {
        numResourcesWithDrift: driftOutput.numResourcesWithDrift,
        numResourcesUnchecked: driftOutput.numResourcesUnchecked,
        formattedDrift: {
          unchanged: driftOutput.unchanged,
          unchecked: driftOutput.unchecked,
          modified: driftOutput.modified,
          deleted: driftOutput.deleted,
        },
      };
      allDriftResults[formatter.stackName] = stackDrift;

      // header
      await driftSpan.defaults.info(driftOutput.stackHeader);

      // print the different sections at different levels
      if (driftOutput.unchanged) {
        await driftSpan.defaults.debug(driftOutput.unchanged);
      }
      if (driftOutput.unchecked) {
        await driftSpan.defaults.debug(driftOutput.unchecked);
      }
      if (driftOutput.modified) {
        await driftSpan.defaults.info(driftOutput.modified);
      }
      if (driftOutput.deleted) {
        await driftSpan.defaults.info(driftOutput.deleted);
      }

      // main stack result
      await driftSpan.notify(IO.CDK_TOOLKIT_I4590.msg(driftOutput.summary, {
        stack,
        drift: stackDrift,
      }));
    }

    // print summary
    const totalDrifts = Object.values(allDriftResults).reduce((total, current) => total + (current.numResourcesWithDrift ?? 0), 0);
    const totalUnchecked = Object.values(allDriftResults).reduce((total, current) => total + (current.numResourcesUnchecked ?? 0), 0);
    await driftSpan.end(`\n✨  Number of resources with drift: ${totalDrifts}${totalUnchecked ? ` (${totalUnchecked} unchecked)` : ''}`);
    if (unavailableDrifts.length) {
      await driftSpan.defaults.warn(`\n⚠️  Failed to check drift for ${unavailableDrifts.length} stack(s). Check log for more details.`);
    }

    return allDriftResults;
  }

  /**
   * List Action
   *
   * List selected stacks and their dependencies
   */
  public async list(cx: ICloudAssemblySource, options: ListOptions = {}): Promise<StackDetails[]> {
    const ioHelper = asIoHelper(this.ioHost, 'list');
    const selectStacks = options.stacks ?? ALL_STACKS;
    const synthSpan = await ioHelper.span(SPAN.SYNTH_ASSEMBLY).begin({ stacks: selectStacks });
    await using assembly = await assemblyFromSource(ioHelper, cx);
    const stackCollection = await assembly.selectStacksV2(selectStacks);
    await synthSpan.end();

    const stacks = stackCollection.withDependencies();
    const message = stacks.map(s => s.id).join('\n');

    await ioHelper.notify(IO.CDK_TOOLKIT_I2901.msg(message, { stacks }));
    return stacks;
  }

  /**
   * Deploy Action
   *
   * Deploys the selected stacks into an AWS account
   */
  public async deploy(cx: ICloudAssemblySource, options: DeployOptions = {}): Promise<DeployResult> {
    const ioHelper = asIoHelper(this.ioHost, 'deploy');
    await using assembly = await assemblyFromSource(ioHelper, cx);
    return await this._deploy(assembly, 'deploy', options);
  }

  /**
   * Helper to allow deploy being called as part of the watch action.
   */
  private async _deploy(assembly: StackAssembly, action: 'deploy' | 'watch', options: PrivateDeployOptions = {}): Promise<DeployResult> {
    const ioHelper = asIoHelper(this.ioHost, action);
    const selectStacks = options.stacks ?? ALL_STACKS;
    const synthSpan = await ioHelper.span(SPAN.SYNTH_ASSEMBLY).begin({ stacks: selectStacks });
    const stackCollection = await assembly.selectStacksV2(selectStacks);
    await this.validateStacksMetadata(stackCollection, ioHelper);
    const synthDuration = await synthSpan.end();

    const ret: DeployResult = {
      stacks: [],
    };

    if (stackCollection.stackCount === 0) {
      await ioHelper.notify(IO.CDK_TOOLKIT_E5001.msg('This app contains no stacks'));
      return ret;
    }

    const deployments = await this.deploymentsForAction('deploy');
    const migrator = new ResourceMigrator({ deployments, ioHelper });

    await migrator.tryMigrateResources(stackCollection, options);

    const parameterMap = buildParameterMap(options.parameters?.parameters);

    if (options.deploymentMethod?.method === 'hotswap') {
      await ioHelper.notify(IO.CDK_TOOLKIT_W5400.msg([
        '⚠️ Hotswap deployments deliberately introduce CloudFormation drift to speed up deployments',
        '⚠️ They should only be used for development - never use them for your production Stacks!',
      ].join('\n')));
    }

    const stacks = stackCollection.stackArtifacts;
    const stackOutputs: { [key: string]: any } = {};
    const outputsFile = options.outputsFile;

    const buildAsset = async (assetNode: AssetBuildNode) => {
      const buildAssetSpan = await ioHelper.span(SPAN.BUILD_ASSET).begin({
        asset: assetNode.asset,
      });
      await deployments.buildSingleAsset(
        assetNode.assetManifestArtifact,
        assetNode.assetManifest,
        assetNode.asset,
        {
          stack: assetNode.parentStack,
          roleArn: options.roleArn,
          stackName: assetNode.parentStack.stackName,
        },
      );
      await buildAssetSpan.end();
    };

    const publishAsset = async (assetNode: AssetPublishNode) => {
      const publishAssetSpan = await ioHelper.span(SPAN.PUBLISH_ASSET).begin({
        asset: assetNode.asset,
      });
      await deployments.publishSingleAsset(assetNode.assetManifest, assetNode.asset, {
        stack: assetNode.parentStack,
        roleArn: options.roleArn,
        stackName: assetNode.parentStack.stackName,
        forcePublish: options.forceAssetPublishing,
      });
      await publishAssetSpan.end();
    };

    const deployStack = async (stackNode: StackNode) => {
      const stack = stackNode.stack;
      if (stackCollection.stackCount !== 1) {
        await ioHelper.defaults.info(chalk.bold(stack.displayName));
      }

      if (!stack.environment) {
        throw new ToolkitError(
          `Stack ${stack.displayName} does not define an environment, and AWS credentials could not be obtained from standard locations or no region was configured.`,
        );
      }

      // The generated stack has no resources
      if (Object.keys(stack.template.Resources || {}).length === 0) {
        // stack is empty and doesn't exist => do nothing
        const stackExists = await deployments.stackExists({ stack });
        if (!stackExists) {
          return ioHelper.notify(IO.CDK_TOOLKIT_W5021.msg(`${chalk.bold(stack.displayName)}: stack has no resources, skipping deployment.`));
        }

        // stack is empty, but exists => delete
        await ioHelper.notify(IO.CDK_TOOLKIT_W5022.msg(`${chalk.bold(stack.displayName)}: stack has no resources, deleting existing stack.`));
        await this._destroy(assembly, 'deploy', {
          stacks: { patterns: [stack.hierarchicalId], strategy: StackSelectionStrategy.PATTERN_MUST_MATCH_SINGLE },
          roleArn: options.roleArn,
        });

        return;
      }

      const currentTemplate = await deployments.readCurrentTemplate(stack);

      const formatter = new DiffFormatter({
        templateInfo: {
          oldTemplate: currentTemplate,
          newTemplate: stack,
        },
      });

      const securityDiff = formatter.formatSecurityDiff();

      // Send a request response with the formatted security diff as part of the message,
      // and the template diff as data
      // (IoHost decides whether to print depending on permissionChangeType)
      const deployMotivation = '"--require-approval" is enabled and stack includes security-sensitive updates.';
      const deployQuestion = `${securityDiff.formattedDiff}\n\n${deployMotivation}\nDo you wish to deploy these changes`;
      const deployConfirmed = await ioHelper.requestResponse(IO.CDK_TOOLKIT_I5060.req(deployQuestion, {
        motivation: deployMotivation,
        concurrency,
        permissionChangeType: securityDiff.permissionChangeType,
        templateDiffs: formatter.diffs,
      }));
      if (!deployConfirmed) {
        throw new ToolkitError('Aborted by user');
      }

      // Following are the same semantics we apply with respect to Notification ARNs (dictated by the SDK)
      //
      //  - undefined  =>  cdk ignores it, as if it wasn't supported (allows external management).
      //  - []:        =>  cdk manages it, and the user wants to wipe it out.
      //  - ['arn-1']  =>  cdk manages it, and the user wants to set it to ['arn-1'].
      const notificationArns = (!!options.notificationArns || !!stack.notificationArns)
        ? (options.notificationArns ?? []).concat(stack.notificationArns ?? [])
        : undefined;

      for (const notificationArn of notificationArns ?? []) {
        if (!validateSnsTopicArn(notificationArn)) {
          throw new ToolkitError(`Notification arn ${notificationArn} is not a valid arn for an SNS topic`);
        }
      }

      const stackIndex = stacks.indexOf(stack) + 1;
      const deploySpan = await ioHelper.span(SPAN.DEPLOY_STACK)
        .begin(`${chalk.bold(stack.displayName)}: deploying... [${stackIndex}/${stackCollection.stackCount}]`, {
          total: stackCollection.stackCount,
          current: stackIndex,
          stack,
        });

      let tags = options.tags;
      if (!tags || tags.length === 0) {
        tags = tagsForStack(stack);
      }

      let deployDuration;
      try {
        let deployResult: SuccessfulDeployStackResult | undefined;

        let rollback = options.rollback;
        let iteration = 0;
        while (!deployResult) {
          if (++iteration > 2) {
            throw new ToolkitError('This loop should have stabilized in 2 iterations, but didn\'t. If you are seeing this error, please report it at https://github.com/aws/aws-cdk/issues/new/choose');
          }

          const r = await deployments.deployStack({
            stack,
            deployName: stack.stackName,
            roleArn: options.roleArn,
            toolkitStackName: this.toolkitStackName,
            reuseAssets: options.reuseAssets,
            notificationArns,
            tags,
            deploymentMethod: options.deploymentMethod,
            forceDeployment: options.forceDeployment,
            parameters: Object.assign({}, parameterMap['*'], parameterMap[stack.stackName]),
            usePreviousParameters: options.parameters?.keepExistingParameters,
            rollback,
            extraUserAgent: options.extraUserAgent,
            assetParallelism: options.assetParallelism,
          });

          switch (r.type) {
            case 'did-deploy-stack':
              deployResult = r;
              break;

            case 'failpaused-need-rollback-first': {
              const motivation = r.reason === 'replacement'
                ? `Stack is in a paused fail state (${r.status}) and change includes a replacement which cannot be deployed with "--no-rollback"`
                : `Stack is in a paused fail state (${r.status}) and command line arguments do not include "--no-rollback"`;
              const question = `${motivation}. Perform a regular deployment`;

              const confirmed = await ioHelper.requestResponse(IO.CDK_TOOLKIT_I5050.req(question, {
                motivation,
                concurrency,
              }));
              if (!confirmed) {
                throw new ToolkitError('Aborted by user');
              }

              // Perform a rollback
              await this._rollback(assembly, action, {
                stacks: {
                  patterns: [stack.hierarchicalId],
                  strategy: StackSelectionStrategy.PATTERN_MUST_MATCH_SINGLE,
                },
                orphanFailedResources: options.orphanFailedResourcesDuringRollback,
              });

              // Go around through the 'while' loop again but switch rollback to true.
              rollback = true;
              break;
            }

            case 'replacement-requires-rollback': {
              const motivation = 'Change includes a replacement which cannot be deployed with "--no-rollback"';
              const question = `${motivation}. Perform a regular deployment`;

              const confirmed = await ioHelper.requestResponse(IO.CDK_TOOLKIT_I5050.req(question, {
                motivation,
                concurrency,
              }));
              if (!confirmed) {
                throw new ToolkitError('Aborted by user');
              }

              // Go around through the 'while' loop again but switch rollback to true.
              rollback = true;
              break;
            }

            default:
              throw new ToolkitError(`Unexpected result type from deployStack: ${JSON.stringify(r)}. If you are seeing this error, please report it at https://github.com/aws/aws-cdk/issues/new/choose`);
          }
        }

        const message = deployResult.noOp
          ? ` ✅  ${stack.displayName} (no changes)`
          : ` ✅  ${stack.displayName}`;

        await ioHelper.notify(IO.CDK_TOOLKIT_I5900.msg(chalk.green('\n' + message), deployResult));
        deployDuration = await deploySpan.timing(IO.CDK_TOOLKIT_I5000);

        if (Object.keys(deployResult.outputs).length > 0) {
          const buffer = ['Outputs:'];
          stackOutputs[stack.stackName] = deployResult.outputs;

          for (const name of Object.keys(deployResult.outputs).sort()) {
            const value = deployResult.outputs[name];
            buffer.push(`${chalk.cyan(stack.id)}.${chalk.cyan(name)} = ${chalk.underline(chalk.cyan(value))}`);
          }
          await ioHelper.notify(IO.CDK_TOOLKIT_I5901.msg(buffer.join('\n')));
        }
        await ioHelper.notify(IO.CDK_TOOLKIT_I5901.msg(`Stack ARN:\n${deployResult.stackArn}`));

        ret.stacks.push({
          stackName: stack.stackName,
          environment: {
            account: stack.environment.account,
            region: stack.environment.region,
          },
          stackArn: deployResult.stackArn,
          outputs: deployResult.outputs,
          hierarchicalId: stack.hierarchicalId,
        });
      } catch (e: any) {
        // It has to be exactly this string because an integration test tests for
        // "bold(stackname) failed: ResourceNotReady: <error>"
        throw new ToolkitError(
          [`❌  ${chalk.bold(stack.stackName)} failed:`, ...(e.name ? [`${e.name}:`] : []), e.message].join(' '),
        );
      } finally {
        if (options.traceLogs) {
          // deploy calls that originate from watch will come with their own cloudWatchLogMonitor
          const cloudWatchLogMonitor = options.cloudWatchLogMonitor ?? new CloudWatchLogEventMonitor({ ioHelper });
          const foundLogGroupsResult = await findCloudWatchLogGroups(await this.sdkProvider('deploy'), ioHelper, stack);
          cloudWatchLogMonitor.addLogGroups(
            foundLogGroupsResult.env,
            foundLogGroupsResult.sdk,
            foundLogGroupsResult.logGroupNames,
          );
          await ioHelper.notify(IO.CDK_TOOLKIT_I5031.msg(`The following log groups are added: ${foundLogGroupsResult.logGroupNames}`));
        }

        // If an outputs file has been specified, create the file path and write stack outputs to it once.
        // Outputs are written after all stacks have been deployed. If a stack deployment fails,
        // all of the outputs from successfully deployed stacks before the failure will still be written.
        if (outputsFile) {
          fs.ensureFileSync(outputsFile);
          await fs.writeJson(outputsFile, stackOutputs, {
            spaces: 2,
            encoding: 'utf8',
          });
        }
      }
      const duration = synthDuration.asMs + (deployDuration?.asMs ?? 0);
      await deploySpan.end(`\n✨  Total time: ${formatTime(duration)}s\n`, { duration });
    };

    const assetBuildTime = options.assetBuildTime ?? AssetBuildTime.ALL_BEFORE_DEPLOY;
    const prebuildAssets = assetBuildTime === AssetBuildTime.ALL_BEFORE_DEPLOY;
    const concurrency = options.concurrency || 1;

    const stacksAndTheirAssetManifests = stacks.flatMap((stack) => [
      stack,
      ...stack.dependencies.filter(x => cxapi.AssetManifestArtifact.isAssetManifestArtifact(x)),
    ]);
    const workGraph = new WorkGraphBuilder(ioHelper, prebuildAssets).build(stacksAndTheirAssetManifests);

    // Unless we are running with '--force', skip already published assets
    if (!options.forceAssetPublishing) {
      await removePublishedAssetsFromWorkGraph(workGraph, deployments, options);
    }

    const graphConcurrency: Concurrency = {
      'stack': concurrency,
      'asset-build': 1, // This will be CPU-bound/memory bound, mostly matters for Docker builds
      'asset-publish': (options.assetParallelism ?? true) ? 8 : 1, // This will be I/O-bound, 8 in parallel seems reasonable
    };

    await workGraph.doParallel(graphConcurrency, {
      deployStack,
      buildAsset,
      publishAsset,
    });

    return ret;
  }

  /**
   * Watch Action
   *
   * Continuously observe project files and deploy the selected stacks
   * automatically when changes are detected. Defaults to hotswap deployments.
   *
   * This function returns immediately, starting a watcher in the background.
   */
  public async watch(cx: ICloudAssemblySource, options: WatchOptions = {}): Promise<IWatcher> {
    const ioHelper = asIoHelper(this.ioHost, 'watch');
    await using assembly = await assemblyFromSource(ioHelper, cx, false);
    const rootDir = options.watchDir ?? process.cwd();

    // For the "include" setting, the behavior is:
    // 1. "watch" setting without an "include" key? We default to observing "**".
    // 2. "watch" setting with an empty "include" key? We default to observing "**".
    // 3. Non-empty "include" key? Just use the "include" key.
    const watchIncludes = options.include ?? [];
    if (watchIncludes.length <= 0) {
      watchIncludes.push('**');
    }

    // For the "exclude" setting, the behavior is to add some default excludes in addition to
    // patterns specified by the user sensible default patterns:
    const watchExcludes = options.exclude ?? [...WATCH_EXCLUDE_DEFAULTS];
    // 1. The CDK output directory, if it is under the rootDir
    const relativeOutDir = path.relative(rootDir, assembly.directory);
    if (Boolean(relativeOutDir && !relativeOutDir.startsWith('..' + path.sep) && !path.isAbsolute(relativeOutDir))) {
      watchExcludes.push(`${relativeOutDir}/**`);
    }
    // 2. Any file whose name starts with a dot.
    watchExcludes.push('.*', '**/.*');
    // 3. Any directory's content whose name starts with a dot.
    watchExcludes.push('**/.*/**');
    // 4. Any node_modules and its content (even if it's not a JS/TS project, you might be using a local aws-cli package)
    watchExcludes.push('**/node_modules/**');

    // Print some debug information on computed settings
    await ioHelper.notify(IO.CDK_TOOLKIT_I5310.msg([
      `root directory used for 'watch' is: ${rootDir}`,
      `'include' patterns for 'watch': ${JSON.stringify(watchIncludes)}`,
      `'exclude' patterns for 'watch': ${JSON.stringify(watchExcludes)}`,
    ].join('\n'), {
      watchDir: rootDir,
      includes: watchIncludes,
      excludes: watchExcludes,
    }));

    // Since 'cdk deploy' is a relatively slow operation for a 'watch' process,
    // introduce a concurrency latch that tracks the state.
    // This way, if file change events arrive when a 'cdk deploy' is still executing,
    // we will batch them, and trigger another 'cdk deploy' after the current one finishes,
    // making sure 'cdk deploy's  always execute one at a time.
    // Here's a diagram showing the state transitions:
    // --------------                --------    file changed     --------------    file changed     --------------  file changed
    // |            |  ready event   |      | ------------------> |            | ------------------> |            | --------------|
    // | pre-ready  | -------------> | open |                     | deploying  |                     |   queued   |               |
    // |            |                |      | <------------------ |            | <------------------ |            | <-------------|
    // --------------                --------  'cdk deploy' done  --------------  'cdk deploy' done  --------------
    type LatchState = 'pre-ready' | 'open' | 'deploying' | 'queued';
    let latch: LatchState = 'pre-ready';

    const cloudWatchLogMonitor = options.traceLogs ? new CloudWatchLogEventMonitor({ ioHelper }) : undefined;
    const deployAndWatch = async () => {
      latch = 'deploying' as LatchState;
      await cloudWatchLogMonitor?.deactivate();

      await this.invokeDeployFromWatch(assembly, options, cloudWatchLogMonitor);

      // If latch is still 'deploying' after the 'await', that's fine,
      // but if it's 'queued', that means we need to deploy again
      while (latch === 'queued') {
        // TypeScript doesn't realize latch can change between 'awaits',
        // and thinks the above 'while' condition is always 'false' without the cast
        latch = 'deploying';
        await ioHelper.notify(IO.CDK_TOOLKIT_I5315.msg("Detected file changes during deployment. Invoking 'cdk deploy' again"));
        await this.invokeDeployFromWatch(assembly, options, cloudWatchLogMonitor);
      }
      latch = 'open';
      await cloudWatchLogMonitor?.activate();
    };

    const watcher = chokidar
      .watch(watchIncludes, {
        ignored: watchExcludes,
        cwd: rootDir,
      })
      .on('ready', async () => {
        latch = 'open';
        await ioHelper.defaults.debug("'watch' received the 'ready' event. From now on, all file changes will trigger a deployment");
        await ioHelper.notify(IO.CDK_TOOLKIT_I5314.msg("Triggering initial 'cdk deploy'"));
        await deployAndWatch();
      })
      .on('all', async (event: 'add' | 'addDir' | 'change' | 'unlink' | 'unlinkDir', filePath: string) => {
        const watchEvent = {
          event,
          path: filePath,
        };
        if (latch === 'pre-ready') {
          await ioHelper.notify(IO.CDK_TOOLKIT_I5311.msg(`'watch' is observing ${event === 'addDir' ? 'directory' : 'the file'} '${filePath}' for changes`, watchEvent));
        } else if (latch === 'open') {
          await ioHelper.notify(IO.CDK_TOOLKIT_I5312.msg(`Detected change to '${filePath}' (type: ${event}). Triggering 'cdk deploy'`, watchEvent));
          await deployAndWatch();
        } else {
          // this means latch is either 'deploying' or 'queued'
          latch = 'queued';
          await ioHelper.notify(IO.CDK_TOOLKIT_I5313.msg(
            `Detected change to '${filePath}' (type: ${event}) while 'cdk deploy' is still running. Will queue for another deployment after this one finishes'`,
            watchEvent,
          ));
        }
      });

    const stoppedPromise = promiseWithResolvers<void>();

    return {
      async dispose() {
        // stop the logs monitor, if it exists
        await cloudWatchLogMonitor?.deactivate();
        // close the watcher itself
        await watcher.close();
        // Prevents Node from staying alive. There is no 'end' event that the watcher emits
        // that we can know it's definitely done, so best we can do is tell it to stop watching,
        // stop keeping Node alive, and then pretend that's everything we needed to do.
        watcher.unref();
        stoppedPromise.resolve();
        return stoppedPromise.promise;
      },
      async waitForEnd() {
        return stoppedPromise.promise;
      },
      async [Symbol.asyncDispose]() {
        return this.dispose();
      },
    } satisfies IWatcher;
  }

  /**
   * Rollback Action
   *
   * Rolls back the selected stacks.
   */
  public async rollback(cx: ICloudAssemblySource, options: RollbackOptions = {}): Promise<RollbackResult> {
    const ioHelper = asIoHelper(this.ioHost, 'rollback');
    await using assembly = await assemblyFromSource(ioHelper, cx);
    return await this._rollback(assembly, 'rollback', options);
  }

  /**
   * Helper to allow rollback being called as part of the deploy or watch action.
   */
  private async _rollback(assembly: StackAssembly, action: 'rollback' | 'deploy' | 'watch', options: RollbackOptions): Promise<RollbackResult> {
    const selectStacks = options.stacks ?? ALL_STACKS;
    const ioHelper = asIoHelper(this.ioHost, action);
    const synthSpan = await ioHelper.span(SPAN.SYNTH_ASSEMBLY).begin({ stacks: selectStacks });
    const stacks = await assembly.selectStacksV2(selectStacks);
    await this.validateStacksMetadata(stacks, ioHelper);
    await synthSpan.end();

    const ret: RollbackResult = {
      stacks: [],
    };

    if (stacks.stackCount === 0) {
      await ioHelper.notify(IO.CDK_TOOLKIT_E6001.msg('No stacks selected'));
      return ret;
    }

    let anyRollbackable = false;

    for (const [index, stack] of stacks.stackArtifacts.entries()) {
      const rollbackSpan = await ioHelper.span(SPAN.ROLLBACK_STACK).begin(`Rolling back ${chalk.bold(stack.displayName)}`, {
        total: stacks.stackCount,
        current: index + 1,
        stack,
      });
      const deployments = await this.deploymentsForAction('rollback');
      try {
        const stackResult = await deployments.rollbackStack({
          stack,
          roleArn: options.roleArn,
          toolkitStackName: this.toolkitStackName,
          orphanFailedResources: options.orphanFailedResources,
          validateBootstrapStackVersion: options.validateBootstrapStackVersion,
          orphanLogicalIds: options.orphanLogicalIds,
        });
        if (!stackResult.notInRollbackableState) {
          anyRollbackable = true;
        }
        await rollbackSpan.end();

        ret.stacks.push({
          environment: {
            account: stack.environment.account,
            region: stack.environment.region,
          },
          stackName: stack.stackName,
          stackArn: stackResult.stackArn,
          result: stackResult.notInRollbackableState ? 'already-stable' : 'rolled-back',
        });
      } catch (e: any) {
        await ioHelper.notify(IO.CDK_TOOLKIT_E6900.msg(`\n ❌  ${chalk.bold(stack.displayName)} failed: ${formatErrorMessage(e)}`, { error: e }));
        throw ToolkitError.withCause('Rollback failed (use --force to orphan failing resources)', e);
      }
    }
    if (!anyRollbackable) {
      throw new ToolkitError('No stacks were in a state that could be rolled back');
    }

    return ret;
  }

  /**
   * Refactor Action. Moves resources from one location (stack + logical ID) to another.
   */
  public async refactor(cx: ICloudAssemblySource, options: RefactorOptions = {}): Promise<void> {
    this.requireUnstableFeature('refactor');

    const ioHelper = asIoHelper(this.ioHost, 'refactor');
    await using assembly = await assemblyFromSource(ioHelper, cx);
    return await this._refactor(assembly, ioHelper, options);
  }

  private async _refactor(assembly: StackAssembly, ioHelper: IoHelper, options: RefactorOptions = {}): Promise<void> {
    const sdkProvider = await this.sdkProvider('refactor');
<<<<<<< HEAD

    const groups = await groupStacks(sdkProvider, assembly.cloudAssembly, options.localStacks ?? [], options.deployedStacks ?? []);

    const mappingSource = options.mappingSource ?? MappingSource.auto();
    const exclude = mappingSource.exclude.union(new ManifestExcludeList(assembly.cloudAssembly.manifest));

    for (let { environment, localStacks, deployedStacks } of groups) {
      await notifyInfo(formatEnvironmentSectionHeader(environment));
=======
    const selectedStacks = await assembly.selectStacksV2(options.stacks ?? ALL_STACKS);
    const groups = await groupStacks(sdkProvider, selectedStacks.stackArtifacts, options.additionalStackNames ?? []);

    for (let { environment, localStacks, deployedStacks } of groups) {
      await ioHelper.defaults.info(formatEnvironmentSectionHeader(environment));
>>>>>>> 51a14064

      try {
        const context = new RefactoringContext({
          environment,
          deployedStacks,
          localStacks,
<<<<<<< HEAD
          mappings: await getUserProvidedMappings(environment),
        });

        const mappings = context.mappings.filter((m) => !exclude.isExcluded(m.destination));

        if (context.ambiguousPaths.length > 0) {
          const paths = context.ambiguousPaths;
          await notifyInfo(formatAmbiguousMappings(paths), { ambiguousPaths: paths });
          continue;
        }

        if (mappings.length === 0) {
          await notifyInfo('Nothing to refactor.');
          continue;
        }

        const typedMappings = mappings
          .map(m => m.toTypedMapping())
          // Exclude CDK Metadata resources because they will never be refactorable.
          // Most of the time, their content will be different from the deployed one.
          // Even if the content does remain the same, the location won't change anyway.
          .filter(m => m.type !== 'AWS::CDK::Metadata');

        await notifyInfo(formatTypedMappings(typedMappings), { typedMappings });

        const stackDefinitions = generateStackDefinitions(mappings, deployedStacks, localStacks);

        if (options.dryRun || context.mappings.length === 0) {
          // Nothing left to do.
          continue;
        }

        // In interactive mode (TTY) we need confirmation before proceeding
        if (process.stdout.isTTY && !await confirm(options.force ?? false)) {
          await notifyInfo(chalk.red(`Refactoring canceled for environment aws://${environment.account}/${environment.region}\n`));
          continue;
        }

        await notifyInfo('Refactoring...');
        await context.execute(stackDefinitions, sdkProvider, ioHelper);
        await notifyInfo('✅  Stack refactor complete');
      } catch (e: any) {
        await notifyError(`❌  Refactor failed: ${formatError(e)}`, e);
      }
    }

    async function confirm(force: boolean): Promise<boolean> {
      // 'force' is set to true is the equivalent of having pre-approval for any refactor
      if (force) {
        return true;
      }

      const question = 'Do you wish to refactor these resources?';
      const response = await ioHelper.requestResponse(IO.CDK_TOOLKIT_I8910.req(question, {
        responseDescription: '[Y]es/[n]o',
      }, 'y'));
      return ['y', 'yes'].includes(response.toLowerCase());
    }

    async function notifyInfo(message: string, data: any = {}) {
      await ioHelper.notify(IO.CDK_TOOLKIT_I8900.msg(message, data));
    }

    async function notifyError(message: string, error: Error) {
      await ioHelper.notify(IO.CDK_TOOLKIT_E8900.msg(message, { error }));
    }
=======
          overrides: getOverrides(environment, deployedStacks, localStacks),
        });

        const mappings = context.mappings;

        if (mappings.length === 0 && context.ambiguousPaths.length === 0) {
          await ioHelper.defaults.info('Nothing to refactor.');
          continue;
        }

        const typedMappings = mappings
          .map(m => m.toTypedMapping())
          .filter(m => m.type !== 'AWS::CDK::Metadata');

        let refactorMessage = formatTypedMappings(typedMappings);
        const refactorResult: RefactorResult = { typedMappings };

        if (context.ambiguousPaths.length > 0) {
          const paths = context.ambiguousPaths;
          refactorMessage += '\n' + formatAmbiguousMappings(paths);
          refactorResult.ambiguousPaths = paths;
        }

        await ioHelper.notify(IO.CDK_TOOLKIT_I8900.msg(refactorMessage, refactorResult));
      } catch (e: any) {
        await ioHelper.notify(IO.CDK_TOOLKIT_E8900.msg(e.message, { error: e }));
      }
    }

    function getOverrides(environment: cxapi.Environment, deployedStacks: CloudFormationStack[], localStacks: CloudFormationStack[]) {
      const mappingGroup = options.overrides
        ?.find(g => g.region === environment.region && g.account === environment.account);

      let overrides: ResourceMapping[] = [];
      if (mappingGroup != null) {
        overrides = Object.entries(mappingGroup.resources ?? {}).map(([source, destination]) => {
          const sourceStack = findStack(source, deployedStacks);
          const sourceLogicalId = source.split('.')[1];

          const destinationStack = findStack(destination, localStacks);
          const destinationLogicalId = destination.split('.')[1];

          return new ResourceMapping(
            new ResourceLocation(sourceStack, sourceLogicalId),
            new ResourceLocation(destinationStack, destinationLogicalId),
          );
        });
      }
>>>>>>> 51a14064

      return overrides;

      function findStack(location: string, stacks: CloudFormationStack[]): CloudFormationStack {
        const result = stacks.find(stack => {
          const [stackName, logicalId] = location.split('.');
          if (stackName == null || logicalId == null) {
            throw new ToolkitError(`Invalid location '${location}'`);
          }
          return stack.stackName === stackName && stack.template.Resources?.[logicalId] != null;
        });

        if (result == null) {
          throw new ToolkitError(`Cannot find resource in location ${location}`);
        }

        return result;
      }
    }

    function formatError(error: any): string {
      try {
        const payload = JSON.parse(error.message);
        const messages: string[] = [];
        if (payload.reason?.StatusReason) {
          messages.push(`Refactor creation: [${payload.reason?.Status}] ${payload.reason.StatusReason}`);
        }
        if (payload.reason?.ExecutionStatusReason) {
          messages.push(`Refactor execution: [${payload.reason?.Status}] ${payload.reason.ExecutionStatusReason}`);
        }
        return messages.length > 0 ? messages.join('\n') : 'Unknown error';
      } catch (e) {
        return formatErrorMessage(error);
      }
    }
  }

  /**
   * Destroy Action
   *
   * Destroys the selected Stacks.
   */
  public async destroy(cx: ICloudAssemblySource, options: DestroyOptions = {}): Promise<DestroyResult> {
    const ioHelper = asIoHelper(this.ioHost, 'destroy');
    await using assembly = await assemblyFromSource(ioHelper, cx);
    return await this._destroy(assembly, 'destroy', options);
  }

  /**
   * Helper to allow destroy being called as part of the deploy action.
   */
  private async _destroy(assembly: StackAssembly, action: 'deploy' | 'destroy', options: DestroyOptions): Promise<DestroyResult> {
    const selectStacks = options.stacks ?? ALL_STACKS;
    const ioHelper = asIoHelper(this.ioHost, action);
    const synthSpan = await ioHelper.span(SPAN.SYNTH_ASSEMBLY).begin({ stacks: selectStacks });
    // The stacks will have been ordered for deployment, so reverse them for deletion.
    const stacks = (await assembly.selectStacksV2(selectStacks)).reversed();
    await synthSpan.end();

    const ret: DestroyResult = {
      stacks: [],
    };

    const motivation = 'Destroying stacks is an irreversible action';
    const question = `Are you sure you want to delete: ${chalk.red(stacks.hierarchicalIds.join(', '))}`;
    const confirmed = await ioHelper.requestResponse(IO.CDK_TOOLKIT_I7010.req(question, { motivation }));
    if (!confirmed) {
      await ioHelper.notify(IO.CDK_TOOLKIT_E7010.msg('Aborted by user'));
      return ret;
    }

    const destroySpan = await ioHelper.span(SPAN.DESTROY_ACTION).begin({
      stacks: stacks.stackArtifacts,
    });
    try {
      for (const [index, stack] of stacks.stackArtifacts.entries()) {
        try {
          const singleDestroySpan = await ioHelper.span(SPAN.DESTROY_STACK)
            .begin(chalk.green(`${chalk.blue(stack.displayName)}: destroying... [${index + 1}/${stacks.stackCount}]`), {
              total: stacks.stackCount,
              current: index + 1,
              stack,
            });
          const deployments = await this.deploymentsForAction(action);
          const result = await deployments.destroyStack({
            stack,
            deployName: stack.stackName,
            roleArn: options.roleArn,
          });

          ret.stacks.push({
            environment: {
              account: stack.environment.account,
              region: stack.environment.region,
            },
            stackName: stack.stackName,
            stackArn: result.stackArn,
            stackExisted: result.stackArn !== undefined,
          });

          await ioHelper.notify(IO.CDK_TOOLKIT_I7900.msg(chalk.green(`\n ✅  ${chalk.blue(stack.displayName)}: ${action}ed`), stack));
          await singleDestroySpan.end();
        } catch (e: any) {
          await ioHelper.notify(IO.CDK_TOOLKIT_E7900.msg(`\n ❌  ${chalk.blue(stack.displayName)}: ${action} failed ${e}`, { error: e }));
          throw e;
        }
      }

      return ret;
    } finally {
      await destroySpan.end();
    }
  }

  /**
   * Validate the stacks for errors and warnings according to the CLI's current settings
   */
  private async validateStacksMetadata(stacks: StackCollection, ioHost: IoHelper) {
    const builder = (level: IoMessageLevel) => {
      switch (level) {
        case 'error':
          return IO.CDK_ASSEMBLY_E9999;
        case 'warn':
          return IO.CDK_ASSEMBLY_W9999;
        default:
          return IO.CDK_ASSEMBLY_I9999;
      }
    };
    await stacks.validateMetadata(
      this.props.assemblyFailureAt,
      async (level, msg) => ioHost.notify(builder(level).msg(`[${level} at ${msg.id}] ${msg.entry.data}`, msg)),
    );
  }

  /**
   * Create a deployments class
   */
  private async deploymentsForAction(action: ToolkitAction): Promise<Deployments> {
    return new Deployments({
      sdkProvider: await this.sdkProvider(action),
      toolkitStackName: this.toolkitStackName,
      ioHelper: asIoHelper(this.ioHost, action),
    });
  }

  private async invokeDeployFromWatch(
    assembly: StackAssembly,
    options: WatchOptions,
    cloudWatchLogMonitor?: CloudWatchLogEventMonitor,
  ): Promise<void> {
    // watch defaults to hotswap deployment
    const deploymentMethod = options.deploymentMethod ?? { method: 'hotswap' };
    const deployOptions: PrivateDeployOptions = {
      ...options,
      cloudWatchLogMonitor,
      deploymentMethod,
      extraUserAgent: `cdk-watch/hotswap-${deploymentMethod.method === 'hotswap' ? 'on' : 'off'}`,
    };

    try {
      await this._deploy(assembly, 'watch', deployOptions);
    } catch {
      // just continue - deploy will show the error
    }
  }

  /**
   * Retrieve feature flag information from the cloud assembly
   */

  public async flags(cx: ICloudAssemblySource): Promise<FeatureFlag[]> {
    this.requireUnstableFeature('flags');

    const ioHelper = asIoHelper(this.ioHost, 'flags');
    await using assembly = await assemblyFromSource(ioHelper, cx);
    const artifacts = assembly.cloudAssembly.manifest.artifacts;

    return Object.values(artifacts!)
      .filter(a => a.type === ArtifactType.FEATURE_FLAG_REPORT)
      .flatMap(report => {
        const properties = report.properties as FeatureFlagReportProperties;
        const moduleName = properties.module;

        return Object.entries(properties.flags).map(([flagName, flagInfo]) => ({
          module: moduleName,
          name: flagName,
          recommendedValue: flagInfo.recommendedValue,
          userValue: flagInfo.userValue ?? undefined,
          explanation: flagInfo.explanation ?? '',
        }));
      });
  }

  private requireUnstableFeature(requestedFeature: UnstableFeature) {
    if (!this.unstableFeatures.includes(requestedFeature)) {
      throw new ToolkitError(`Unstable feature '${requestedFeature}' is not enabled. Please enable it under 'unstableFeatures'`);
    }
  }
}<|MERGE_RESOLUTION|>--- conflicted
+++ resolved
@@ -64,19 +64,15 @@
   formatEnvironmentSectionHeader,
   formatTypedMappings,
   groupStacks,
-<<<<<<< HEAD
   ManifestExcludeList,
   usePrescribedMappings,
+  groupStacks,
 } from '../api/refactoring';
 import type { ResourceMapping } from '../api/refactoring/cloudformation';
-import { RefactoringContext } from '../api/refactoring/context';
-import { generateStackDefinitions } from '../api/refactoring/stack-definitions';
-=======
-} from '../api/refactoring';
 import type { CloudFormationStack } from '../api/refactoring/cloudformation';
 import { ResourceMapping, ResourceLocation } from '../api/refactoring/cloudformation';
 import { RefactoringContext } from '../api/refactoring/context';
->>>>>>> 51a14064
+import { generateStackDefinitions } from '../api/refactoring/stack-definitions';
 import { ResourceMigrator } from '../api/resource-import';
 import { tagsForStack } from '../api/tags/private';
 import { DEFAULT_TOOLKIT_STACK_NAME } from '../api/toolkit-info';
@@ -1069,59 +1065,40 @@
 
   private async _refactor(assembly: StackAssembly, ioHelper: IoHelper, options: RefactorOptions = {}): Promise<void> {
     const sdkProvider = await this.sdkProvider('refactor');
-<<<<<<< HEAD
-
-    const groups = await groupStacks(sdkProvider, assembly.cloudAssembly, options.localStacks ?? [], options.deployedStacks ?? []);
-
-    const mappingSource = options.mappingSource ?? MappingSource.auto();
-    const exclude = mappingSource.exclude.union(new ManifestExcludeList(assembly.cloudAssembly.manifest));
-
-    for (let { environment, localStacks, deployedStacks } of groups) {
-      await notifyInfo(formatEnvironmentSectionHeader(environment));
-=======
     const selectedStacks = await assembly.selectStacksV2(options.stacks ?? ALL_STACKS);
     const groups = await groupStacks(sdkProvider, selectedStacks.stackArtifacts, options.additionalStackNames ?? []);
 
     for (let { environment, localStacks, deployedStacks } of groups) {
       await ioHelper.defaults.info(formatEnvironmentSectionHeader(environment));
->>>>>>> 51a14064
 
       try {
         const context = new RefactoringContext({
           environment,
           deployedStacks,
           localStacks,
-<<<<<<< HEAD
-          mappings: await getUserProvidedMappings(environment),
+          overrides: getOverrides(environment, deployedStacks, localStacks),
         });
 
-        const mappings = context.mappings.filter((m) => !exclude.isExcluded(m.destination));
+        const mappings = context.mappings;
+
+        if (mappings.length === 0 && context.ambiguousPaths.length === 0) {
+          await ioHelper.defaults.info('Nothing to refactor.');
+          continue;
+        }
+
+        const typedMappings = mappings
+          .map(m => m.toTypedMapping())
+          .filter(m => m.type !== 'AWS::CDK::Metadata');
+
+        let refactorMessage = formatTypedMappings(typedMappings);
+        const refactorResult: RefactorResult = { typedMappings };
+
+        const stackDefinitions = generateStackDefinitions(mappings, deployedStacks, localStacks);
 
         if (context.ambiguousPaths.length > 0) {
           const paths = context.ambiguousPaths;
-          await notifyInfo(formatAmbiguousMappings(paths), { ambiguousPaths: paths });
-          continue;
-        }
-
-        if (mappings.length === 0) {
-          await notifyInfo('Nothing to refactor.');
-          continue;
-        }
-
-        const typedMappings = mappings
-          .map(m => m.toTypedMapping())
-          // Exclude CDK Metadata resources because they will never be refactorable.
-          // Most of the time, their content will be different from the deployed one.
-          // Even if the content does remain the same, the location won't change anyway.
-          .filter(m => m.type !== 'AWS::CDK::Metadata');
-
-        await notifyInfo(formatTypedMappings(typedMappings), { typedMappings });
-
-        const stackDefinitions = generateStackDefinitions(mappings, deployedStacks, localStacks);
-
-        if (options.dryRun || context.mappings.length === 0) {
-          // Nothing left to do.
-          continue;
+          refactorMessage += '\n' + formatAmbiguousMappings(paths);
+          refactorResult.ambiguousPaths = paths;
         }
 
         // In interactive mode (TTY) we need confirmation before proceeding
@@ -1133,58 +1110,11 @@
         await notifyInfo('Refactoring...');
         await context.execute(stackDefinitions, sdkProvider, ioHelper);
         await notifyInfo('✅  Stack refactor complete');
-      } catch (e: any) {
-        await notifyError(`❌  Refactor failed: ${formatError(e)}`, e);
-      }
-    }
-
-    async function confirm(force: boolean): Promise<boolean> {
-      // 'force' is set to true is the equivalent of having pre-approval for any refactor
-      if (force) {
-        return true;
-      }
-
-      const question = 'Do you wish to refactor these resources?';
-      const response = await ioHelper.requestResponse(IO.CDK_TOOLKIT_I8910.req(question, {
-        responseDescription: '[Y]es/[n]o',
-      }, 'y'));
-      return ['y', 'yes'].includes(response.toLowerCase());
-    }
-
-    async function notifyInfo(message: string, data: any = {}) {
-      await ioHelper.notify(IO.CDK_TOOLKIT_I8900.msg(message, data));
-    }
-
-    async function notifyError(message: string, error: Error) {
-      await ioHelper.notify(IO.CDK_TOOLKIT_E8900.msg(message, { error }));
-    }
-=======
-          overrides: getOverrides(environment, deployedStacks, localStacks),
-        });
-
-        const mappings = context.mappings;
-
-        if (mappings.length === 0 && context.ambiguousPaths.length === 0) {
-          await ioHelper.defaults.info('Nothing to refactor.');
-          continue;
-        }
-
-        const typedMappings = mappings
-          .map(m => m.toTypedMapping())
-          .filter(m => m.type !== 'AWS::CDK::Metadata');
-
-        let refactorMessage = formatTypedMappings(typedMappings);
-        const refactorResult: RefactorResult = { typedMappings };
-
-        if (context.ambiguousPaths.length > 0) {
-          const paths = context.ambiguousPaths;
-          refactorMessage += '\n' + formatAmbiguousMappings(paths);
-          refactorResult.ambiguousPaths = paths;
-        }
 
         await ioHelper.notify(IO.CDK_TOOLKIT_I8900.msg(refactorMessage, refactorResult));
       } catch (e: any) {
-        await ioHelper.notify(IO.CDK_TOOLKIT_E8900.msg(e.message, { error: e }));
+        const message = `❌  Refactor failed: ${formatError(e)}`;
+        await ioHelper.notify(IO.CDK_TOOLKIT_E8900.msg(message, { error: e }));
       }
     }
 
@@ -1207,7 +1137,6 @@
           );
         });
       }
->>>>>>> 51a14064
 
       return overrides;
 
