import * as path from 'node:path';
import * as cxapi from '@aws-cdk/cx-api';
import * as chalk from 'chalk';
import * as chokidar from 'chokidar';
import * as fs from 'fs-extra';
import { ToolkitServices } from './private';
<<<<<<< HEAD
import { BootstrapOptions, BootstrapSource } from '../actions/bootstrap';
import { environmentsFromDescriptors } from '../actions/bootstrap/private';
=======
import { AssemblyData, StackAndAssemblyData } from './types';
>>>>>>> fdf54d0f
import { AssetBuildTime, type DeployOptions, RequireApproval } from '../actions/deploy';
import { type ExtendedDeployOptions, buildParameterMap, createHotswapPropertyOverrides, removePublishedAssets } from '../actions/deploy/private';
import { type DestroyOptions } from '../actions/destroy';
import { diffRequiresApproval } from '../actions/diff/private';
import { type ListOptions } from '../actions/list';
import { type RollbackOptions } from '../actions/rollback';
import { type SynthOptions } from '../actions/synth';
import { WatchOptions } from '../actions/watch';
import { patternsArrayForWatch } from '../actions/watch/private';
import { type SdkConfig } from '../api/aws-auth';
import { DEFAULT_TOOLKIT_STACK_NAME, Bootstrapper, SdkProvider, SuccessfulDeployStackResult, StackCollection, Deployments, HotswapMode, StackActivityProgress, ResourceMigrator, obscureTemplate, serializeStructure, tagsForStack, CliIoHost, validateSnsTopicArn, Concurrency, WorkGraphBuilder, AssetBuildNode, AssetPublishNode, StackNode, formatErrorMessage, CloudWatchLogEventMonitor, findCloudWatchLogGroups, formatTime, StackDetails } from '../api/aws-cdk';
import { ICloudAssemblySource, StackSelectionStrategy } from '../api/cloud-assembly';
import { ALL_STACKS, CachedCloudAssemblySource, CloudAssemblySourceBuilder, IdentityCloudAssemblySource, StackAssembly } from '../api/cloud-assembly/private';
import { ToolkitError } from '../api/errors';
import { IIoHost, IoMessageCode, IoMessageLevel } from '../api/io';
<<<<<<< HEAD
import { asSdkLogger, withAction, Timer, confirm, error, info, success, warn, ActionAwareIoHost, debug, result, withoutEmojis, withoutColor, withTrimmedWhitespace } from '../api/io/private';
import { pLimit } from '../util/concurrency';
=======
import { asSdkLogger, withAction, Timer, confirm, error, info, success, warn, ActionAwareIoHost, debug, result, withoutEmojis, withoutColor, withTrimmedWhitespace, CODES } from '../api/io/private';
>>>>>>> fdf54d0f

/**
 * The current action being performed by the CLI. 'none' represents the absence of an action.
 */
export type ToolkitAction =
| 'assembly'
| 'bootstrap'
| 'synth'
| 'list'
| 'diff'
| 'deploy'
| 'rollback'
| 'watch'
| 'destroy'
| 'doctor'
| 'gc'
| 'import'
| 'metadata'
| 'init'
| 'migrate';

export interface ToolkitOptions {
  /**
   * The IoHost implementation, handling the inline interactions between the Toolkit and an integration.
   */
  ioHost?: IIoHost;

  /**
   * Allow emojis in messages sent to the IoHost.
   *
   * @default true
   */
  emojis?: boolean;

  /**
   * Whether to allow ANSI colors and formatting in IoHost messages.
   * Setting this value to `false` enforces that no color or style shows up
   * in messages sent to the IoHost.
   * Setting this value to true is a no-op; it is equivalent to the default.
   *
   * @default - detects color from the TTY status of the IoHost
   */
  color?: boolean;

  /**
   * Configuration options for the SDK.
   */
  sdkConfig?: SdkConfig;

  /**
   * Name of the toolkit stack to be used.
   *
   * @default "CDKToolkit"
   */
  toolkitStackName?: string;

  /**
   * Fail Cloud Assemblies
   *
   * @default "error"
   */
  assemblyFailureAt?: 'error' | 'warn' | 'none';
}

/**
 * Creates a Toolkit internal CloudAssembly from a CloudAssemblySource.
 * @param assemblySource the source for the cloud assembly
 * @param cache if the assembly should be cached, default: `true`
 * @returns the CloudAssembly object
 */
async function assemblyFromSource(assemblySource: ICloudAssemblySource, cache: boolean = true): Promise<StackAssembly> {
  if (assemblySource instanceof StackAssembly) {
    return assemblySource;
  }

  if (cache) {
    return new StackAssembly(await new CachedCloudAssemblySource(assemblySource).produce());
  }

  return new StackAssembly(await assemblySource.produce());
}

/**
 * Helper class to manage bootstrap environments
 */
export class BootstrapEnvironments {
  /**
   * Create from a list of environment descriptors
   * List of strings like `['aws://012345678912/us-east-1', 'aws://234567890123/eu-west-1']`
   */
  static fromList(environments: string[]): BootstrapEnvironments {
    return new BootstrapEnvironments(environmentsFromDescriptors(environments));
  }

  /**
   * Create from a cloud assembly source
   */
  static fromCloudAssemblySource(cx: ICloudAssemblySource): BootstrapEnvironments {
    return new BootstrapEnvironments(async () => {
      const assembly = await assemblyFromSource(cx);
      const stackCollection = assembly.selectStacksV2(ALL_STACKS);
      return stackCollection.stackArtifacts.map(stack => stack.environment);
    });
  }

  private constructor(private readonly envProvider: cxapi.Environment[] | (() => Promise<cxapi.Environment[]>)) {
  }

  async getEnvironments(): Promise<cxapi.Environment[]> {
    if (Array.isArray(this.envProvider)) {
      return this.envProvider;
    }
    return this.envProvider();
  }
}

/**
 * The AWS CDK Programmatic Toolkit
 */
export class Toolkit extends CloudAssemblySourceBuilder implements AsyncDisposable {
  /**
   * The toolkit stack name used for bootstrapping resources.
   */
  public readonly toolkitStackName: string;

  /**
   * The IoHost of this Toolkit
   */
  public readonly ioHost: IIoHost;
  private _sdkProvider?: SdkProvider;

  public constructor(private readonly props: ToolkitOptions = {}) {
    super();
    this.toolkitStackName = props.toolkitStackName ?? DEFAULT_TOOLKIT_STACK_NAME;

    // Hacky way to re-use the global IoHost until we have fully removed the need for it
    const globalIoHost = CliIoHost.instance();
    if (props.ioHost) {
      globalIoHost.registerIoHost(props.ioHost as any);
    }
    let ioHost = globalIoHost as IIoHost;
    if (props.emojis === false) {
      ioHost = withoutEmojis(ioHost);
    }
    if (props.color === false) {
      ioHost = withoutColor(ioHost);
    }
    // After removing emojis and color, we might end up with floating whitespace at either end of the message
    // This also removes newlines that we currently emit for CLI backwards compatibility.
    this.ioHost = withTrimmedWhitespace(ioHost);
  }

  public async dispose(): Promise<void> {
    // nothing to do yet
  }

  public async [Symbol.asyncDispose](): Promise<void> {
    await this.dispose();
  }

  /**
   * Access to the AWS SDK
   */
  private async sdkProvider(action: ToolkitAction): Promise<SdkProvider> {
    // @todo this needs to be different instance per action
    if (!this._sdkProvider) {
      this._sdkProvider = await SdkProvider.withAwsCliCompatibleDefaults({
        ...this.props.sdkConfig,
        logger: asSdkLogger(this.ioHost, action),
      });
    }

    return this._sdkProvider;
  }

  /**
   * Helper to provide the CloudAssemblySourceBuilder with required toolkit services
   */
  protected override async sourceBuilderServices(): Promise<ToolkitServices> {
    return {
      ioHost: withAction(this.ioHost, 'assembly'),
      sdkProvider: await this.sdkProvider('assembly'),
    };
  }

  /**
   * Bootstrap Action
   */
  public async bootstrap(environments: BootstrapEnvironments, options: BootstrapOptions): Promise<void> {
    const ioHost = withAction(this.ioHost, 'bootstrap');
    const bootstrapEnvironments = await environments.getEnvironments();
    const source = options.source ?? BootstrapSource.default();
    const parameters = options.parameters;
    const bootstrapper = new Bootstrapper(source.render(), { ioHost, action: 'bootstrap' });
    const sdkProvider = await this.sdkProvider('bootstrap');
    const limit = pLimit(20);

    // eslint-disable-next-line @cdklabs/promiseall-no-unbounded-parallelism
    await Promise.all(bootstrapEnvironments.map((environment: cxapi.Environment) => limit(async () => {
      await ioHost.notify(info(`${chalk.bold(environment.name)}: bootstrapping...`));
      const bootstrapTimer = Timer.start();

      try {
        const { toolkitStackName } = this;
        const bootstrapResult = await bootstrapper.bootstrapEnvironment(
          environment,
          sdkProvider,
          {
            ...options,
            toolkitStackName,
            source: source.render(),
            parameters: parameters?.parameters,
            usePreviousParameters: parameters?.keepExistingParameters,
          },
        );
        const message = bootstrapResult.noOp
          ? ` ✅  ${environment.name} (no changes)`
          : ` ✅  ${environment.name}`;

        await ioHost.notify(result(chalk.green('\n' + message), 'CDK_TOOLKIT_I9900', { environment }));
        await bootstrapTimer.endAs(ioHost, 'bootstrap');
      } catch (e) {
        await ioHost.notify(error(`\n ❌  ${chalk.bold(environment.name)} failed: ${formatErrorMessage(e)}`, 'CDK_TOOLKIT_E9900'));
        throw e;
      }
    })));
  }

  /**
   * Synth Action
   */
  public async synth(cx: ICloudAssemblySource, options: SynthOptions = {}): Promise<ICloudAssemblySource> {
    const ioHost = withAction(this.ioHost, 'synth');
    const synthTimer = Timer.start();
    const assembly = await assemblyFromSource(cx);
    const stacks = assembly.selectStacksV2(options.stacks ?? ALL_STACKS);
    const autoValidateStacks = options.validateStacks ? [assembly.selectStacksForValidation()] : [];
    await this.validateStacksMetadata(stacks.concat(...autoValidateStacks), ioHost);
    await synthTimer.endAs(ioHost, 'synth');

    // if we have a single stack, print it to STDOUT
    const message = `Successfully synthesized to ${chalk.blue(path.resolve(stacks.assembly.directory))}`;
    const assemblyData: AssemblyData = {
      assemblyDirectory: stacks.assembly.directory,
      stacksCount: stacks.stackCount,
      stackIds: stacks.hierarchicalIds,
    };

    if (stacks.stackCount === 1) {
      const firstStack = stacks.firstStack!;
      const template = firstStack.template;
      const obscuredTemplate = obscureTemplate(template);
      await ioHost.notify(result(message, CODES.CDK_TOOLKIT_I1901, {
        ...assemblyData,
        stack: {
          stackName: firstStack.stackName,
          hierarchicalId: firstStack.hierarchicalId,
          template,
          stringifiedJson: serializeStructure(obscuredTemplate, true),
          stringifiedYaml: serializeStructure(obscuredTemplate, false),
        },
      } as StackAndAssemblyData));
    } else {
      // not outputting template to stdout, let's explain things to the user a little bit...
      await ioHost.notify(result(chalk.green(message), CODES.CDK_TOOLKIT_I1902, assemblyData));
      await ioHost.notify(info(`Supply a stack id (${stacks.stackArtifacts.map((s) => chalk.green(s.hierarchicalId)).join(', ')}) to display its template.`));
    }

    return new IdentityCloudAssemblySource(assembly.assembly);
  }

  /**
   * List Action
   *
   * List selected stacks and their dependencies
   */
  public async list(cx: ICloudAssemblySource, options: ListOptions = {}): Promise<StackDetails[]> {
    const ioHost = withAction(this.ioHost, 'list');
    const synthTimer = Timer.start();
    const assembly = await assemblyFromSource(cx);
    const stackCollection = await assembly.selectStacksV2(options.stacks ?? ALL_STACKS);
    await synthTimer.endAs(ioHost, 'synth');

    const stacks = stackCollection.withDependencies();
    const message = stacks.map(s => s.id).join('\n');

    await ioHost.notify(result(message, CODES.CDK_TOOLKIT_I2901, { stacks }));
    return stacks;
  }

  /**
   * Deploy Action
   *
   * Deploys the selected stacks into an AWS account
   */
  public async deploy(cx: ICloudAssemblySource, options: DeployOptions = {}): Promise<void> {
    const assembly = await assemblyFromSource(cx);
    return this._deploy(assembly, 'deploy', options);
  }

  /**
   * Helper to allow deploy being called as part of the watch action.
   */
  private async _deploy(assembly: StackAssembly, action: 'deploy' | 'watch', options: ExtendedDeployOptions = {}) {
    const ioHost = withAction(this.ioHost, action);
    const synthTimer = Timer.start();
    const stackCollection = assembly.selectStacksV2(options.stacks ?? ALL_STACKS);
    await this.validateStacksMetadata(stackCollection, ioHost);
    const synthDuration = await synthTimer.endAs(ioHost, 'synth');

    if (stackCollection.stackCount === 0) {
      await ioHost.notify(error('This app contains no stacks', CODES.CDK_TOOLKIT_E5001));
      return;
    }

    const deployments = await this.deploymentsForAction('deploy');
    const migrator = new ResourceMigrator({ deployments, ioHost, action });

    await migrator.tryMigrateResources(stackCollection, options);

    const requireApproval = options.requireApproval ?? RequireApproval.NEVER;

    const parameterMap = buildParameterMap(options.parameters?.parameters);

    const hotswapMode = options.hotswap ?? HotswapMode.FULL_DEPLOYMENT;
    if (hotswapMode !== HotswapMode.FULL_DEPLOYMENT) {
      await ioHost.notify(warn([
        '⚠️ The --hotswap and --hotswap-fallback flags deliberately introduce CloudFormation drift to speed up deployments',
        '⚠️ They should only be used for development - never use them for your production Stacks!',
      ].join('\n')));
    }

    const stacks = stackCollection.stackArtifacts;
    const stackOutputs: { [key: string]: any } = {};
    const outputsFile = options.outputsFile;

    const buildAsset = async (assetNode: AssetBuildNode) => {
      await deployments.buildSingleAsset(
        assetNode.assetManifestArtifact,
        assetNode.assetManifest,
        assetNode.asset,
        {
          stack: assetNode.parentStack,
          roleArn: options.roleArn,
          stackName: assetNode.parentStack.stackName,
        },
      );
    };

    const publishAsset = async (assetNode: AssetPublishNode) => {
      await deployments.publishSingleAsset(assetNode.assetManifest, assetNode.asset, {
        stack: assetNode.parentStack,
        roleArn: options.roleArn,
        stackName: assetNode.parentStack.stackName,
      });
    };

    const deployStack = async (stackNode: StackNode) => {
      const stack = stackNode.stack;
      if (stackCollection.stackCount !== 1) {
        await ioHost.notify(info(chalk.bold(stack.displayName)));
      }

      if (!stack.environment) {
        throw new ToolkitError(
          `Stack ${stack.displayName} does not define an environment, and AWS credentials could not be obtained from standard locations or no region was configured.`,
        );
      }

      // The generated stack has no resources
      if (Object.keys(stack.template.Resources || {}).length === 0) {
        // stack is empty and doesn't exist => do nothing
        const stackExists = await deployments.stackExists({ stack });
        if (!stackExists) {
          return ioHost.notify(warn(`${chalk.bold(stack.displayName)}: stack has no resources, skipping deployment.`));
        }

        // stack is empty, but exists => delete
        await ioHost.notify(warn(`${chalk.bold(stack.displayName)}: stack has no resources, deleting existing stack.`));
        await this._destroy(assembly, 'deploy', {
          stacks: { patterns: [stack.hierarchicalId], strategy: StackSelectionStrategy.PATTERN_MUST_MATCH_SINGLE },
          roleArn: options.roleArn,
          ci: options.ci,
        });

        return;
      }

      if (requireApproval !== RequireApproval.NEVER) {
        const currentTemplate = await deployments.readCurrentTemplate(stack);
        if (diffRequiresApproval(currentTemplate, stack, requireApproval)) {
          const motivation = '"--require-approval" is enabled and stack includes security-sensitive updates.';
          const question = `${motivation}\nDo you wish to deploy these changes`;
          const confirmed = await ioHost.requestResponse(confirm(CODES.CDK_TOOLKIT_I5060, question, motivation, true, concurrency));
          if (!confirmed) {
            throw new ToolkitError('Aborted by user');
          }
        }
      }

      // Following are the same semantics we apply with respect to Notification ARNs (dictated by the SDK)
      //
      //  - undefined  =>  cdk ignores it, as if it wasn't supported (allows external management).
      //  - []:        =>  cdk manages it, and the user wants to wipe it out.
      //  - ['arn-1']  =>  cdk manages it, and the user wants to set it to ['arn-1'].
      const notificationArns = (!!options.notificationArns || !!stack.notificationArns)
        ? (options.notificationArns ?? []).concat(stack.notificationArns ?? [])
        : undefined;

      for (const notificationArn of notificationArns ?? []) {
        if (!validateSnsTopicArn(notificationArn)) {
          throw new ToolkitError(`Notification arn ${notificationArn} is not a valid arn for an SNS topic`);
        }
      }

      const stackIndex = stacks.indexOf(stack) + 1;
      await ioHost.notify(
        info(`${chalk.bold(stack.displayName)}: deploying... [${stackIndex}/${stackCollection.stackCount}]`),
      );
      const deployTimer = Timer.start();

      let tags = options.tags;
      if (!tags || tags.length === 0) {
        tags = tagsForStack(stack);
      }

      let deployDuration;
      try {
        let deployResult: SuccessfulDeployStackResult | undefined;

        let rollback = options.rollback;
        let iteration = 0;
        while (!deployResult) {
          if (++iteration > 2) {
            throw new ToolkitError('This loop should have stabilized in 2 iterations, but didn\'t. If you are seeing this error, please report it at https://github.com/aws/aws-cdk/issues/new/choose');
          }

          const r = await deployments.deployStack({
            stack,
            deployName: stack.stackName,
            roleArn: options.roleArn,
            toolkitStackName: this.toolkitStackName,
            reuseAssets: options.reuseAssets,
            notificationArns,
            tags,
            deploymentMethod: options.deploymentMethod,
            force: options.force,
            parameters: Object.assign({}, parameterMap['*'], parameterMap[stack.stackName]),
            usePreviousParameters: options.parameters?.keepExistingParameters,
            progress,
            ci: options.ci,
            rollback,
            hotswap: hotswapMode,
            extraUserAgent: options.extraUserAgent,
            hotswapPropertyOverrides: options.hotswapProperties ? createHotswapPropertyOverrides(options.hotswapProperties) : undefined,
            assetParallelism: options.assetParallelism,
          });

          switch (r.type) {
            case 'did-deploy-stack':
              deployResult = r;
              break;

            case 'failpaused-need-rollback-first': {
              const motivation = r.reason === 'replacement'
                ? `Stack is in a paused fail state (${r.status}) and change includes a replacement which cannot be deployed with "--no-rollback"`
                : `Stack is in a paused fail state (${r.status}) and command line arguments do not include "--no-rollback"`;
              const question = `${motivation}. Perform a regular deployment`;

              if (options.force) {
                await ioHost.notify(warn(`${motivation}. Rolling back first (--force).`));
              } else {
                const confirmed = await ioHost.requestResponse(confirm(CODES.CDK_TOOLKIT_I5050, question, motivation, true, concurrency));
                if (!confirmed) {
                  throw new ToolkitError('Aborted by user');
                }
              }

              // Perform a rollback
              await this._rollback(assembly, action, {
                stacks: { patterns: [stack.hierarchicalId], strategy: StackSelectionStrategy.PATTERN_MUST_MATCH_SINGLE },
                orphanFailedResources: options.force,
              });

              // Go around through the 'while' loop again but switch rollback to true.
              rollback = true;
              break;
            }

            case 'replacement-requires-rollback': {
              const motivation = 'Change includes a replacement which cannot be deployed with "--no-rollback"';
              const question = `${motivation}. Perform a regular deployment`;

              // @todo no force here
              if (options.force) {
                await ioHost.notify(warn(`${motivation}. Proceeding with regular deployment (--force).`));
              } else {
                const confirmed = await ioHost.requestResponse(confirm(CODES.CDK_TOOLKIT_I5050, question, motivation, true, concurrency));
                if (!confirmed) {
                  throw new ToolkitError('Aborted by user');
                }
              }

              // Go around through the 'while' loop again but switch rollback to true.
              rollback = true;
              break;
            }

            default:
              throw new ToolkitError(`Unexpected result type from deployStack: ${JSON.stringify(r)}. If you are seeing this error, please report it at https://github.com/aws/aws-cdk/issues/new/choose`);
          }
        }

        const message = deployResult.noOp
          ? ` ✅  ${stack.displayName} (no changes)`
          : ` ✅  ${stack.displayName}`;

        await ioHost.notify(result(chalk.green('\n' + message), CODES.CDK_TOOLKIT_I5900, deployResult));
        deployDuration = await deployTimer.endAs(ioHost, 'deploy');

        if (Object.keys(deployResult.outputs).length > 0) {
          const buffer = ['Outputs:'];
          stackOutputs[stack.stackName] = deployResult.outputs;

          for (const name of Object.keys(deployResult.outputs).sort()) {
            const value = deployResult.outputs[name];
            buffer.push(`${chalk.cyan(stack.id)}.${chalk.cyan(name)} = ${chalk.underline(chalk.cyan(value))}`);
          }
          await ioHost.notify(info(buffer.join('\n')));
        }
        await ioHost.notify(info(`Stack ARN:\n${deployResult.stackArn}`));
      } catch (e: any) {
        // It has to be exactly this string because an integration test tests for
        // "bold(stackname) failed: ResourceNotReady: <error>"
        throw new ToolkitError(
          [`❌  ${chalk.bold(stack.stackName)} failed:`, ...(e.name ? [`${e.name}:`] : []), e.message].join(' '),
        );
      } finally {
        if (options.traceLogs) {
          // deploy calls that originate from watch will come with their own cloudWatchLogMonitor
          const cloudWatchLogMonitor = options.cloudWatchLogMonitor ?? new CloudWatchLogEventMonitor();
          const foundLogGroupsResult = await findCloudWatchLogGroups(await this.sdkProvider('deploy'), { ioHost, action }, stack);
          cloudWatchLogMonitor.addLogGroups(
            foundLogGroupsResult.env,
            foundLogGroupsResult.sdk,
            foundLogGroupsResult.logGroupNames,
          );
          await ioHost.notify(info(`The following log groups are added: ${foundLogGroupsResult.logGroupNames}`, CODES.CDK_TOOLKIT_I5031));
        }

        // If an outputs file has been specified, create the file path and write stack outputs to it once.
        // Outputs are written after all stacks have been deployed. If a stack deployment fails,
        // all of the outputs from successfully deployed stacks before the failure will still be written.
        if (outputsFile) {
          fs.ensureFileSync(outputsFile);
          await fs.writeJson(outputsFile, stackOutputs, {
            spaces: 2,
            encoding: 'utf8',
          });
        }
      }
      const duration = synthDuration.asMs + (deployDuration?.asMs ?? 0);
      await ioHost.notify(info(`\n✨  Total time: ${formatTime(duration)}s\n`, CODES.CDK_TOOLKIT_I5001, { duration }));
    };

    const assetBuildTime = options.assetBuildTime ?? AssetBuildTime.ALL_BEFORE_DEPLOY;
    const prebuildAssets = assetBuildTime === AssetBuildTime.ALL_BEFORE_DEPLOY;
    const concurrency = options.concurrency || 1;
    const progress = concurrency > 1 ? StackActivityProgress.EVENTS : options.progress;
    if (concurrency > 1 && options.progress && options.progress != StackActivityProgress.EVENTS) {
      await ioHost.notify(warn('⚠️ The --concurrency flag only supports --progress "events". Switching to "events".'));
    }

    const stacksAndTheirAssetManifests = stacks.flatMap((stack) => [
      stack,
      ...stack.dependencies.filter(cxapi.AssetManifestArtifact.isAssetManifestArtifact),
    ]);
    const workGraph = new WorkGraphBuilder({ ioHost, action }, prebuildAssets).build(stacksAndTheirAssetManifests);

    // Unless we are running with '--force', skip already published assets
    if (!options.force) {
      await removePublishedAssets(workGraph, deployments, options);
    }

    const graphConcurrency: Concurrency = {
      'stack': concurrency,
      'asset-build': 1, // This will be CPU-bound/memory bound, mostly matters for Docker builds
      'asset-publish': (options.assetParallelism ?? true) ? 8 : 1, // This will be I/O-bound, 8 in parallel seems reasonable
    };

    await workGraph.doParallel(graphConcurrency, {
      deployStack,
      buildAsset,
      publishAsset,
    });
  }

  /**
   * Watch Action
   *
   * Continuously observe project files and deploy the selected stacks automatically when changes are detected.
   * Implies hotswap deployments.
   */
  public async watch(cx: ICloudAssemblySource, options: WatchOptions): Promise<void> {
    const assembly = await assemblyFromSource(cx, false);
    const ioHost = withAction(this.ioHost, 'watch');
    const rootDir = options.watchDir ?? process.cwd();
    await ioHost.notify(debug(`root directory used for 'watch' is: ${rootDir}`));

    if (options.include === undefined && options.exclude === undefined) {
      throw new ToolkitError(
        "Cannot use the 'watch' command without specifying at least one directory to monitor. " +
          'Make sure to add a "watch" key to your cdk.json',
      );
    }

    // For the "include" subkey under the "watch" key, the behavior is:
    // 1. No "watch" setting? We error out.
    // 2. "watch" setting without an "include" key? We default to observing "./**".
    // 3. "watch" setting with an empty "include" key? We default to observing "./**".
    // 4. Non-empty "include" key? Just use the "include" key.
    const watchIncludes = patternsArrayForWatch(options.include, {
      rootDir,
      returnRootDirIfEmpty: true,
    });
    await ioHost.notify(debug(`'include' patterns for 'watch': ${JSON.stringify(watchIncludes)}`));

    // For the "exclude" subkey under the "watch" key,
    // the behavior is to add some default excludes in addition to the ones specified by the user:
    // 1. The CDK output directory.
    // 2. Any file whose name starts with a dot.
    // 3. Any directory's content whose name starts with a dot.
    // 4. Any node_modules and its content (even if it's not a JS/TS project, you might be using a local aws-cli package)
    const outdir = options.outdir ?? 'cdk.out';
    const watchExcludes = patternsArrayForWatch(options.exclude, {
      rootDir,
      returnRootDirIfEmpty: false,
    }).concat(`${outdir}/**`, '**/.*', '**/.*/**', '**/node_modules/**');
    await ioHost.notify(debug(`'exclude' patterns for 'watch': ${JSON.stringify(watchExcludes)}`));

    // Since 'cdk deploy' is a relatively slow operation for a 'watch' process,
    // introduce a concurrency latch that tracks the state.
    // This way, if file change events arrive when a 'cdk deploy' is still executing,
    // we will batch them, and trigger another 'cdk deploy' after the current one finishes,
    // making sure 'cdk deploy's  always execute one at a time.
    // Here's a diagram showing the state transitions:
    // --------------                --------    file changed     --------------    file changed     --------------  file changed
    // |            |  ready event   |      | ------------------> |            | ------------------> |            | --------------|
    // | pre-ready  | -------------> | open |                     | deploying  |                     |   queued   |               |
    // |            |                |      | <------------------ |            | <------------------ |            | <-------------|
    // --------------                --------  'cdk deploy' done  --------------  'cdk deploy' done  --------------
    let latch: 'pre-ready' | 'open' | 'deploying' | 'queued' = 'pre-ready';

    const cloudWatchLogMonitor = options.traceLogs ? new CloudWatchLogEventMonitor() : undefined;
    const deployAndWatch = async () => {
      latch = 'deploying';
      cloudWatchLogMonitor?.deactivate();

      await this.invokeDeployFromWatch(assembly, options, cloudWatchLogMonitor);

      // If latch is still 'deploying' after the 'await', that's fine,
      // but if it's 'queued', that means we need to deploy again
      while ((latch as 'deploying' | 'queued') === 'queued') {
        // TypeScript doesn't realize latch can change between 'awaits',
        // and thinks the above 'while' condition is always 'false' without the cast
        latch = 'deploying';
        await ioHost.notify(info("Detected file changes during deployment. Invoking 'cdk deploy' again"));
        await this.invokeDeployFromWatch(assembly, options, cloudWatchLogMonitor);
      }
      latch = 'open';
      cloudWatchLogMonitor?.activate();
    };

    chokidar
      .watch(watchIncludes, {
        ignored: watchExcludes,
        cwd: rootDir,
      })
      .on('ready', async () => {
        latch = 'open';
        await ioHost.notify(debug("'watch' received the 'ready' event. From now on, all file changes will trigger a deployment"));
        await ioHost.notify(info("Triggering initial 'cdk deploy'"));
        await deployAndWatch();
      })
      .on('all', async (event: 'add' | 'addDir' | 'change' | 'unlink' | 'unlinkDir', filePath?: string) => {
        if (latch === 'pre-ready') {
          await ioHost.notify(info(`'watch' is observing ${event === 'addDir' ? 'directory' : 'the file'} '${filePath}' for changes`));
        } else if (latch === 'open') {
          await ioHost.notify(info(`Detected change to '${filePath}' (type: ${event}). Triggering 'cdk deploy'`));
          await deployAndWatch();
        } else {
          // this means latch is either 'deploying' or 'queued'
          latch = 'queued';
          await ioHost.notify(info(
            `Detected change to '${filePath}' (type: ${event}) while 'cdk deploy' is still running. Will queue for another deployment after this one finishes'`,
          ));
        }
      });
  }

  /**
   * Rollback Action
   *
   * Rolls back the selected stacks.
   */
  public async rollback(cx: ICloudAssemblySource, options: RollbackOptions): Promise<void> {
    const assembly = await assemblyFromSource(cx);
    return this._rollback(assembly, 'rollback', options);
  }

  /**
   * Helper to allow rollback being called as part of the deploy or watch action.
   */
  private async _rollback(assembly: StackAssembly, action: 'rollback' | 'deploy' | 'watch', options: RollbackOptions): Promise<void> {
    const ioHost = withAction(this.ioHost, action);
    const synthTimer = Timer.start();
    const stacks = assembly.selectStacksV2(options.stacks);
    await this.validateStacksMetadata(stacks, ioHost);
    await synthTimer.endAs(ioHost, 'synth');

    if (stacks.stackCount === 0) {
      await ioHost.notify(error('No stacks selected', CODES.CDK_TOOLKIT_E6001));
      return;
    }

    let anyRollbackable = false;

    for (const stack of stacks.stackArtifacts) {
      await ioHost.notify(info(`Rolling back ${chalk.bold(stack.displayName)}`));
      const rollbackTimer = Timer.start();
      const deployments = await this.deploymentsForAction('rollback');
      try {
        const stackResult = await deployments.rollbackStack({
          stack,
          roleArn: options.roleArn,
          toolkitStackName: this.toolkitStackName,
          force: options.orphanFailedResources,
          validateBootstrapStackVersion: options.validateBootstrapStackVersion,
          orphanLogicalIds: options.orphanLogicalIds,
        });
        if (!stackResult.notInRollbackableState) {
          anyRollbackable = true;
        }
        await rollbackTimer.endAs(ioHost, 'rollback');
      } catch (e: any) {
        await ioHost.notify(error(`\n ❌  ${chalk.bold(stack.displayName)} failed: ${formatErrorMessage(e)}`, CODES.CDK_TOOLKIT_E6900));
        throw new ToolkitError('Rollback failed (use --force to orphan failing resources)');
      }
    }
    if (!anyRollbackable) {
      throw new ToolkitError('No stacks were in a state that could be rolled back');
    }
  }

  /**
   * Destroy Action
   *
   * Destroys the selected Stacks.
   */
  public async destroy(cx: ICloudAssemblySource, options: DestroyOptions): Promise<void> {
    const assembly = await assemblyFromSource(cx);
    return this._destroy(assembly, 'destroy', options);
  }

  /**
   * Helper to allow destroy being called as part of the deploy action.
   */
  private async _destroy(assembly: StackAssembly, action: 'deploy' | 'destroy', options: DestroyOptions): Promise<void> {
    const ioHost = withAction(this.ioHost, action);
    const synthTimer = Timer.start();
    // The stacks will have been ordered for deployment, so reverse them for deletion.
    const stacks = await assembly.selectStacksV2(options.stacks).reversed();
    await synthTimer.endAs(ioHost, 'synth');

    const motivation = 'Destroying stacks is an irreversible action';
    const question = `Are you sure you want to delete: ${chalk.red(stacks.hierarchicalIds.join(', '))}`;
    const confirmed = await ioHost.requestResponse(confirm(CODES.CDK_TOOLKIT_I7010, question, motivation, true));
    if (!confirmed) {
      return ioHost.notify(error('Aborted by user', CODES.CDK_TOOLKIT_E7010));
    }

    const destroyTimer = Timer.start();
    try {
      for (const [index, stack] of stacks.stackArtifacts.entries()) {
        await ioHost.notify(success(`${chalk.blue(stack.displayName)}: destroying... [${index + 1}/${stacks.stackCount}]`));
        try {
          const deployments = await this.deploymentsForAction(action);
          await deployments.destroyStack({
            stack,
            deployName: stack.stackName,
            roleArn: options.roleArn,
            ci: options.ci,
          });
          await ioHost.notify(success(`\n ✅  ${chalk.blue(stack.displayName)}: ${action}ed`));
        } catch (e) {
          await ioHost.notify(error(`\n ❌  ${chalk.blue(stack.displayName)}: ${action} failed ${e}`, CODES.CDK_TOOLKIT_E7900));
          throw e;
        }
      }
    } finally {
      await destroyTimer.endAs(ioHost, 'destroy');
    }
  }

  /**
   * Validate the stacks for errors and warnings according to the CLI's current settings
   */
  private async validateStacksMetadata(stacks: StackCollection, ioHost: ActionAwareIoHost) {
    // @TODO define these somewhere central
    const code = (level: IoMessageLevel): IoMessageCode => {
      switch (level) {
        case 'error': return 'CDK_ASSEMBLY_E9999';
        case 'warn': return 'CDK_ASSEMBLY_W9999';
        default: return 'CDK_ASSEMBLY_I9999';
      }
    };
    await stacks.validateMetadata(this.props.assemblyFailureAt, async (level, msg) => ioHost.notify({
      time: new Date(),
      level,
      code: code(level),
      message: `[${level} at ${msg.id}] ${msg.entry.data}`,
      data: msg,
    }));
  }

  /**
   * Create a deployments class
   */
  private async deploymentsForAction(action: ToolkitAction): Promise<Deployments> {
    return new Deployments({
      sdkProvider: await this.sdkProvider(action),
      toolkitStackName: this.toolkitStackName,
      ioHost: this.ioHost as any, // @todo temporary while we have to separate IIoHost interfaces
      action,
    });
  }

  private async invokeDeployFromWatch(
    assembly: StackAssembly,
    options: WatchOptions,
    cloudWatchLogMonitor?: CloudWatchLogEventMonitor,
  ): Promise<void> {
    // watch defaults hotswap to enabled
    const hotswap = options.hotswap ?? HotswapMode.HOTSWAP_ONLY;
    const deployOptions: ExtendedDeployOptions = {
      ...options,
      requireApproval: RequireApproval.NEVER,
      cloudWatchLogMonitor,
      hotswap,
      extraUserAgent: `cdk-watch/hotswap-${hotswap === HotswapMode.FULL_DEPLOYMENT ? 'off' : 'on'}`,
    };

    try {
      await this._deploy(assembly, 'watch', deployOptions);
    } catch {
      // just continue - deploy will show the error
    }
  }
}<|MERGE_RESOLUTION|>--- conflicted
+++ resolved
@@ -4,12 +4,9 @@
 import * as chokidar from 'chokidar';
 import * as fs from 'fs-extra';
 import { ToolkitServices } from './private';
-<<<<<<< HEAD
 import { BootstrapOptions, BootstrapSource } from '../actions/bootstrap';
 import { environmentsFromDescriptors } from '../actions/bootstrap/private';
-=======
 import { AssemblyData, StackAndAssemblyData } from './types';
->>>>>>> fdf54d0f
 import { AssetBuildTime, type DeployOptions, RequireApproval } from '../actions/deploy';
 import { type ExtendedDeployOptions, buildParameterMap, createHotswapPropertyOverrides, removePublishedAssets } from '../actions/deploy/private';
 import { type DestroyOptions } from '../actions/destroy';
@@ -25,12 +22,8 @@
 import { ALL_STACKS, CachedCloudAssemblySource, CloudAssemblySourceBuilder, IdentityCloudAssemblySource, StackAssembly } from '../api/cloud-assembly/private';
 import { ToolkitError } from '../api/errors';
 import { IIoHost, IoMessageCode, IoMessageLevel } from '../api/io';
-<<<<<<< HEAD
-import { asSdkLogger, withAction, Timer, confirm, error, info, success, warn, ActionAwareIoHost, debug, result, withoutEmojis, withoutColor, withTrimmedWhitespace } from '../api/io/private';
+import { asSdkLogger, withAction, Timer, confirm, error, info, success, warn, ActionAwareIoHost, debug, result, withoutEmojis, withoutColor, withTrimmedWhitespace, CODES } from '../api/io/private';
 import { pLimit } from '../util/concurrency';
-=======
-import { asSdkLogger, withAction, Timer, confirm, error, info, success, warn, ActionAwareIoHost, debug, result, withoutEmojis, withoutColor, withTrimmedWhitespace, CODES } from '../api/io/private';
->>>>>>> fdf54d0f
 
 /**
  * The current action being performed by the CLI. 'none' represents the absence of an action.
