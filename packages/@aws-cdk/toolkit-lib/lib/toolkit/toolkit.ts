import '../private/dispose-polyfill';
import * as path from 'node:path';
import type { TemplateDiff } from '@aws-cdk/cloudformation-diff';
import * as cxapi from '@aws-cdk/cx-api';
import * as chalk from 'chalk';
import * as chokidar from 'chokidar';
import * as fs from 'fs-extra';
import { NonInteractiveIoHost } from './non-interactive-io-host';
import type { ToolkitServices } from './private';
import { assemblyFromSource } from './private';
import type { DeployResult, DestroyResult, RollbackResult } from './types';
import type {
  BootstrapEnvironments,
  BootstrapOptions,
  BootstrapResult,
  EnvironmentBootstrapResult,
} from '../actions/bootstrap';
import { BootstrapSource } from '../actions/bootstrap';
import { AssetBuildTime, type DeployOptions } from '../actions/deploy';
import {
  buildParameterMap,
  createHotswapPropertyOverrides,
  type ExtendedDeployOptions,
  removePublishedAssetsFromWorkGraph,
} from '../actions/deploy/private';
import { type DestroyOptions } from '../actions/destroy';
import type { DiffOptions } from '../actions/diff';
import { appendObject, prepareDiff } from '../actions/diff/private';
import { type ListOptions } from '../actions/list';
import type { RefactorOptions } from '../actions/refactor';
import { type RollbackOptions } from '../actions/rollback';
import { type SynthOptions } from '../actions/synth';
import type { WatchOptions } from '../actions/watch';
import { patternsArrayForWatch } from '../actions/watch/private';
import { BaseCredentials, type SdkConfig } from '../api/aws-auth';
import type { ICloudAssemblySource } from '../api/cloud-assembly';
import { CachedCloudAssembly, StackSelectionStrategy } from '../api/cloud-assembly';
import type { StackAssembly } from '../api/cloud-assembly/private';
import { ALL_STACKS, CloudAssemblySourceBuilder } from '../api/cloud-assembly/private';
import type { IIoHost, IoMessageLevel } from '../api/io';
import { asSdkLogger, IO, SPAN, withoutColor, withoutEmojis, withTrimmedWhitespace } from '../api/io/private';
import type {
  AssetBuildNode,
  AssetPublishNode,
  Concurrency,
  IoHelper,
  StackCollection,
  StackNode,
  SuccessfulDeployStackResult,
  SdkProviderServices,
} from '../api/shared-private';
import {
  SdkProvider,
  AmbiguityError,
  ambiguousMovements,
  asIoHelper,
  Bootstrapper,
  CloudWatchLogEventMonitor,
  DEFAULT_TOOLKIT_STACK_NAME,
  Deployments,
  DiffFormatter,
  findResourceMovements,
  findCloudWatchLogGroups,
  formatAmbiguousMappings,
  formatTypedMappings,
  HotswapMode,
  ResourceMigrator,
  tagsForStack,
  ToolkitError,
  resourceMappings,
  WorkGraphBuilder,
  makeRequestHandler,
} from '../api/shared-private';
<<<<<<< HEAD
import { PermissionChangeType, type AssemblyData, type StackDetails, type ToolkitAction } from '../api/shared-public';
=======
import type { AssemblyData, StackDetails, ToolkitAction } from '../api/shared-public';
import { PluginHost } from '../api/shared-public';
>>>>>>> 7c3c94e3
import {
  formatErrorMessage,
  formatTime,
  obscureTemplate,
  serializeStructure,
  validateSnsTopicArn,
} from '../private/util';
import { pLimit } from '../util/concurrency';
import { promiseWithResolvers } from '../util/promises';

export interface ToolkitOptions {
  /**
   * The IoHost implementation, handling the inline interactions between the Toolkit and an integration.
   */
  readonly ioHost?: IIoHost;

  /**
   * Allow emojis in messages sent to the IoHost.
   *
   * @default true
   */
  readonly emojis?: boolean;

  /**
   * Whether to allow ANSI colors and formatting in IoHost messages.
   * Setting this value to `false` enforces that no color or style shows up
   * in messages sent to the IoHost.
   * Setting this value to true is a no-op; it is equivalent to the default.
   *
   * @default - detects color from the TTY status of the IoHost
   */
  readonly color?: boolean;

  /**
   * Configuration options for the SDK.
   */
  readonly sdkConfig?: SdkConfig;

  /**
   * Name of the toolkit stack to be used.
   *
   * @default "CDKToolkit"
   */
  readonly toolkitStackName?: string;

  /**
   * Fail Cloud Assemblies
   *
   * @default "error"
   */
  readonly assemblyFailureAt?: 'error' | 'warn' | 'none';

  /**
   * The plugin host to use for loading and querying plugins
   *
   * By default, a unique instance of a plugin managing class will be used.
   *
   * Use `toolkit.pluginHost.load()` to load plugins into the plugin host from disk.
   *
   * @default - A fresh plugin host
   */
  readonly pluginHost?: PluginHost;
}

/**
 * The AWS CDK Programmatic Toolkit
 */
export class Toolkit extends CloudAssemblySourceBuilder {
  /**
   * The toolkit stack name used for bootstrapping resources.
   */
  public readonly toolkitStackName: string;

  /**
   * The IoHost of this Toolkit
   */
  public readonly ioHost: IIoHost;

  /**
   * The plugin host for loading and managing plugins
   */
  public readonly pluginHost: PluginHost;

  /**
   * Cache of the internal SDK Provider instance
   */
  private sdkProviderCache?: SdkProvider;

  private baseCredentials: BaseCredentials;

  public constructor(private readonly props: ToolkitOptions = {}) {
    super();
    this.toolkitStackName = props.toolkitStackName ?? DEFAULT_TOOLKIT_STACK_NAME;

    this.pluginHost = props.pluginHost ?? new PluginHost();

    let ioHost = props.ioHost ?? new NonInteractiveIoHost();
    if (props.emojis === false) {
      ioHost = withoutEmojis(ioHost);
    }
    if (props.color === false) {
      ioHost = withoutColor(ioHost);
    }
    // After removing emojis and color, we might end up with floating whitespace at either end of the message
    // This also removes newlines that we currently emit for CLI backwards compatibility.
    this.ioHost = withTrimmedWhitespace(ioHost);

    if (props.sdkConfig?.profile && props.sdkConfig?.baseCredentials) {
      throw new ToolkitError('Specify at most one of \'sdkConfig.profile\' and \'sdkConfig.baseCredentials\'');
    }
    this.baseCredentials = props.sdkConfig?.baseCredentials ?? BaseCredentials.awsCliCompatible({ profile: props.sdkConfig?.profile });
  }

  /**
   * Access to the AWS SDK
   * @internal
   */
  protected async sdkProvider(action: ToolkitAction): Promise<SdkProvider> {
    // @todo this needs to be different instance per action
    if (!this.sdkProviderCache) {
      const ioHelper = asIoHelper(this.ioHost, action);
      const services: SdkProviderServices = {
        ioHelper,
        requestHandler: await makeRequestHandler(ioHelper, this.props.sdkConfig?.httpOptions),
        logger: asSdkLogger(ioHelper),
        pluginHost: this.pluginHost,
      };

      const config = await this.baseCredentials.makeSdkConfig(services);
      this.sdkProviderCache = new SdkProvider(config.credentialProvider, config.defaultRegion, services);
    }

    return this.sdkProviderCache;
  }

  /**
   * Helper to provide the CloudAssemblySourceBuilder with required toolkit services
   * @internal
   */
  protected override async sourceBuilderServices(): Promise<ToolkitServices> {
    return {
      ioHelper: asIoHelper(this.ioHost, 'assembly'),
      sdkProvider: await this.sdkProvider('assembly'),
      pluginHost: this.pluginHost,
    };
  }

  /**
   * Bootstrap Action
   */
  public async bootstrap(environments: BootstrapEnvironments, options: BootstrapOptions): Promise<BootstrapResult> {
    const startTime = Date.now();
    const results: EnvironmentBootstrapResult[] = [];

    const ioHelper = asIoHelper(this.ioHost, 'bootstrap');
    const bootstrapEnvironments = await environments.getEnvironments(this.ioHost);
    const source = options.source ?? BootstrapSource.default();
    const parameters = options.parameters;
    const bootstrapper = new Bootstrapper(source, ioHelper);
    const sdkProvider = await this.sdkProvider('bootstrap');
    const limit = pLimit(20);

    // eslint-disable-next-line @cdklabs/promiseall-no-unbounded-parallelism
    await Promise.all(bootstrapEnvironments.map((environment: cxapi.Environment, currentIdx) => limit(async () => {
      const bootstrapSpan = await ioHelper.span(SPAN.BOOTSTRAP_SINGLE)
        .begin(`${chalk.bold(environment.name)}: bootstrapping...`, {
          total: bootstrapEnvironments.length,
          current: currentIdx+1,
          environment,
        });

      try {
        const bootstrapResult = await bootstrapper.bootstrapEnvironment(
          environment,
          sdkProvider,
          {
            ...options,
            toolkitStackName: this.toolkitStackName,
            source,
            parameters: parameters?.parameters,
            usePreviousParameters: parameters?.keepExistingParameters,
          },
        );

        const message = bootstrapResult.noOp
          ? ` ✅  ${environment.name} (no changes)`
          : ` ✅  ${environment.name}`;

        await ioHelper.notify(IO.CDK_TOOLKIT_I9900.msg(chalk.green('\n' + message), { environment }));
        const envTime = await bootstrapSpan.end();
        const result: EnvironmentBootstrapResult = {
          environment,
          status: bootstrapResult.noOp ? 'no-op' : 'success',
          duration: envTime.asMs,
        };
        results.push(result);
      } catch (e: any) {
        await ioHelper.notify(IO.CDK_TOOLKIT_E9900.msg(`\n ❌  ${chalk.bold(environment.name)} failed: ${formatErrorMessage(e)}`, { error: e }));
        throw e;
      }
    })));

    return {
      environments: results,
      duration: Date.now() - startTime,
    };
  }

  /**
   * Synth Action
   *
   * The caller assumes ownership of the `CachedCloudAssembly` and is responsible for calling `dispose()` on
   * it after use.
   */
  public async synth(cx: ICloudAssemblySource, options: SynthOptions = {}): Promise<CachedCloudAssembly> {
    const ioHelper = asIoHelper(this.ioHost, 'synth');
    const selectStacks = options.stacks ?? ALL_STACKS;
    const synthSpan = await ioHelper.span(SPAN.SYNTH_ASSEMBLY).begin({ stacks: selectStacks });

    // NOTE: NOT 'await using' because we return ownership to the caller
    const assembly = await assemblyFromSource(ioHelper, cx);

    const stacks = await assembly.selectStacksV2(selectStacks);
    const autoValidateStacks = options.validateStacks ? [assembly.selectStacksForValidation()] : [];
    await this.validateStacksMetadata(stacks.concat(...autoValidateStacks), ioHelper);
    await synthSpan.end();

    // if we have a single stack, print it to STDOUT
    const message = `Successfully synthesized to ${chalk.blue(path.resolve(stacks.assembly.directory))}`;
    const assemblyData: AssemblyData = {
      assemblyDirectory: stacks.assembly.directory,
      stacksCount: stacks.stackCount,
      stackIds: stacks.hierarchicalIds,
    };

    if (stacks.stackCount === 1) {
      const firstStack = stacks.firstStack!;
      const template = firstStack.template;
      const obscuredTemplate = obscureTemplate(template);
      await ioHelper.notify(IO.CDK_TOOLKIT_I1901.msg(message, {
        ...assemblyData,
        stack: {
          stackName: firstStack.stackName,
          hierarchicalId: firstStack.hierarchicalId,
          template,
          stringifiedJson: serializeStructure(obscuredTemplate, true),
          stringifiedYaml: serializeStructure(obscuredTemplate, false),
        },
      }));
    } else {
      // not outputting template to stdout, let's explain things to the user a little bit...
      await ioHelper.notify(IO.CDK_TOOLKIT_I1902.msg(chalk.green(message), assemblyData));
      await ioHelper.notify(IO.DEFAULT_TOOLKIT_INFO.msg(`Supply a stack id (${stacks.stackArtifacts.map((s) => chalk.green(s.hierarchicalId)).join(', ')}) to display its template.`));
    }

    return new CachedCloudAssembly(assembly);
  }

  /**
   * Diff Action
   */
  public async diff(cx: ICloudAssemblySource, options: DiffOptions): Promise<{ [name: string]: TemplateDiff}> {
    const ioHelper = asIoHelper(this.ioHost, 'diff');
    const selectStacks = options.stacks ?? ALL_STACKS;
    const synthSpan = await ioHelper.span(SPAN.SYNTH_ASSEMBLY).begin({ stacks: selectStacks });
    await using assembly = await assemblyFromSource(ioHelper, cx);
    const stacks = await assembly.selectStacksV2(selectStacks);
    await synthSpan.end();

    const diffSpan = await ioHelper.span(SPAN.DIFF_STACK).begin({ stacks: selectStacks });
    const deployments = await this.deploymentsForAction('diff');

    const strict = !!options.strict;
    const contextLines = options.contextLines || 3;

    let diffs = 0;
    let formattedSecurityDiff = '';
    let formattedStackDiff = '';

    const templateInfos = await prepareDiff(ioHelper, stacks, deployments, await this.sdkProvider('diff'), options);
    const templateDiffs: { [name: string]: TemplateDiff } = {};
    for (const templateInfo of templateInfos) {
      const formatter = new DiffFormatter({
        ioHelper,
        templateInfo,
      });

      if (options.securityOnly) {
        const securityDiff = formatter.formatSecurityDiff();
        // In Diff, we only care about BROADENING security diffs
        if (securityDiff.permissionChangeType == PermissionChangeType.BROADENING) {
          const warningMessage = 'This deployment will make potentially sensitive changes according to your current security approval level.\nPlease confirm you intend to make the following modifications:\n';
          await ioHelper.notify(IO.DEFAULT_TOOLKIT_WARN.msg(warningMessage));
          formattedSecurityDiff = securityDiff.formattedDiff;
          diffs = securityDiff.formattedDiff ? diffs + 1 : diffs;
        }
      } else {
        const diff = formatter.formatStackDiff({
          strict,
          context: contextLines,
        });
        formattedStackDiff = diff.formattedDiff;
        diffs = diff.numStacksWithChanges;
      }
      appendObject(templateDiffs, formatter.diffs);
    }

    await diffSpan.end(`✨ Number of stacks with differences: ${diffs}`, {
      formattedSecurityDiff,
      formattedStackDiff,
    });

    return templateDiffs;
  }

  /**
   * List Action
   *
   * List selected stacks and their dependencies
   */
  public async list(cx: ICloudAssemblySource, options: ListOptions = {}): Promise<StackDetails[]> {
    const ioHelper = asIoHelper(this.ioHost, 'list');
    const selectStacks = options.stacks ?? ALL_STACKS;
    const synthSpan = await ioHelper.span(SPAN.SYNTH_ASSEMBLY).begin({ stacks: selectStacks });
    await using assembly = await assemblyFromSource(ioHelper, cx);
    const stackCollection = await assembly.selectStacksV2(selectStacks);
    await synthSpan.end();

    const stacks = stackCollection.withDependencies();
    const message = stacks.map(s => s.id).join('\n');

    await ioHelper.notify(IO.CDK_TOOLKIT_I2901.msg(message, { stacks }));
    return stacks;
  }

  /**
   * Deploy Action
   *
   * Deploys the selected stacks into an AWS account
   */
  public async deploy(cx: ICloudAssemblySource, options: DeployOptions = {}): Promise<DeployResult> {
    const ioHelper = asIoHelper(this.ioHost, 'deploy');
    await using assembly = await assemblyFromSource(ioHelper, cx);
    return await this._deploy(assembly, 'deploy', options);
  }

  /**
   * Helper to allow deploy being called as part of the watch action.
   */
  private async _deploy(assembly: StackAssembly, action: 'deploy' | 'watch', options: ExtendedDeployOptions = {}): Promise<DeployResult> {
    const ioHelper = asIoHelper(this.ioHost, action);
    const selectStacks = options.stacks ?? ALL_STACKS;
    const synthSpan = await ioHelper.span(SPAN.SYNTH_ASSEMBLY).begin({ stacks: selectStacks });
    const stackCollection = await assembly.selectStacksV2(selectStacks);
    await this.validateStacksMetadata(stackCollection, ioHelper);
    const synthDuration = await synthSpan.end();

    const ret: DeployResult = {
      stacks: [],
    };

    if (stackCollection.stackCount === 0) {
      await ioHelper.notify(IO.CDK_TOOLKIT_E5001.msg('This app contains no stacks'));
      return ret;
    }

    const deployments = await this.deploymentsForAction('deploy');
    const migrator = new ResourceMigrator({ deployments, ioHelper });

    await migrator.tryMigrateResources(stackCollection, options);

    const parameterMap = buildParameterMap(options.parameters?.parameters);

    const hotswapMode = options.hotswap ?? HotswapMode.FULL_DEPLOYMENT;
    if (hotswapMode !== HotswapMode.FULL_DEPLOYMENT) {
      await ioHelper.notify(IO.CDK_TOOLKIT_W5400.msg([
        '⚠️ The --hotswap and --hotswap-fallback flags deliberately introduce CloudFormation drift to speed up deployments',
        '⚠️ They should only be used for development - never use them for your production Stacks!',
      ].join('\n')));
    }

    const stacks = stackCollection.stackArtifacts;
    const stackOutputs: { [key: string]: any } = {};
    const outputsFile = options.outputsFile;

    const buildAsset = async (assetNode: AssetBuildNode) => {
      const buildAssetSpan = await ioHelper.span(SPAN.BUILD_ASSET).begin({
        asset: assetNode.asset,
      });
      await deployments.buildSingleAsset(
        assetNode.assetManifestArtifact,
        assetNode.assetManifest,
        assetNode.asset,
        {
          stack: assetNode.parentStack,
          roleArn: options.roleArn,
          stackName: assetNode.parentStack.stackName,
        },
      );
      await buildAssetSpan.end();
    };

    const publishAsset = async (assetNode: AssetPublishNode) => {
      const publishAssetSpan = await ioHelper.span(SPAN.PUBLISH_ASSET).begin({
        asset: assetNode.asset,
      });
      await deployments.publishSingleAsset(assetNode.assetManifest, assetNode.asset, {
        stack: assetNode.parentStack,
        roleArn: options.roleArn,
        stackName: assetNode.parentStack.stackName,
        forcePublish: options.forceAssetPublishing,
      });
      await publishAssetSpan.end();
    };

    const deployStack = async (stackNode: StackNode) => {
      const stack = stackNode.stack;
      if (stackCollection.stackCount !== 1) {
        await ioHelper.notify(IO.DEFAULT_TOOLKIT_INFO.msg(chalk.bold(stack.displayName)));
      }

      if (!stack.environment) {
        throw new ToolkitError(
          `Stack ${stack.displayName} does not define an environment, and AWS credentials could not be obtained from standard locations or no region was configured.`,
        );
      }

      // The generated stack has no resources
      if (Object.keys(stack.template.Resources || {}).length === 0) {
        // stack is empty and doesn't exist => do nothing
        const stackExists = await deployments.stackExists({ stack });
        if (!stackExists) {
          return ioHelper.notify(IO.CDK_TOOLKIT_W5021.msg(`${chalk.bold(stack.displayName)}: stack has no resources, skipping deployment.`));
        }

        // stack is empty, but exists => delete
        await ioHelper.notify(IO.CDK_TOOLKIT_W5022.msg(`${chalk.bold(stack.displayName)}: stack has no resources, deleting existing stack.`));
        await this._destroy(assembly, 'deploy', {
          stacks: { patterns: [stack.hierarchicalId], strategy: StackSelectionStrategy.PATTERN_MUST_MATCH_SINGLE },
          roleArn: options.roleArn,
        });

        return;
      }

      const currentTemplate = await deployments.readCurrentTemplate(stack);

      const formatter = new DiffFormatter({
        ioHelper,
        templateInfo: {
          oldTemplate: currentTemplate,
          newTemplate: stack,
        },
      });

      const securityDiff = formatter.formatSecurityDiff();
      const permissionChangeType = securityDiff.permissionChangeType;
      const deployMotivation = '"--require-approval" is enabled and stack includes security-sensitive updates.';
      const deployQuestion = `${deployMotivation}\nDo you wish to deploy these changes`;
      const deployConfirmed = await ioHelper.requestResponse(IO.CDK_TOOLKIT_I5060.req(deployQuestion, {
        motivation: deployMotivation,
        concurrency,
        permissionChangeType,
      }));
      if (!deployConfirmed) {
        throw new ToolkitError('Aborted by user');
      }

      // Following are the same semantics we apply with respect to Notification ARNs (dictated by the SDK)
      //
      //  - undefined  =>  cdk ignores it, as if it wasn't supported (allows external management).
      //  - []:        =>  cdk manages it, and the user wants to wipe it out.
      //  - ['arn-1']  =>  cdk manages it, and the user wants to set it to ['arn-1'].
      const notificationArns = (!!options.notificationArns || !!stack.notificationArns)
        ? (options.notificationArns ?? []).concat(stack.notificationArns ?? [])
        : undefined;

      for (const notificationArn of notificationArns ?? []) {
        if (!validateSnsTopicArn(notificationArn)) {
          throw new ToolkitError(`Notification arn ${notificationArn} is not a valid arn for an SNS topic`);
        }
      }

      const stackIndex = stacks.indexOf(stack) + 1;
      const deploySpan = await ioHelper.span(SPAN.DEPLOY_STACK)
        .begin(`${chalk.bold(stack.displayName)}: deploying... [${stackIndex}/${stackCollection.stackCount}]`, {
          total: stackCollection.stackCount,
          current: stackIndex,
          stack,
        });

      let tags = options.tags;
      if (!tags || tags.length === 0) {
        tags = tagsForStack(stack);
      }

      let deployDuration;
      try {
        let deployResult: SuccessfulDeployStackResult | undefined;

        let rollback = options.rollback;
        let iteration = 0;
        while (!deployResult) {
          if (++iteration > 2) {
            throw new ToolkitError('This loop should have stabilized in 2 iterations, but didn\'t. If you are seeing this error, please report it at https://github.com/aws/aws-cdk/issues/new/choose');
          }

          const r = await deployments.deployStack({
            stack,
            deployName: stack.stackName,
            roleArn: options.roleArn,
            toolkitStackName: this.toolkitStackName,
            reuseAssets: options.reuseAssets,
            notificationArns,
            tags,
            deploymentMethod: options.deploymentMethod,
            forceDeployment: options.forceDeployment,
            parameters: Object.assign({}, parameterMap['*'], parameterMap[stack.stackName]),
            usePreviousParameters: options.parameters?.keepExistingParameters,
            rollback,
            hotswap: hotswapMode,
            extraUserAgent: options.extraUserAgent,
            hotswapPropertyOverrides: options.hotswapProperties ? createHotswapPropertyOverrides(options.hotswapProperties) : undefined,
            assetParallelism: options.assetParallelism,
          });

          switch (r.type) {
            case 'did-deploy-stack':
              deployResult = r;
              break;

            case 'failpaused-need-rollback-first': {
              const motivation = r.reason === 'replacement'
                ? `Stack is in a paused fail state (${r.status}) and change includes a replacement which cannot be deployed with "--no-rollback"`
                : `Stack is in a paused fail state (${r.status}) and command line arguments do not include "--no-rollback"`;
              const question = `${motivation}. Perform a regular deployment`;

              const confirmed = await ioHelper.requestResponse(IO.CDK_TOOLKIT_I5050.req(question, {
                motivation,
                concurrency,
              }));
              if (!confirmed) {
                throw new ToolkitError('Aborted by user');
              }

              // Perform a rollback
              await this._rollback(assembly, action, {
                stacks: { patterns: [stack.hierarchicalId], strategy: StackSelectionStrategy.PATTERN_MUST_MATCH_SINGLE },
                orphanFailedResources: options.orphanFailedResourcesDuringRollback,
              });

              // Go around through the 'while' loop again but switch rollback to true.
              rollback = true;
              break;
            }

            case 'replacement-requires-rollback': {
              const motivation = 'Change includes a replacement which cannot be deployed with "--no-rollback"';
              const question = `${motivation}. Perform a regular deployment`;

              const confirmed = await ioHelper.requestResponse(IO.CDK_TOOLKIT_I5050.req(question, {
                motivation,
                concurrency,
              }));
              if (!confirmed) {
                throw new ToolkitError('Aborted by user');
              }

              // Go around through the 'while' loop again but switch rollback to true.
              rollback = true;
              break;
            }

            default:
              throw new ToolkitError(`Unexpected result type from deployStack: ${JSON.stringify(r)}. If you are seeing this error, please report it at https://github.com/aws/aws-cdk/issues/new/choose`);
          }
        }

        const message = deployResult.noOp
          ? ` ✅  ${stack.displayName} (no changes)`
          : ` ✅  ${stack.displayName}`;

        await ioHelper.notify(IO.CDK_TOOLKIT_I5900.msg(chalk.green('\n' + message), deployResult));
        deployDuration = await deploySpan.timing(IO.CDK_TOOLKIT_I5000);

        if (Object.keys(deployResult.outputs).length > 0) {
          const buffer = ['Outputs:'];
          stackOutputs[stack.stackName] = deployResult.outputs;

          for (const name of Object.keys(deployResult.outputs).sort()) {
            const value = deployResult.outputs[name];
            buffer.push(`${chalk.cyan(stack.id)}.${chalk.cyan(name)} = ${chalk.underline(chalk.cyan(value))}`);
          }
          await ioHelper.notify(IO.CDK_TOOLKIT_I5901.msg(buffer.join('\n')));
        }
        await ioHelper.notify(IO.CDK_TOOLKIT_I5901.msg(`Stack ARN:\n${deployResult.stackArn}`));

        ret.stacks.push({
          stackName: stack.stackName,
          environment: {
            account: stack.environment.account,
            region: stack.environment.region,
          },
          stackArn: deployResult.stackArn,
          outputs: deployResult.outputs,
          hierarchicalId: stack.hierarchicalId,
        });
      } catch (e: any) {
        // It has to be exactly this string because an integration test tests for
        // "bold(stackname) failed: ResourceNotReady: <error>"
        throw new ToolkitError(
          [`❌  ${chalk.bold(stack.stackName)} failed:`, ...(e.name ? [`${e.name}:`] : []), e.message].join(' '),
        );
      } finally {
        if (options.traceLogs) {
          // deploy calls that originate from watch will come with their own cloudWatchLogMonitor
          const cloudWatchLogMonitor = options.cloudWatchLogMonitor ?? new CloudWatchLogEventMonitor({ ioHelper });
          const foundLogGroupsResult = await findCloudWatchLogGroups(await this.sdkProvider('deploy'), ioHelper, stack);
          cloudWatchLogMonitor.addLogGroups(
            foundLogGroupsResult.env,
            foundLogGroupsResult.sdk,
            foundLogGroupsResult.logGroupNames,
          );
          await ioHelper.notify(IO.CDK_TOOLKIT_I5031.msg(`The following log groups are added: ${foundLogGroupsResult.logGroupNames}`));
        }

        // If an outputs file has been specified, create the file path and write stack outputs to it once.
        // Outputs are written after all stacks have been deployed. If a stack deployment fails,
        // all of the outputs from successfully deployed stacks before the failure will still be written.
        if (outputsFile) {
          fs.ensureFileSync(outputsFile);
          await fs.writeJson(outputsFile, stackOutputs, {
            spaces: 2,
            encoding: 'utf8',
          });
        }
      }
      const duration = synthDuration.asMs + (deployDuration?.asMs ?? 0);
      await deploySpan.end(`\n✨  Total time: ${formatTime(duration)}s\n`, { duration });
    };

    const assetBuildTime = options.assetBuildTime ?? AssetBuildTime.ALL_BEFORE_DEPLOY;
    const prebuildAssets = assetBuildTime === AssetBuildTime.ALL_BEFORE_DEPLOY;
    const concurrency = options.concurrency || 1;

    const stacksAndTheirAssetManifests = stacks.flatMap((stack) => [
      stack,
      ...stack.dependencies.filter(x => cxapi.AssetManifestArtifact.isAssetManifestArtifact(x)),
    ]);
    const workGraph = new WorkGraphBuilder(ioHelper, prebuildAssets).build(stacksAndTheirAssetManifests);

    // Unless we are running with '--force', skip already published assets
    if (!options.forceAssetPublishing) {
      await removePublishedAssetsFromWorkGraph(workGraph, deployments, options);
    }

    const graphConcurrency: Concurrency = {
      'stack': concurrency,
      'asset-build': 1, // This will be CPU-bound/memory bound, mostly matters for Docker builds
      'asset-publish': (options.assetParallelism ?? true) ? 8 : 1, // This will be I/O-bound, 8 in parallel seems reasonable
    };

    await workGraph.doParallel(graphConcurrency, {
      deployStack,
      buildAsset,
      publishAsset,
    });

    return ret;
  }

  /**
   * Watch Action
   *
   * Continuously observe project files and deploy the selected stacks
   * automatically when changes are detected.  Implies hotswap deployments.
   *
   * This function returns immediately, starting a watcher in the background.
   */
  public async watch(cx: ICloudAssemblySource, options: WatchOptions): Promise<IWatcher> {
    const ioHelper = asIoHelper(this.ioHost, 'watch');
    await using assembly = await assemblyFromSource(ioHelper, cx, false);
    const rootDir = options.watchDir ?? process.cwd();

    if (options.include === undefined && options.exclude === undefined) {
      throw new ToolkitError(
        "Cannot use the 'watch' command without specifying at least one directory to monitor. " +
          'Make sure to add a "watch" key to your cdk.json',
      );
    }

    // For the "include" subkey under the "watch" key, the behavior is:
    // 1. No "watch" setting? We error out.
    // 2. "watch" setting without an "include" key? We default to observing "./**".
    // 3. "watch" setting with an empty "include" key? We default to observing "./**".
    // 4. Non-empty "include" key? Just use the "include" key.
    const watchIncludes = patternsArrayForWatch(options.include, {
      rootDir,
      returnRootDirIfEmpty: true,
    });

    // For the "exclude" subkey under the "watch" key,
    // the behavior is to add some default excludes in addition to the ones specified by the user:
    // 1. The CDK output directory.
    // 2. Any file whose name starts with a dot.
    // 3. Any directory's content whose name starts with a dot.
    // 4. Any node_modules and its content (even if it's not a JS/TS project, you might be using a local aws-cli package)
    const outdir = assembly.directory;
    const watchExcludes = patternsArrayForWatch(options.exclude, {
      rootDir,
      returnRootDirIfEmpty: false,
    });

    // only exclude the outdir if it is under the rootDir
    const relativeOutDir = path.relative(rootDir, outdir);
    if (Boolean(relativeOutDir && !relativeOutDir.startsWith('..' + path.sep) && !path.isAbsolute(relativeOutDir))) {
      watchExcludes.push(`${relativeOutDir}/**`);
    }

    watchExcludes.push('**/.*', '**/.*/**', '**/node_modules/**');

    // Print some debug information on computed settings
    await ioHelper.notify(IO.CDK_TOOLKIT_I5310.msg([
      `root directory used for 'watch' is: ${rootDir}`,
      `'include' patterns for 'watch': ${JSON.stringify(watchIncludes)}`,
      `'exclude' patterns for 'watch': ${JSON.stringify(watchExcludes)}`,
    ].join('\n'), {
      watchDir: rootDir,
      includes: watchIncludes,
      excludes: watchExcludes,
    }));

    // Since 'cdk deploy' is a relatively slow operation for a 'watch' process,
    // introduce a concurrency latch that tracks the state.
    // This way, if file change events arrive when a 'cdk deploy' is still executing,
    // we will batch them, and trigger another 'cdk deploy' after the current one finishes,
    // making sure 'cdk deploy's  always execute one at a time.
    // Here's a diagram showing the state transitions:
    // --------------                --------    file changed     --------------    file changed     --------------  file changed
    // |            |  ready event   |      | ------------------> |            | ------------------> |            | --------------|
    // | pre-ready  | -------------> | open |                     | deploying  |                     |   queued   |               |
    // |            |                |      | <------------------ |            | <------------------ |            | <-------------|
    // --------------                --------  'cdk deploy' done  --------------  'cdk deploy' done  --------------
    type LatchState = 'pre-ready' | 'open' | 'deploying' | 'queued';
    let latch: LatchState = 'pre-ready';

    const cloudWatchLogMonitor = options.traceLogs ? new CloudWatchLogEventMonitor({ ioHelper }) : undefined;
    const deployAndWatch = async () => {
      latch = 'deploying' as LatchState;
      await cloudWatchLogMonitor?.deactivate();

      await this.invokeDeployFromWatch(assembly, options, cloudWatchLogMonitor);

      // If latch is still 'deploying' after the 'await', that's fine,
      // but if it's 'queued', that means we need to deploy again
      while (latch === 'queued') {
        // TypeScript doesn't realize latch can change between 'awaits',
        // and thinks the above 'while' condition is always 'false' without the cast
        latch = 'deploying';
        await ioHelper.notify(IO.CDK_TOOLKIT_I5315.msg("Detected file changes during deployment. Invoking 'cdk deploy' again"));
        await this.invokeDeployFromWatch(assembly, options, cloudWatchLogMonitor);
      }
      latch = 'open';
      await cloudWatchLogMonitor?.activate();
    };

    const watcher = chokidar
      .watch(watchIncludes, {
        ignored: watchExcludes,
        cwd: rootDir,
      })
      .on('ready', async () => {
        latch = 'open';
        await ioHelper.notify(IO.DEFAULT_TOOLKIT_DEBUG.msg("'watch' received the 'ready' event. From now on, all file changes will trigger a deployment"));
        await ioHelper.notify(IO.CDK_TOOLKIT_I5314.msg("Triggering initial 'cdk deploy'"));
        await deployAndWatch();
      })
      .on('all', async (event: 'add' | 'addDir' | 'change' | 'unlink' | 'unlinkDir', filePath: string) => {
        const watchEvent = {
          event,
          path: filePath,
        };
        if (latch === 'pre-ready') {
          await ioHelper.notify(IO.CDK_TOOLKIT_I5311.msg(`'watch' is observing ${event === 'addDir' ? 'directory' : 'the file'} '${filePath}' for changes`, watchEvent));
        } else if (latch === 'open') {
          await ioHelper.notify(IO.CDK_TOOLKIT_I5312.msg(`Detected change to '${filePath}' (type: ${event}). Triggering 'cdk deploy'`, watchEvent));
          await deployAndWatch();
        } else {
          // this means latch is either 'deploying' or 'queued'
          latch = 'queued';
          await ioHelper.notify(IO.CDK_TOOLKIT_I5313.msg(
            `Detected change to '${filePath}' (type: ${event}) while 'cdk deploy' is still running. Will queue for another deployment after this one finishes'`,
            watchEvent,
          ));
        }
      });

    const stoppedPromise = promiseWithResolvers<void>();

    return {
      async dispose() {
        await watcher.close();
        // Prevents Node from staying alive. There is no 'end' event that the watcher emits
        // that we can know it's definitely done, so best we can do is tell it to stop watching,
        // stop keeping Node alive, and then pretend that's everything we needed to do.
        watcher.unref();
        stoppedPromise.resolve();
        return stoppedPromise.promise;
      },
      async waitForEnd() {
        return stoppedPromise.promise;
      },
      async [Symbol.asyncDispose]() {
        return this.dispose();
      },
    } satisfies IWatcher;
  }

  /**
   * Rollback Action
   *
   * Rolls back the selected stacks.
   */
  public async rollback(cx: ICloudAssemblySource, options: RollbackOptions): Promise<RollbackResult> {
    const ioHelper = asIoHelper(this.ioHost, 'rollback');
    await using assembly = await assemblyFromSource(ioHelper, cx);
    return await this._rollback(assembly, 'rollback', options);
  }

  /**
   * Helper to allow rollback being called as part of the deploy or watch action.
   */
  private async _rollback(assembly: StackAssembly, action: 'rollback' | 'deploy' | 'watch', options: RollbackOptions): Promise<RollbackResult> {
    const ioHelper = asIoHelper(this.ioHost, action);
    const synthSpan = await ioHelper.span(SPAN.SYNTH_ASSEMBLY).begin({ stacks: options.stacks });
    const stacks = await assembly.selectStacksV2(options.stacks);
    await this.validateStacksMetadata(stacks, ioHelper);
    await synthSpan.end();

    const ret: RollbackResult = {
      stacks: [],
    };

    if (stacks.stackCount === 0) {
      await ioHelper.notify(IO.CDK_TOOLKIT_E6001.msg('No stacks selected'));
      return ret;
    }

    let anyRollbackable = false;

    for (const [index, stack] of stacks.stackArtifacts.entries()) {
      const rollbackSpan = await ioHelper.span(SPAN.ROLLBACK_STACK).begin(`Rolling back ${chalk.bold(stack.displayName)}`, {
        total: stacks.stackCount,
        current: index + 1,
        stack,
      });
      const deployments = await this.deploymentsForAction('rollback');
      try {
        const stackResult = await deployments.rollbackStack({
          stack,
          roleArn: options.roleArn,
          toolkitStackName: this.toolkitStackName,
          orphanFailedResources: options.orphanFailedResources,
          validateBootstrapStackVersion: options.validateBootstrapStackVersion,
          orphanLogicalIds: options.orphanLogicalIds,
        });
        if (!stackResult.notInRollbackableState) {
          anyRollbackable = true;
        }
        await rollbackSpan.end();

        ret.stacks.push({
          environment: {
            account: stack.environment.account,
            region: stack.environment.region,
          },
          stackName: stack.stackName,
          stackArn: stackResult.stackArn,
          result: stackResult.notInRollbackableState ? 'already-stable' : 'rolled-back',
        });
      } catch (e: any) {
        await ioHelper.notify(IO.CDK_TOOLKIT_E6900.msg(`\n ❌  ${chalk.bold(stack.displayName)} failed: ${formatErrorMessage(e)}`, { error: e }));
        throw ToolkitError.withCause('Rollback failed (use --force to orphan failing resources)', e);
      }
    }
    if (!anyRollbackable) {
      throw new ToolkitError('No stacks were in a state that could be rolled back');
    }

    return ret;
  }

  /**
   * Refactor Action. Moves resources from one location (stack + logical ID) to another.
   */
  public async refactor(cx: ICloudAssemblySource, options: RefactorOptions = {}): Promise<void> {
    const ioHelper = asIoHelper(this.ioHost, 'refactor');
    const assembly = await assemblyFromSource(ioHelper, cx);
    return this._refactor(assembly, ioHelper, options);
  }

  private async _refactor(assembly: StackAssembly, ioHelper: IoHelper, options: RefactorOptions = {}): Promise<void> {
    if (!options.dryRun) {
      throw new ToolkitError('Refactor is not available yet. Too see the proposed changes, use the --dry-run flag.');
    }

    const strategy = options.stacks?.strategy ?? StackSelectionStrategy.ALL_STACKS;
    if (strategy !== StackSelectionStrategy.ALL_STACKS) {
      await ioHelper.notify(IO.CDK_TOOLKIT_W8010.msg(
        'Refactor does not yet support stack selection. Proceeding with the default behavior (considering all stacks).',
      ));
    }
    const stacks = await assembly.selectStacksV2(ALL_STACKS);

    const sdkProvider = await this.sdkProvider('refactor');
    const movements = await findResourceMovements(stacks.stackArtifacts, sdkProvider);
    const ambiguous = ambiguousMovements(movements);
    if (ambiguous.length === 0) {
      const typedMappings = resourceMappings(movements).map(m => m.toTypedMapping());
      await ioHelper.notify(IO.CDK_TOOLKIT_I8900.msg(formatTypedMappings(typedMappings), {
        typedMappings,
      }));
    } else {
      const error = new AmbiguityError(ambiguous);
      const paths = error.paths();
      await ioHelper.notify(IO.CDK_TOOLKIT_I8900.msg(formatAmbiguousMappings(paths), {
        ambiguousPaths: paths,
      }));
    }
  }

  /**
   * Destroy Action
   *
   * Destroys the selected Stacks.
   */
  public async destroy(cx: ICloudAssemblySource, options: DestroyOptions): Promise<DestroyResult> {
    const ioHelper = asIoHelper(this.ioHost, 'destroy');
    await using assembly = await assemblyFromSource(ioHelper, cx);
    return await this._destroy(assembly, 'destroy', options);
  }

  /**
   * Helper to allow destroy being called as part of the deploy action.
   */
  private async _destroy(assembly: StackAssembly, action: 'deploy' | 'destroy', options: DestroyOptions): Promise<DestroyResult> {
    const ioHelper = asIoHelper(this.ioHost, action);
    const synthSpan = await ioHelper.span(SPAN.SYNTH_ASSEMBLY).begin({ stacks: options.stacks });
    // The stacks will have been ordered for deployment, so reverse them for deletion.
    const stacks = (await assembly.selectStacksV2(options.stacks)).reversed();
    await synthSpan.end();

    const ret: DestroyResult = {
      stacks: [],
    };

    const motivation = 'Destroying stacks is an irreversible action';
    const question = `Are you sure you want to delete: ${chalk.red(stacks.hierarchicalIds.join(', '))}`;
    const confirmed = await ioHelper.requestResponse(IO.CDK_TOOLKIT_I7010.req(question, { motivation }));
    if (!confirmed) {
      await ioHelper.notify(IO.CDK_TOOLKIT_E7010.msg('Aborted by user'));
      return ret;
    }

    const destroySpan = await ioHelper.span(SPAN.DESTROY_ACTION).begin({
      stacks: stacks.stackArtifacts,
    });
    try {
      for (const [index, stack] of stacks.stackArtifacts.entries()) {
        try {
          const singleDestroySpan = await ioHelper.span(SPAN.DESTROY_STACK)
            .begin(chalk.green(`${chalk.blue(stack.displayName)}: destroying... [${index + 1}/${stacks.stackCount}]`), {
              total: stacks.stackCount,
              current: index + 1,
              stack,
            });
          const deployments = await this.deploymentsForAction(action);
          const result = await deployments.destroyStack({
            stack,
            deployName: stack.stackName,
            roleArn: options.roleArn,
          });

          ret.stacks.push({
            environment: {
              account: stack.environment.account,
              region: stack.environment.region,
            },
            stackName: stack.stackName,
            stackArn: result.stackArn,
            stackExisted: result.stackArn !== undefined,
          });

          await ioHelper.notify(IO.CDK_TOOLKIT_I7900.msg(chalk.green(`\n ✅  ${chalk.blue(stack.displayName)}: ${action}ed`), stack));
          await singleDestroySpan.end();
        } catch (e: any) {
          await ioHelper.notify(IO.CDK_TOOLKIT_E7900.msg(`\n ❌  ${chalk.blue(stack.displayName)}: ${action} failed ${e}`, { error: e }));
          throw e;
        }
      }

      return ret;
    } finally {
      await destroySpan.end();
    }
  }

  /**
   * Validate the stacks for errors and warnings according to the CLI's current settings
   */
  private async validateStacksMetadata(stacks: StackCollection, ioHost: IoHelper) {
    const builder = (level: IoMessageLevel) => {
      switch (level) {
        case 'error': return IO.CDK_ASSEMBLY_E9999;
        case 'warn': return IO.CDK_ASSEMBLY_W9999;
        default: return IO.CDK_ASSEMBLY_I9999;
      }
    };
    await stacks.validateMetadata(
      this.props.assemblyFailureAt,
      async (level, msg) => ioHost.notify(builder(level).msg(`[${level} at ${msg.id}] ${msg.entry.data}`, msg)),
    );
  }

  /**
   * Create a deployments class
   */
  private async deploymentsForAction(action: ToolkitAction): Promise<Deployments> {
    return new Deployments({
      sdkProvider: await this.sdkProvider(action),
      toolkitStackName: this.toolkitStackName,
      ioHelper: asIoHelper(this.ioHost, action),
    });
  }

  private async invokeDeployFromWatch(
    assembly: StackAssembly,
    options: WatchOptions,
    cloudWatchLogMonitor?: CloudWatchLogEventMonitor,
  ): Promise<void> {
    // watch defaults hotswap to enabled
    const hotswap = options.hotswap ?? HotswapMode.HOTSWAP_ONLY;
    const deployOptions: ExtendedDeployOptions = {
      ...options,
      cloudWatchLogMonitor,
      hotswap,
      extraUserAgent: `cdk-watch/hotswap-${hotswap === HotswapMode.FULL_DEPLOYMENT ? 'off' : 'on'}`,
    };

    try {
      await this._deploy(assembly, 'watch', deployOptions);
    } catch {
      // just continue - deploy will show the error
    }
  }
}

/**
 * The result of a `cdk.watch()` operation.
 */
export interface IWatcher extends AsyncDisposable {
  /**
   * Stop the watcher and wait for the current watch iteration to complete.
   *
   * An alias for `[Symbol.asyncDispose]`, as a more readable alternative for
   * environments that don't support the Disposable APIs yet.
   */
  dispose(): Promise<void>;

  /**
   * Wait for the watcher to stop.
   *
   * The watcher will only stop if `dispose()` or `[Symbol.asyncDispose]()` are called.
   *
   * If neither of those is called, awaiting this promise will wait forever.
   */
  waitForEnd(): Promise<void>;
}<|MERGE_RESOLUTION|>--- conflicted
+++ resolved
@@ -71,12 +71,8 @@
   WorkGraphBuilder,
   makeRequestHandler,
 } from '../api/shared-private';
-<<<<<<< HEAD
-import { PermissionChangeType, type AssemblyData, type StackDetails, type ToolkitAction } from '../api/shared-public';
-=======
 import type { AssemblyData, StackDetails, ToolkitAction } from '../api/shared-public';
-import { PluginHost } from '../api/shared-public';
->>>>>>> 7c3c94e3
+import { PermissionChangeType, PluginHost } from '../api/shared-public';
 import {
   formatErrorMessage,
   formatTime,
