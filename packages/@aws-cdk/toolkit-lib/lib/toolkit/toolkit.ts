--- conflicted
+++ resolved
@@ -1074,19 +1074,7 @@
           overrides: getOverrides(environment, deployedStacks, localStacks),
         });
 
-<<<<<<< HEAD
-        if (context.ambiguousPaths.length > 0) {
-          const paths = context.ambiguousPaths;
-          await notifyInfo(formatAmbiguousMappings(paths), { ambiguousPaths: paths });
-          continue;
-        }
-
-        if (context.mappings.length === 0) {
-=======
-        const mappings = context.mappings.filter((m) => !exclude.isExcluded(m.destination));
-
-        if (mappings.length === 0 && context.ambiguousPaths.length === 0) {
->>>>>>> efe780b4
+        if (context.mappings.length === 0 && context.ambiguousPaths.length === 0) {
           await notifyInfo('Nothing to refactor.');
           continue;
         }
