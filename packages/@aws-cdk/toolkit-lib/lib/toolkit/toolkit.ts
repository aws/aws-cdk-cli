--- conflicted
+++ resolved
@@ -319,12 +319,7 @@
         if (diffRequiresApproval(currentTemplate, stack, requireApproval)) {
           const motivation = '"--require-approval" is enabled and stack includes security-sensitive updates.';
           const question = `${motivation}\nDo you wish to deploy these changes`;
-<<<<<<< HEAD
-          // @todo reintroduce concurrency and corked logging in CliHost
           const confirmed = await ioHost.requestResponse(confirm(CODES.CDK_TOOLKIT_I5060, question, motivation, true, concurrency));
-=======
-          const confirmed = await ioHost.requestResponse(confirm('CDK_TOOLKIT_I5060', question, motivation, true, concurrency));
->>>>>>> dee84c13
           if (!confirmed) {
             throw new ToolkitError('Aborted by user');
           }
