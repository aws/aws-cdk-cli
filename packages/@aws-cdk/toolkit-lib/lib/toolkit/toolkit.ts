import * as path from 'node:path';
import type { TemplateDiff } from '@aws-cdk/cloudformation-diff';
import * as cxapi from '@aws-cdk/cx-api';
import * as chalk from 'chalk';
import * as chokidar from 'chokidar';
import * as fs from 'fs-extra';
import { NonInteractiveIoHost } from './non-interactive-io-host';
import type { ToolkitServices } from './private';
import { assemblyFromSource } from './private';
import type { DeployResult, DestroyResult, RollbackResult } from './types';
import type {
  BootstrapEnvironments,
  BootstrapOptions,
  BootstrapResult,
  EnvironmentBootstrapResult,
} from '../actions/bootstrap';
import { BootstrapSource } from '../actions/bootstrap';
import { AssetBuildTime, type DeployOptions } from '../actions/deploy';
import {
  buildParameterMap,
  createHotswapPropertyOverrides,
  type ExtendedDeployOptions,
  removePublishedAssetsFromWorkGraph,
} from '../actions/deploy/private';
import { type DestroyOptions } from '../actions/destroy';
import type { DiffOptions } from '../actions/diff';
<<<<<<< HEAD
import { makeTemplateInfos as prepareDiff } from '../actions/diff/private';
=======
import { appendObject, determinePermissionType, makeTemplateInfos as prepareDiff } from '../actions/diff/private';
>>>>>>> 25db152d
import { type ListOptions } from '../actions/list';
import type { RefactorOptions } from '../actions/refactor';
import { type RollbackOptions } from '../actions/rollback';
import { type SynthOptions } from '../actions/synth';
import type { WatchOptions } from '../actions/watch';
import { patternsArrayForWatch } from '../actions/watch/private';
import { type SdkConfig } from '../api/aws-auth';
import type { ICloudAssemblySource } from '../api/cloud-assembly';
import { CachedCloudAssembly, StackSelectionStrategy } from '../api/cloud-assembly';
import type { StackAssembly } from '../api/cloud-assembly/private';
import { ALL_STACKS, CloudAssemblySourceBuilder } from '../api/cloud-assembly/private';
import type { IIoHost, IoMessageLevel } from '../api/io';
import { asSdkLogger, IO, SPAN, withoutColor, withoutEmojis, withTrimmedWhitespace } from '../api/io/private';
import type {
  AssetBuildNode,
  AssetPublishNode,
  Concurrency,
  IoHelper,
  StackCollection,
  StackNode,
  SuccessfulDeployStackResult,
} from '../api/shared-private';
import {
  AmbiguityError,
  ambiguousMovements,
  asIoHelper,
  Bootstrapper,
  CloudWatchLogEventMonitor,
  DEFAULT_TOOLKIT_STACK_NAME,
  Deployments,
  DiffFormatter,
  findResourceMovements,
  findCloudWatchLogGroups,
  formatAmbiguousMappings,
  formatTypedMappings,
  HotswapMode,
  ResourceMigrator,
  SdkProvider,
  tagsForStack,
  ToolkitError,
  resourceMappings,
  WorkGraphBuilder,
} from '../api/shared-private';
import type { AssemblyData, StackDetails, ToolkitAction } from '../api/shared-public';
import {
  formatErrorMessage,
  formatTime,
  obscureTemplate,
  serializeStructure,
  validateSnsTopicArn,
} from '../private/util';
import { pLimit } from '../util/concurrency';
import { promiseWithResolvers } from '../util/promises';

export interface ToolkitOptions {
  /**
   * The IoHost implementation, handling the inline interactions between the Toolkit and an integration.
   */
  readonly ioHost?: IIoHost;

  /**
   * Allow emojis in messages sent to the IoHost.
   *
   * @default true
   */
  readonly emojis?: boolean;

  /**
   * Whether to allow ANSI colors and formatting in IoHost messages.
   * Setting this value to `false` enforces that no color or style shows up
   * in messages sent to the IoHost.
   * Setting this value to true is a no-op; it is equivalent to the default.
   *
   * @default - detects color from the TTY status of the IoHost
   */
  readonly color?: boolean;

  /**
   * Configuration options for the SDK.
   */
  readonly sdkConfig?: SdkConfig;

  /**
   * Name of the toolkit stack to be used.
   *
   * @default "CDKToolkit"
   */
  readonly toolkitStackName?: string;

  /**
   * Fail Cloud Assemblies
   *
   * @default "error"
   */
  readonly assemblyFailureAt?: 'error' | 'warn' | 'none';
}

/**
 * The AWS CDK Programmatic Toolkit
 */
export class Toolkit extends CloudAssemblySourceBuilder {
  /**
   * The toolkit stack name used for bootstrapping resources.
   */
  public readonly toolkitStackName: string;

  /**
   * The IoHost of this Toolkit
   */
  public readonly ioHost: IIoHost;

  /**
   * Cache of the internal SDK Provider instance
   */
  private sdkProviderCache?: SdkProvider;

  public constructor(private readonly props: ToolkitOptions = {}) {
    super();
    this.toolkitStackName = props.toolkitStackName ?? DEFAULT_TOOLKIT_STACK_NAME;

    let ioHost = props.ioHost ?? new NonInteractiveIoHost();
    if (props.emojis === false) {
      ioHost = withoutEmojis(ioHost);
    }
    if (props.color === false) {
      ioHost = withoutColor(ioHost);
    }
    // After removing emojis and color, we might end up with floating whitespace at either end of the message
    // This also removes newlines that we currently emit for CLI backwards compatibility.
    this.ioHost = withTrimmedWhitespace(ioHost);
  }

  /**
   * Access to the AWS SDK
   * @internal
   */
  protected async sdkProvider(action: ToolkitAction): Promise<SdkProvider> {
    // @todo this needs to be different instance per action
    if (!this.sdkProviderCache) {
      const ioHelper = asIoHelper(this.ioHost, action);
      this.sdkProviderCache = await SdkProvider.withAwsCliCompatibleDefaults({
        ...this.props.sdkConfig,
        ioHelper,
        logger: asSdkLogger(ioHelper),
      });
    }

    return this.sdkProviderCache;
  }

  /**
   * Helper to provide the CloudAssemblySourceBuilder with required toolkit services
   * @internal
   */
  protected override async sourceBuilderServices(): Promise<ToolkitServices> {
    return {
      ioHelper: asIoHelper(this.ioHost, 'assembly'),
      sdkProvider: await this.sdkProvider('assembly'),
    };
  }

  /**
   * Bootstrap Action
   */
  public async bootstrap(environments: BootstrapEnvironments, options: BootstrapOptions): Promise<BootstrapResult> {
    const startTime = Date.now();
    const results: EnvironmentBootstrapResult[] = [];

    const ioHelper = asIoHelper(this.ioHost, 'bootstrap');
    const bootstrapEnvironments = await environments.getEnvironments(this.ioHost);
    const source = options.source ?? BootstrapSource.default();
    const parameters = options.parameters;
    const bootstrapper = new Bootstrapper(source, ioHelper);
    const sdkProvider = await this.sdkProvider('bootstrap');
    const limit = pLimit(20);

    // eslint-disable-next-line @cdklabs/promiseall-no-unbounded-parallelism
    await Promise.all(bootstrapEnvironments.map((environment: cxapi.Environment, currentIdx) => limit(async () => {
      const bootstrapSpan = await ioHelper.span(SPAN.BOOTSTRAP_SINGLE)
        .begin(`${chalk.bold(environment.name)}: bootstrapping...`, {
          total: bootstrapEnvironments.length,
          current: currentIdx+1,
          environment,
        });

      try {
        const bootstrapResult = await bootstrapper.bootstrapEnvironment(
          environment,
          sdkProvider,
          {
            ...options,
            toolkitStackName: this.toolkitStackName,
            source,
            parameters: parameters?.parameters,
            usePreviousParameters: parameters?.keepExistingParameters,
          },
        );

        const message = bootstrapResult.noOp
          ? ` ✅  ${environment.name} (no changes)`
          : ` ✅  ${environment.name}`;

        await ioHelper.notify(IO.CDK_TOOLKIT_I9900.msg(chalk.green('\n' + message), { environment }));
        const envTime = await bootstrapSpan.end();
        const result: EnvironmentBootstrapResult = {
          environment,
          status: bootstrapResult.noOp ? 'no-op' : 'success',
          duration: envTime.asMs,
        };
        results.push(result);
      } catch (e: any) {
        await ioHelper.notify(IO.CDK_TOOLKIT_E9900.msg(`\n ❌  ${chalk.bold(environment.name)} failed: ${formatErrorMessage(e)}`, { error: e }));
        throw e;
      }
    })));

    return {
      environments: results,
      duration: Date.now() - startTime,
    };
  }

  /**
   * Synth Action
   *
   * The caller assumes ownership of the `CachedCloudAssembly` and is responsible for calling `dispose()` on
   * it after use.
   */
  public async synth(cx: ICloudAssemblySource, options: SynthOptions = {}): Promise<CachedCloudAssembly> {
    const ioHelper = asIoHelper(this.ioHost, 'synth');
    const selectStacks = options.stacks ?? ALL_STACKS;
    const synthSpan = await ioHelper.span(SPAN.SYNTH_ASSEMBLY).begin({ stacks: selectStacks });

    // NOTE: NOT 'await using' because we return ownership to the caller
    const assembly = await assemblyFromSource(ioHelper, cx);

    const stacks = await assembly.selectStacksV2(selectStacks);
    const autoValidateStacks = options.validateStacks ? [assembly.selectStacksForValidation()] : [];
    await this.validateStacksMetadata(stacks.concat(...autoValidateStacks), ioHelper);
    await synthSpan.end();

    // if we have a single stack, print it to STDOUT
    const message = `Successfully synthesized to ${chalk.blue(path.resolve(stacks.assembly.directory))}`;
    const assemblyData: AssemblyData = {
      assemblyDirectory: stacks.assembly.directory,
      stacksCount: stacks.stackCount,
      stackIds: stacks.hierarchicalIds,
    };

    if (stacks.stackCount === 1) {
      const firstStack = stacks.firstStack!;
      const template = firstStack.template;
      const obscuredTemplate = obscureTemplate(template);
      await ioHelper.notify(IO.CDK_TOOLKIT_I1901.msg(message, {
        ...assemblyData,
        stack: {
          stackName: firstStack.stackName,
          hierarchicalId: firstStack.hierarchicalId,
          template,
          stringifiedJson: serializeStructure(obscuredTemplate, true),
          stringifiedYaml: serializeStructure(obscuredTemplate, false),
        },
      }));
    } else {
      // not outputting template to stdout, let's explain things to the user a little bit...
      await ioHelper.notify(IO.CDK_TOOLKIT_I1902.msg(chalk.green(message), assemblyData));
      await ioHelper.notify(IO.DEFAULT_TOOLKIT_INFO.msg(`Supply a stack id (${stacks.stackArtifacts.map((s) => chalk.green(s.hierarchicalId)).join(', ')}) to display its template.`));
    }

    return new CachedCloudAssembly(assembly);
  }

  /**
   * Diff Action
   */
  public async diff(cx: ICloudAssemblySource, options: DiffOptions): Promise<{ [name: string]: TemplateDiff}> {
    const ioHelper = asIoHelper(this.ioHost, 'diff');
    const selectStacks = options.stacks ?? ALL_STACKS;
    const synthSpan = await ioHelper.span(SPAN.SYNTH_ASSEMBLY).begin({ stacks: selectStacks });
    await using assembly = await assemblyFromSource(ioHelper, cx);
    const stacks = await assembly.selectStacksV2(selectStacks);
    await synthSpan.end();

    const diffSpan = await ioHelper.span(SPAN.DIFF_STACK).begin({ stacks: selectStacks });
    const deployments = await this.deploymentsForAction('diff');

    const strict = !!options.strict;
    const contextLines = options.contextLines || 3;

    let diffs = 0;
    let formattedSecurityDiff = '';
    let formattedStackDiff = '';

    const templateInfos = await prepareDiff(ioHelper, stacks, deployments, await this.sdkProvider('diff'), options);
    const templateDiffs: { [name: string]: TemplateDiff } = {};
    for (const templateInfo of templateInfos) {
      const formatter = new DiffFormatter({
        ioHelper,
        templateInfo,
      });

      if (options.securityOnly) {
        const securityDiff = formatter.formatSecurityDiff();
        formattedSecurityDiff = securityDiff.formattedDiff ?? '';
        diffs = securityDiff.formattedDiff ? diffs + 1 : diffs;
      } else {
        const diff = formatter.formatStackDiff({
          strict,
          context: contextLines,
        });
        formattedStackDiff = diff.formattedDiff;
        diffs = diff.numStacksWithChanges;
      }
      appendObject(templateDiffs, formatter.diffs);
    }

    await diffSpan.end(`✨ Number of stacks with differences: ${diffs}`, {
      formattedSecurityDiff,
      formattedStackDiff,
    });

    return templateDiffs;
  }

  /**
   * List Action
   *
   * List selected stacks and their dependencies
   */
  public async list(cx: ICloudAssemblySource, options: ListOptions = {}): Promise<StackDetails[]> {
    const ioHelper = asIoHelper(this.ioHost, 'list');
    const selectStacks = options.stacks ?? ALL_STACKS;
    const synthSpan = await ioHelper.span(SPAN.SYNTH_ASSEMBLY).begin({ stacks: selectStacks });
    await using assembly = await assemblyFromSource(ioHelper, cx);
    const stackCollection = await assembly.selectStacksV2(selectStacks);
    await synthSpan.end();

    const stacks = stackCollection.withDependencies();
    const message = stacks.map(s => s.id).join('\n');

    await ioHelper.notify(IO.CDK_TOOLKIT_I2901.msg(message, { stacks }));
    return stacks;
  }

  /**
   * Deploy Action
   *
   * Deploys the selected stacks into an AWS account
   */
  public async deploy(cx: ICloudAssemblySource, options: DeployOptions = {}): Promise<DeployResult> {
    const ioHelper = asIoHelper(this.ioHost, 'deploy');
    await using assembly = await assemblyFromSource(ioHelper, cx);
    return await this._deploy(assembly, 'deploy', options);
  }

  /**
   * Helper to allow deploy being called as part of the watch action.
   */
  private async _deploy(assembly: StackAssembly, action: 'deploy' | 'watch', options: ExtendedDeployOptions = {}): Promise<DeployResult> {
    const ioHelper = asIoHelper(this.ioHost, action);
    const selectStacks = options.stacks ?? ALL_STACKS;
    const synthSpan = await ioHelper.span(SPAN.SYNTH_ASSEMBLY).begin({ stacks: selectStacks });
    const stackCollection = await assembly.selectStacksV2(selectStacks);
    await this.validateStacksMetadata(stackCollection, ioHelper);
    const synthDuration = await synthSpan.end();

    const ret: DeployResult = {
      stacks: [],
    };

    if (stackCollection.stackCount === 0) {
      await ioHelper.notify(IO.CDK_TOOLKIT_E5001.msg('This app contains no stacks'));
      return ret;
    }

    const deployments = await this.deploymentsForAction('deploy');
    const migrator = new ResourceMigrator({ deployments, ioHelper });

    await migrator.tryMigrateResources(stackCollection, options);

    const parameterMap = buildParameterMap(options.parameters?.parameters);

    const hotswapMode = options.hotswap ?? HotswapMode.FULL_DEPLOYMENT;
    if (hotswapMode !== HotswapMode.FULL_DEPLOYMENT) {
      await ioHelper.notify(IO.CDK_TOOLKIT_W5400.msg([
        '⚠️ The --hotswap and --hotswap-fallback flags deliberately introduce CloudFormation drift to speed up deployments',
        '⚠️ They should only be used for development - never use them for your production Stacks!',
      ].join('\n')));
    }

    const stacks = stackCollection.stackArtifacts;
    const stackOutputs: { [key: string]: any } = {};
    const outputsFile = options.outputsFile;

    const buildAsset = async (assetNode: AssetBuildNode) => {
      const buildAssetSpan = await ioHelper.span(SPAN.BUILD_ASSET).begin({
        asset: assetNode.asset,
      });
      await deployments.buildSingleAsset(
        assetNode.assetManifestArtifact,
        assetNode.assetManifest,
        assetNode.asset,
        {
          stack: assetNode.parentStack,
          roleArn: options.roleArn,
          stackName: assetNode.parentStack.stackName,
        },
      );
      await buildAssetSpan.end();
    };

    const publishAsset = async (assetNode: AssetPublishNode) => {
      const publishAssetSpan = await ioHelper.span(SPAN.PUBLISH_ASSET).begin({
        asset: assetNode.asset,
      });
      await deployments.publishSingleAsset(assetNode.assetManifest, assetNode.asset, {
        stack: assetNode.parentStack,
        roleArn: options.roleArn,
        stackName: assetNode.parentStack.stackName,
        forcePublish: options.forceAssetPublishing,
      });
      await publishAssetSpan.end();
    };

    const deployStack = async (stackNode: StackNode) => {
      const stack = stackNode.stack;
      if (stackCollection.stackCount !== 1) {
        await ioHelper.notify(IO.DEFAULT_TOOLKIT_INFO.msg(chalk.bold(stack.displayName)));
      }

      if (!stack.environment) {
        throw new ToolkitError(
          `Stack ${stack.displayName} does not define an environment, and AWS credentials could not be obtained from standard locations or no region was configured.`,
        );
      }

      // The generated stack has no resources
      if (Object.keys(stack.template.Resources || {}).length === 0) {
        // stack is empty and doesn't exist => do nothing
        const stackExists = await deployments.stackExists({ stack });
        if (!stackExists) {
          return ioHelper.notify(IO.CDK_TOOLKIT_W5021.msg(`${chalk.bold(stack.displayName)}: stack has no resources, skipping deployment.`));
        }

        // stack is empty, but exists => delete
        await ioHelper.notify(IO.CDK_TOOLKIT_W5022.msg(`${chalk.bold(stack.displayName)}: stack has no resources, deleting existing stack.`));
        await this._destroy(assembly, 'deploy', {
          stacks: { patterns: [stack.hierarchicalId], strategy: StackSelectionStrategy.PATTERN_MUST_MATCH_SINGLE },
          roleArn: options.roleArn,
        });

        return;
      }

      const currentTemplate = await deployments.readCurrentTemplate(stack);

      const formatter = new DiffFormatter({
        ioHelper,
        templateInfo: {
          oldTemplate: currentTemplate,
          newTemplate: stack,
        },
      });

      const permissionChangeType = formatter.determinePermissionType(stack.stackName);
      const deployMotivation = '"--require-approval" is enabled and stack includes security-sensitive updates.';
      const deployQuestion = `${deployMotivation}\nDo you wish to deploy these changes`;
      const deployConfirmed = await ioHelper.requestResponse(IO.CDK_TOOLKIT_I5060.req(deployQuestion, {
        motivation: deployMotivation,
        concurrency,
        permissionChangeType,
      }));
      if (!deployConfirmed) {
        throw new ToolkitError('Aborted by user');
      }

      // Following are the same semantics we apply with respect to Notification ARNs (dictated by the SDK)
      //
      //  - undefined  =>  cdk ignores it, as if it wasn't supported (allows external management).
      //  - []:        =>  cdk manages it, and the user wants to wipe it out.
      //  - ['arn-1']  =>  cdk manages it, and the user wants to set it to ['arn-1'].
      const notificationArns = (!!options.notificationArns || !!stack.notificationArns)
        ? (options.notificationArns ?? []).concat(stack.notificationArns ?? [])
        : undefined;

      for (const notificationArn of notificationArns ?? []) {
        if (!validateSnsTopicArn(notificationArn)) {
          throw new ToolkitError(`Notification arn ${notificationArn} is not a valid arn for an SNS topic`);
        }
      }

      const stackIndex = stacks.indexOf(stack) + 1;
      const deploySpan = await ioHelper.span(SPAN.DEPLOY_STACK)
        .begin(`${chalk.bold(stack.displayName)}: deploying... [${stackIndex}/${stackCollection.stackCount}]`, {
          total: stackCollection.stackCount,
          current: stackIndex,
          stack,
        });

      let tags = options.tags;
      if (!tags || tags.length === 0) {
        tags = tagsForStack(stack);
      }

      let deployDuration;
      try {
        let deployResult: SuccessfulDeployStackResult | undefined;

        let rollback = options.rollback;
        let iteration = 0;
        while (!deployResult) {
          if (++iteration > 2) {
            throw new ToolkitError('This loop should have stabilized in 2 iterations, but didn\'t. If you are seeing this error, please report it at https://github.com/aws/aws-cdk/issues/new/choose');
          }

          const r = await deployments.deployStack({
            stack,
            deployName: stack.stackName,
            roleArn: options.roleArn,
            toolkitStackName: this.toolkitStackName,
            reuseAssets: options.reuseAssets,
            notificationArns,
            tags,
            deploymentMethod: options.deploymentMethod,
            forceDeployment: options.forceDeployment,
            parameters: Object.assign({}, parameterMap['*'], parameterMap[stack.stackName]),
            usePreviousParameters: options.parameters?.keepExistingParameters,
            rollback,
            hotswap: hotswapMode,
            extraUserAgent: options.extraUserAgent,
            hotswapPropertyOverrides: options.hotswapProperties ? createHotswapPropertyOverrides(options.hotswapProperties) : undefined,
            assetParallelism: options.assetParallelism,
          });

          switch (r.type) {
            case 'did-deploy-stack':
              deployResult = r;
              break;

            case 'failpaused-need-rollback-first': {
              const motivation = r.reason === 'replacement'
                ? `Stack is in a paused fail state (${r.status}) and change includes a replacement which cannot be deployed with "--no-rollback"`
                : `Stack is in a paused fail state (${r.status}) and command line arguments do not include "--no-rollback"`;
              const question = `${motivation}. Perform a regular deployment`;

              const confirmed = await ioHelper.requestResponse(IO.CDK_TOOLKIT_I5050.req(question, {
                motivation,
                concurrency,
              }));
              if (!confirmed) {
                throw new ToolkitError('Aborted by user');
              }

              // Perform a rollback
              await this._rollback(assembly, action, {
                stacks: { patterns: [stack.hierarchicalId], strategy: StackSelectionStrategy.PATTERN_MUST_MATCH_SINGLE },
                orphanFailedResources: options.orphanFailedResourcesDuringRollback,
              });

              // Go around through the 'while' loop again but switch rollback to true.
              rollback = true;
              break;
            }

            case 'replacement-requires-rollback': {
              const motivation = 'Change includes a replacement which cannot be deployed with "--no-rollback"';
              const question = `${motivation}. Perform a regular deployment`;

              const confirmed = await ioHelper.requestResponse(IO.CDK_TOOLKIT_I5050.req(question, {
                motivation,
                concurrency,
              }));
              if (!confirmed) {
                throw new ToolkitError('Aborted by user');
              }

              // Go around through the 'while' loop again but switch rollback to true.
              rollback = true;
              break;
            }

            default:
              throw new ToolkitError(`Unexpected result type from deployStack: ${JSON.stringify(r)}. If you are seeing this error, please report it at https://github.com/aws/aws-cdk/issues/new/choose`);
          }
        }

        const message = deployResult.noOp
          ? ` ✅  ${stack.displayName} (no changes)`
          : ` ✅  ${stack.displayName}`;

        await ioHelper.notify(IO.CDK_TOOLKIT_I5900.msg(chalk.green('\n' + message), deployResult));
        deployDuration = await deploySpan.timing(IO.CDK_TOOLKIT_I5000);

        if (Object.keys(deployResult.outputs).length > 0) {
          const buffer = ['Outputs:'];
          stackOutputs[stack.stackName] = deployResult.outputs;

          for (const name of Object.keys(deployResult.outputs).sort()) {
            const value = deployResult.outputs[name];
            buffer.push(`${chalk.cyan(stack.id)}.${chalk.cyan(name)} = ${chalk.underline(chalk.cyan(value))}`);
          }
          await ioHelper.notify(IO.CDK_TOOLKIT_I5901.msg(buffer.join('\n')));
        }
        await ioHelper.notify(IO.CDK_TOOLKIT_I5901.msg(`Stack ARN:\n${deployResult.stackArn}`));

        ret.stacks.push({
          stackName: stack.stackName,
          environment: {
            account: stack.environment.account,
            region: stack.environment.region,
          },
          stackArn: deployResult.stackArn,
          outputs: deployResult.outputs,
          hierarchicalId: stack.hierarchicalId,
        });
      } catch (e: any) {
        // It has to be exactly this string because an integration test tests for
        // "bold(stackname) failed: ResourceNotReady: <error>"
        throw new ToolkitError(
          [`❌  ${chalk.bold(stack.stackName)} failed:`, ...(e.name ? [`${e.name}:`] : []), e.message].join(' '),
        );
      } finally {
        if (options.traceLogs) {
          // deploy calls that originate from watch will come with their own cloudWatchLogMonitor
          const cloudWatchLogMonitor = options.cloudWatchLogMonitor ?? new CloudWatchLogEventMonitor({ ioHelper });
          const foundLogGroupsResult = await findCloudWatchLogGroups(await this.sdkProvider('deploy'), ioHelper, stack);
          cloudWatchLogMonitor.addLogGroups(
            foundLogGroupsResult.env,
            foundLogGroupsResult.sdk,
            foundLogGroupsResult.logGroupNames,
          );
          await ioHelper.notify(IO.CDK_TOOLKIT_I5031.msg(`The following log groups are added: ${foundLogGroupsResult.logGroupNames}`));
        }

        // If an outputs file has been specified, create the file path and write stack outputs to it once.
        // Outputs are written after all stacks have been deployed. If a stack deployment fails,
        // all of the outputs from successfully deployed stacks before the failure will still be written.
        if (outputsFile) {
          fs.ensureFileSync(outputsFile);
          await fs.writeJson(outputsFile, stackOutputs, {
            spaces: 2,
            encoding: 'utf8',
          });
        }
      }
      const duration = synthDuration.asMs + (deployDuration?.asMs ?? 0);
      await deploySpan.end(`\n✨  Total time: ${formatTime(duration)}s\n`, { duration });
    };

    const assetBuildTime = options.assetBuildTime ?? AssetBuildTime.ALL_BEFORE_DEPLOY;
    const prebuildAssets = assetBuildTime === AssetBuildTime.ALL_BEFORE_DEPLOY;
    const concurrency = options.concurrency || 1;

    const stacksAndTheirAssetManifests = stacks.flatMap((stack) => [
      stack,
      ...stack.dependencies.filter(x => cxapi.AssetManifestArtifact.isAssetManifestArtifact(x)),
    ]);
    const workGraph = new WorkGraphBuilder(ioHelper, prebuildAssets).build(stacksAndTheirAssetManifests);

    // Unless we are running with '--force', skip already published assets
    if (!options.forceAssetPublishing) {
      await removePublishedAssetsFromWorkGraph(workGraph, deployments, options);
    }

    const graphConcurrency: Concurrency = {
      'stack': concurrency,
      'asset-build': 1, // This will be CPU-bound/memory bound, mostly matters for Docker builds
      'asset-publish': (options.assetParallelism ?? true) ? 8 : 1, // This will be I/O-bound, 8 in parallel seems reasonable
    };

    await workGraph.doParallel(graphConcurrency, {
      deployStack,
      buildAsset,
      publishAsset,
    });

    return ret;
  }

  /**
   * Watch Action
   *
   * Continuously observe project files and deploy the selected stacks
   * automatically when changes are detected.  Implies hotswap deployments.
   *
   * This function returns immediately, starting a watcher in the background.
   */
  public async watch(cx: ICloudAssemblySource, options: WatchOptions): Promise<IWatcher> {
    const ioHelper = asIoHelper(this.ioHost, 'watch');
    await using assembly = await assemblyFromSource(ioHelper, cx, false);
    const rootDir = options.watchDir ?? process.cwd();

    if (options.include === undefined && options.exclude === undefined) {
      throw new ToolkitError(
        "Cannot use the 'watch' command without specifying at least one directory to monitor. " +
          'Make sure to add a "watch" key to your cdk.json',
      );
    }

    // For the "include" subkey under the "watch" key, the behavior is:
    // 1. No "watch" setting? We error out.
    // 2. "watch" setting without an "include" key? We default to observing "./**".
    // 3. "watch" setting with an empty "include" key? We default to observing "./**".
    // 4. Non-empty "include" key? Just use the "include" key.
    const watchIncludes = patternsArrayForWatch(options.include, {
      rootDir,
      returnRootDirIfEmpty: true,
    });

    // For the "exclude" subkey under the "watch" key,
    // the behavior is to add some default excludes in addition to the ones specified by the user:
    // 1. The CDK output directory.
    // 2. Any file whose name starts with a dot.
    // 3. Any directory's content whose name starts with a dot.
    // 4. Any node_modules and its content (even if it's not a JS/TS project, you might be using a local aws-cli package)
    const outdir = assembly.directory;
    const watchExcludes = patternsArrayForWatch(options.exclude, {
      rootDir,
      returnRootDirIfEmpty: false,
    });

    // only exclude the outdir if it is under the rootDir
    const relativeOutDir = path.relative(rootDir, outdir);
    if (Boolean(relativeOutDir && !relativeOutDir.startsWith('..' + path.sep) && !path.isAbsolute(relativeOutDir))) {
      watchExcludes.push(`${relativeOutDir}/**`);
    }

    watchExcludes.push('**/.*', '**/.*/**', '**/node_modules/**');

    // Print some debug information on computed settings
    await ioHelper.notify(IO.CDK_TOOLKIT_I5310.msg([
      `root directory used for 'watch' is: ${rootDir}`,
      `'include' patterns for 'watch': ${JSON.stringify(watchIncludes)}`,
      `'exclude' patterns for 'watch': ${JSON.stringify(watchExcludes)}`,
    ].join('\n'), {
      watchDir: rootDir,
      includes: watchIncludes,
      excludes: watchExcludes,
    }));

    // Since 'cdk deploy' is a relatively slow operation for a 'watch' process,
    // introduce a concurrency latch that tracks the state.
    // This way, if file change events arrive when a 'cdk deploy' is still executing,
    // we will batch them, and trigger another 'cdk deploy' after the current one finishes,
    // making sure 'cdk deploy's  always execute one at a time.
    // Here's a diagram showing the state transitions:
    // --------------                --------    file changed     --------------    file changed     --------------  file changed
    // |            |  ready event   |      | ------------------> |            | ------------------> |            | --------------|
    // | pre-ready  | -------------> | open |                     | deploying  |                     |   queued   |               |
    // |            |                |      | <------------------ |            | <------------------ |            | <-------------|
    // --------------                --------  'cdk deploy' done  --------------  'cdk deploy' done  --------------
    type LatchState = 'pre-ready' | 'open' | 'deploying' | 'queued';
    let latch: LatchState = 'pre-ready';

    const cloudWatchLogMonitor = options.traceLogs ? new CloudWatchLogEventMonitor({ ioHelper }) : undefined;
    const deployAndWatch = async () => {
      latch = 'deploying' as LatchState;
      await cloudWatchLogMonitor?.deactivate();

      await this.invokeDeployFromWatch(assembly, options, cloudWatchLogMonitor);

      // If latch is still 'deploying' after the 'await', that's fine,
      // but if it's 'queued', that means we need to deploy again
      while (latch === 'queued') {
        // TypeScript doesn't realize latch can change between 'awaits',
        // and thinks the above 'while' condition is always 'false' without the cast
        latch = 'deploying';
        await ioHelper.notify(IO.CDK_TOOLKIT_I5315.msg("Detected file changes during deployment. Invoking 'cdk deploy' again"));
        await this.invokeDeployFromWatch(assembly, options, cloudWatchLogMonitor);
      }
      latch = 'open';
      await cloudWatchLogMonitor?.activate();
    };

    const watcher = chokidar
      .watch(watchIncludes, {
        ignored: watchExcludes,
        cwd: rootDir,
      })
      .on('ready', async () => {
        latch = 'open';
        await ioHelper.notify(IO.DEFAULT_TOOLKIT_DEBUG.msg("'watch' received the 'ready' event. From now on, all file changes will trigger a deployment"));
        await ioHelper.notify(IO.CDK_TOOLKIT_I5314.msg("Triggering initial 'cdk deploy'"));
        await deployAndWatch();
      })
      .on('all', async (event: 'add' | 'addDir' | 'change' | 'unlink' | 'unlinkDir', filePath: string) => {
        const watchEvent = {
          event,
          path: filePath,
        };
        if (latch === 'pre-ready') {
          await ioHelper.notify(IO.CDK_TOOLKIT_I5311.msg(`'watch' is observing ${event === 'addDir' ? 'directory' : 'the file'} '${filePath}' for changes`, watchEvent));
        } else if (latch === 'open') {
          await ioHelper.notify(IO.CDK_TOOLKIT_I5312.msg(`Detected change to '${filePath}' (type: ${event}). Triggering 'cdk deploy'`, watchEvent));
          await deployAndWatch();
        } else {
          // this means latch is either 'deploying' or 'queued'
          latch = 'queued';
          await ioHelper.notify(IO.CDK_TOOLKIT_I5313.msg(
            `Detected change to '${filePath}' (type: ${event}) while 'cdk deploy' is still running. Will queue for another deployment after this one finishes'`,
            watchEvent,
          ));
        }
      });

    const stoppedPromise = promiseWithResolvers<void>();

    return {
      async dispose() {
        await watcher.close();
        // Prevents Node from staying alive. There is no 'end' event that the watcher emits
        // that we can know it's definitely done, so best we can do is tell it to stop watching,
        // stop keeping Node alive, and then pretend that's everything we needed to do.
        watcher.unref();
        stoppedPromise.resolve();
        return stoppedPromise.promise;
      },
      async waitForEnd() {
        return stoppedPromise.promise;
      },
      async [Symbol.asyncDispose]() {
        return this.dispose();
      },
    } satisfies IWatcher;
  }

  /**
   * Rollback Action
   *
   * Rolls back the selected stacks.
   */
  public async rollback(cx: ICloudAssemblySource, options: RollbackOptions): Promise<RollbackResult> {
    const ioHelper = asIoHelper(this.ioHost, 'rollback');
    await using assembly = await assemblyFromSource(ioHelper, cx);
    return await this._rollback(assembly, 'rollback', options);
  }

  /**
   * Helper to allow rollback being called as part of the deploy or watch action.
   */
  private async _rollback(assembly: StackAssembly, action: 'rollback' | 'deploy' | 'watch', options: RollbackOptions): Promise<RollbackResult> {
    const ioHelper = asIoHelper(this.ioHost, action);
    const synthSpan = await ioHelper.span(SPAN.SYNTH_ASSEMBLY).begin({ stacks: options.stacks });
    const stacks = await assembly.selectStacksV2(options.stacks);
    await this.validateStacksMetadata(stacks, ioHelper);
    await synthSpan.end();

    const ret: RollbackResult = {
      stacks: [],
    };

    if (stacks.stackCount === 0) {
      await ioHelper.notify(IO.CDK_TOOLKIT_E6001.msg('No stacks selected'));
      return ret;
    }

    let anyRollbackable = false;

    for (const [index, stack] of stacks.stackArtifacts.entries()) {
      const rollbackSpan = await ioHelper.span(SPAN.ROLLBACK_STACK).begin(`Rolling back ${chalk.bold(stack.displayName)}`, {
        total: stacks.stackCount,
        current: index + 1,
        stack,
      });
      const deployments = await this.deploymentsForAction('rollback');
      try {
        const stackResult = await deployments.rollbackStack({
          stack,
          roleArn: options.roleArn,
          toolkitStackName: this.toolkitStackName,
          orphanFailedResources: options.orphanFailedResources,
          validateBootstrapStackVersion: options.validateBootstrapStackVersion,
          orphanLogicalIds: options.orphanLogicalIds,
        });
        if (!stackResult.notInRollbackableState) {
          anyRollbackable = true;
        }
        await rollbackSpan.end();

        ret.stacks.push({
          environment: {
            account: stack.environment.account,
            region: stack.environment.region,
          },
          stackName: stack.stackName,
          stackArn: stackResult.stackArn,
          result: stackResult.notInRollbackableState ? 'already-stable' : 'rolled-back',
        });
      } catch (e: any) {
        await ioHelper.notify(IO.CDK_TOOLKIT_E6900.msg(`\n ❌  ${chalk.bold(stack.displayName)} failed: ${formatErrorMessage(e)}`, { error: e }));
        throw new ToolkitError('Rollback failed (use --force to orphan failing resources)');
      }
    }
    if (!anyRollbackable) {
      throw new ToolkitError('No stacks were in a state that could be rolled back');
    }

    return ret;
  }

  /**
   * Refactor Action. Moves resources from one location (stack + logical ID) to another.
   */
  public async refactor(cx: ICloudAssemblySource, options: RefactorOptions = {}): Promise<void> {
    const ioHelper = asIoHelper(this.ioHost, 'refactor');
    const assembly = await assemblyFromSource(ioHelper, cx);
    return this._refactor(assembly, ioHelper, options);
  }

  private async _refactor(assembly: StackAssembly, ioHelper: IoHelper, options: RefactorOptions = {}): Promise<void> {
    if (!options.dryRun) {
      throw new ToolkitError('Refactor is not available yet. Too see the proposed changes, use the --dry-run flag.');
    }

    const strategy = options.stacks?.strategy ?? StackSelectionStrategy.ALL_STACKS;
    if (strategy !== StackSelectionStrategy.ALL_STACKS) {
      await ioHelper.notify(IO.CDK_TOOLKIT_W8010.msg(
        'Refactor does not yet support stack selection. Proceeding with the default behavior (considering all stacks).',
      ));
    }
    const stacks = await assembly.selectStacksV2(ALL_STACKS);

    const sdkProvider = await this.sdkProvider('refactor');
    const movements = await findResourceMovements(stacks.stackArtifacts, sdkProvider);
    const ambiguous = ambiguousMovements(movements);
    if (ambiguous.length === 0) {
      const typedMappings = resourceMappings(movements).map(m => m.toTypedMapping());
      await ioHelper.notify(IO.CDK_TOOLKIT_I8900.msg(formatTypedMappings(typedMappings), {
        typedMappings,
      }));
    } else {
      const error = new AmbiguityError(ambiguous);
      const paths = error.paths();
      await ioHelper.notify(IO.CDK_TOOLKIT_I8900.msg(formatAmbiguousMappings(paths), {
        ambiguousPaths: paths,
      }));
    }
  }

  /**
   * Destroy Action
   *
   * Destroys the selected Stacks.
   */
  public async destroy(cx: ICloudAssemblySource, options: DestroyOptions): Promise<DestroyResult> {
    const ioHelper = asIoHelper(this.ioHost, 'destroy');
    await using assembly = await assemblyFromSource(ioHelper, cx);
    return await this._destroy(assembly, 'destroy', options);
  }

  /**
   * Helper to allow destroy being called as part of the deploy action.
   */
  private async _destroy(assembly: StackAssembly, action: 'deploy' | 'destroy', options: DestroyOptions): Promise<DestroyResult> {
    const ioHelper = asIoHelper(this.ioHost, action);
    const synthSpan = await ioHelper.span(SPAN.SYNTH_ASSEMBLY).begin({ stacks: options.stacks });
    // The stacks will have been ordered for deployment, so reverse them for deletion.
    const stacks = (await assembly.selectStacksV2(options.stacks)).reversed();
    await synthSpan.end();

    const ret: DestroyResult = {
      stacks: [],
    };

    const motivation = 'Destroying stacks is an irreversible action';
    const question = `Are you sure you want to delete: ${chalk.red(stacks.hierarchicalIds.join(', '))}`;
    const confirmed = await ioHelper.requestResponse(IO.CDK_TOOLKIT_I7010.req(question, { motivation }));
    if (!confirmed) {
      await ioHelper.notify(IO.CDK_TOOLKIT_E7010.msg('Aborted by user'));
      return ret;
    }

    const destroySpan = await ioHelper.span(SPAN.DESTROY_ACTION).begin({
      stacks: stacks.stackArtifacts,
    });
    try {
      for (const [index, stack] of stacks.stackArtifacts.entries()) {
        try {
          const singleDestroySpan = await ioHelper.span(SPAN.DESTROY_STACK)
            .begin(chalk.green(`${chalk.blue(stack.displayName)}: destroying... [${index + 1}/${stacks.stackCount}]`), {
              total: stacks.stackCount,
              current: index + 1,
              stack,
            });
          const deployments = await this.deploymentsForAction(action);
          const result = await deployments.destroyStack({
            stack,
            deployName: stack.stackName,
            roleArn: options.roleArn,
          });

          ret.stacks.push({
            environment: {
              account: stack.environment.account,
              region: stack.environment.region,
            },
            stackName: stack.stackName,
            stackArn: result.stackArn,
            stackExisted: result.stackArn !== undefined,
          });

          await ioHelper.notify(IO.CDK_TOOLKIT_I7900.msg(chalk.green(`\n ✅  ${chalk.blue(stack.displayName)}: ${action}ed`), stack));
          await singleDestroySpan.end();
        } catch (e: any) {
          await ioHelper.notify(IO.CDK_TOOLKIT_E7900.msg(`\n ❌  ${chalk.blue(stack.displayName)}: ${action} failed ${e}`, { error: e }));
          throw e;
        }
      }

      return ret;
    } finally {
      await destroySpan.end();
    }
  }

  /**
   * Validate the stacks for errors and warnings according to the CLI's current settings
   */
  private async validateStacksMetadata(stacks: StackCollection, ioHost: IoHelper) {
    const builder = (level: IoMessageLevel) => {
      switch (level) {
        case 'error': return IO.CDK_ASSEMBLY_E9999;
        case 'warn': return IO.CDK_ASSEMBLY_W9999;
        default: return IO.CDK_ASSEMBLY_I9999;
      }
    };
    await stacks.validateMetadata(
      this.props.assemblyFailureAt,
      async (level, msg) => ioHost.notify(builder(level).msg(`[${level} at ${msg.id}] ${msg.entry.data}`, msg)),
    );
  }

  /**
   * Create a deployments class
   */
  private async deploymentsForAction(action: ToolkitAction): Promise<Deployments> {
    return new Deployments({
      sdkProvider: await this.sdkProvider(action),
      toolkitStackName: this.toolkitStackName,
      ioHelper: asIoHelper(this.ioHost, action),
    });
  }

  private async invokeDeployFromWatch(
    assembly: StackAssembly,
    options: WatchOptions,
    cloudWatchLogMonitor?: CloudWatchLogEventMonitor,
  ): Promise<void> {
    // watch defaults hotswap to enabled
    const hotswap = options.hotswap ?? HotswapMode.HOTSWAP_ONLY;
    const deployOptions: ExtendedDeployOptions = {
      ...options,
      cloudWatchLogMonitor,
      hotswap,
      extraUserAgent: `cdk-watch/hotswap-${hotswap === HotswapMode.FULL_DEPLOYMENT ? 'off' : 'on'}`,
    };

    try {
      await this._deploy(assembly, 'watch', deployOptions);
    } catch {
      // just continue - deploy will show the error
    }
  }
}

/**
 * The result of a `cdk.watch()` operation.
 */
export interface IWatcher extends AsyncDisposable {
  /**
   * Stop the watcher and wait for the current watch iteration to complete.
   *
   * An alias for `[Symbol.asyncDispose]`, as a more readable alternative for
   * environments that don't support the Disposable APIs yet.
   */
  dispose(): Promise<void>;

  /**
   * Wait for the watcher to stop.
   *
   * The watcher will only stop if `dispose()` or `[Symbol.asyncDispose]()` are called.
   *
   * If neither of those is called, awaiting this promise will wait forever.
   */
  waitForEnd(): Promise<void>;
}<|MERGE_RESOLUTION|>--- conflicted
+++ resolved
@@ -24,11 +24,7 @@
 } from '../actions/deploy/private';
 import { type DestroyOptions } from '../actions/destroy';
 import type { DiffOptions } from '../actions/diff';
-<<<<<<< HEAD
-import { makeTemplateInfos as prepareDiff } from '../actions/diff/private';
-=======
-import { appendObject, determinePermissionType, makeTemplateInfos as prepareDiff } from '../actions/diff/private';
->>>>>>> 25db152d
+import { appendObject, makeTemplateInfos as prepareDiff } from '../actions/diff/private';
 import { type ListOptions } from '../actions/list';
 import type { RefactorOptions } from '../actions/refactor';
 import { type RollbackOptions } from '../actions/rollback';
