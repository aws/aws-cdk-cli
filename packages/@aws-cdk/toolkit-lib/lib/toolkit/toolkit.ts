--- conflicted
+++ resolved
@@ -344,22 +344,6 @@
         return;
       }
 
-<<<<<<< HEAD
-      const currentTemplate = await deployments.readCurrentTemplate(stack);
-      const permissionChangeType = determinePermissionType(currentTemplate, stack);
-      const motivation = '"--require-approval" is enabled and stack includes security-sensitive updates.';
-      const question = `${motivation}\nDo you wish to deploy these changes`;
-      const confirmed = await ioHost.requestResponse(confirm(
-        CODES.CDK_TOOLKIT_I5060,
-        question,
-        motivation,
-        true,
-        concurrency,
-        permissionChangeType,
-      ));
-      if (!confirmed) {
-        throw new ToolkitError('Aborted by user');
-=======
       if (requireApproval !== RequireApproval.NEVER) {
         const currentTemplate = await deployments.readCurrentTemplate(stack);
         if (diffRequiresApproval(currentTemplate, stack, requireApproval)) {
@@ -373,7 +357,6 @@
             throw new ToolkitError('Aborted by user');
           }
         }
->>>>>>> e3b0856f
       }
 
       // Following are the same semantics we apply with respect to Notification ARNs (dictated by the SDK)
