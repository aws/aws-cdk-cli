import * as path from 'node:path';
import * as cxapi from '@aws-cdk/cx-api';
import * as chalk from 'chalk';
import * as chokidar from 'chokidar';
import * as fs from 'fs-extra';
import { NonInteractiveIoHost } from './non-interactive-io-host';
import type { ToolkitServices } from './private';
import { assemblyFromSource } from './private';
<<<<<<< HEAD
import type { DeployResult } from './types';
import type {
  BootstrapEnvironments,
  BootstrapOptions,
  BootstrapResult,
  EnvironmentBootstrapResult,
} from '../actions/bootstrap';
=======
import type { DeployResult, DestroyResult, RollbackResult } from './types';
import type { BootstrapEnvironments, BootstrapOptions, BootstrapResult, EnvironmentBootstrapResult } from '../actions/bootstrap';
>>>>>>> 4771ed81
import { BootstrapSource } from '../actions/bootstrap';
import { AssetBuildTime, type DeployOptions } from '../actions/deploy';
import {
  buildParameterMap,
  createHotswapPropertyOverrides,
  type ExtendedDeployOptions,
  removePublishedAssetsFromWorkGraph,
} from '../actions/deploy/private';
import { type DestroyOptions } from '../actions/destroy';
import type { DiffOptions } from '../actions/diff';
import { determinePermissionType, makeTemplateInfos as prepareDiff } from '../actions/diff/private';
import { type ListOptions } from '../actions/list';
import type { RefactorOptions } from '../actions/refactor';
import { type RollbackOptions } from '../actions/rollback';
import { type SynthOptions } from '../actions/synth';
import type { WatchOptions } from '../actions/watch';
import { patternsArrayForWatch } from '../actions/watch/private';
import { type SdkConfig } from '../api/aws-auth';
import type { ICloudAssemblySource } from '../api/cloud-assembly';
import { StackSelectionStrategy } from '../api/cloud-assembly';
import type { StackAssembly } from '../api/cloud-assembly/private';
import { ALL_STACKS, CloudAssemblySourceBuilder, IdentityCloudAssemblySource } from '../api/cloud-assembly/private';
import type { IIoHost, IoMessageLevel } from '../api/io';
import { asSdkLogger, IO, SPAN, withoutColor, withoutEmojis, withTrimmedWhitespace } from '../api/io/private';
import type {
  AssetBuildNode,
  AssetPublishNode,
  Concurrency,
  IoHelper,
  ResourceMapping,
  StackCollection,
  StackNode,
  SuccessfulDeployStackResult,
} from '../api/shared-private';
import {
  AmbiguityError,
  asIoHelper,
  Bootstrapper,
  CloudWatchLogEventMonitor,
  DEFAULT_TOOLKIT_STACK_NAME,
  Deployments,
  detectRefactorMappings,
  DiffFormatter,
  findCloudWatchLogGroups,
  formatAmbiguousMappings,
  formatTypedMappings,
  HotswapMode,
  RequireApproval,
  ResourceMigrator,
  SdkProvider,
  tagsForStack,
  ToolkitError,
  WorkGraphBuilder,
} from '../api/shared-private';
import type { AssemblyData, StackDetails, ToolkitAction } from '../api/shared-public';
import {
  formatErrorMessage,
  formatTime,
  obscureTemplate,
  serializeStructure,
  validateSnsTopicArn,
} from '../private/util';
import { pLimit } from '../util/concurrency';
import { promiseWithResolvers } from '../util/promises';

export interface ToolkitOptions {
  /**
   * The IoHost implementation, handling the inline interactions between the Toolkit and an integration.
   */
  readonly ioHost?: IIoHost;

  /**
   * Allow emojis in messages sent to the IoHost.
   *
   * @default true
   */
  readonly emojis?: boolean;

  /**
   * Whether to allow ANSI colors and formatting in IoHost messages.
   * Setting this value to `false` enforces that no color or style shows up
   * in messages sent to the IoHost.
   * Setting this value to true is a no-op; it is equivalent to the default.
   *
   * @default - detects color from the TTY status of the IoHost
   */
  readonly color?: boolean;

  /**
   * Configuration options for the SDK.
   */
  readonly sdkConfig?: SdkConfig;

  /**
   * Name of the toolkit stack to be used.
   *
   * @default "CDKToolkit"
   */
  readonly toolkitStackName?: string;

  /**
   * Fail Cloud Assemblies
   *
   * @default "error"
   */
  readonly assemblyFailureAt?: 'error' | 'warn' | 'none';
}

/**
 * The AWS CDK Programmatic Toolkit
 */
export class Toolkit extends CloudAssemblySourceBuilder {
  /**
   * The toolkit stack name used for bootstrapping resources.
   */
  public readonly toolkitStackName: string;

  /**
   * The IoHost of this Toolkit
   */
  public readonly ioHost: IIoHost;

  /**
   * Cache of the internal SDK Provider instance
   */
  private sdkProviderCache?: SdkProvider;

  public constructor(private readonly props: ToolkitOptions = {}) {
    super();
    this.toolkitStackName = props.toolkitStackName ?? DEFAULT_TOOLKIT_STACK_NAME;

    let ioHost = props.ioHost ?? new NonInteractiveIoHost();
    if (props.emojis === false) {
      ioHost = withoutEmojis(ioHost);
    }
    if (props.color === false) {
      ioHost = withoutColor(ioHost);
    }
    // After removing emojis and color, we might end up with floating whitespace at either end of the message
    // This also removes newlines that we currently emit for CLI backwards compatibility.
    this.ioHost = withTrimmedWhitespace(ioHost);
  }

  /**
   * Access to the AWS SDK
   * @internal
   */
  protected async sdkProvider(action: ToolkitAction): Promise<SdkProvider> {
    // @todo this needs to be different instance per action
    if (!this.sdkProviderCache) {
      const ioHelper = asIoHelper(this.ioHost, action);
      this.sdkProviderCache = await SdkProvider.withAwsCliCompatibleDefaults({
        ...this.props.sdkConfig,
        ioHelper,
        logger: asSdkLogger(ioHelper),
      });
    }

    return this.sdkProviderCache;
  }

  /**
   * Helper to provide the CloudAssemblySourceBuilder with required toolkit services
   * @internal
   */
  protected override async sourceBuilderServices(): Promise<ToolkitServices> {
    return {
      ioHelper: asIoHelper(this.ioHost, 'assembly'),
      sdkProvider: await this.sdkProvider('assembly'),
    };
  }

  /**
   * Bootstrap Action
   */
  public async bootstrap(environments: BootstrapEnvironments, options: BootstrapOptions): Promise<BootstrapResult> {
    const startTime = Date.now();
    const results: EnvironmentBootstrapResult[] = [];

    const ioHelper = asIoHelper(this.ioHost, 'bootstrap');
    const bootstrapEnvironments = await environments.getEnvironments(this.ioHost);
    const source = options.source ?? BootstrapSource.default();
    const parameters = options.parameters;
    const bootstrapper = new Bootstrapper(source, ioHelper);
    const sdkProvider = await this.sdkProvider('bootstrap');
    const limit = pLimit(20);

    // eslint-disable-next-line @cdklabs/promiseall-no-unbounded-parallelism
    await Promise.all(bootstrapEnvironments.map((environment: cxapi.Environment, currentIdx) => limit(async () => {
      const bootstrapSpan = await ioHelper.span(SPAN.BOOTSTRAP_SINGLE)
        .begin(`${chalk.bold(environment.name)}: bootstrapping...`, {
          total: bootstrapEnvironments.length,
          current: currentIdx+1,
          environment,
        });

      try {
        const bootstrapResult = await bootstrapper.bootstrapEnvironment(
          environment,
          sdkProvider,
          {
            ...options,
            toolkitStackName: this.toolkitStackName,
            source,
            parameters: parameters?.parameters,
            usePreviousParameters: parameters?.keepExistingParameters,
          },
        );

        const message = bootstrapResult.noOp
          ? ` ✅  ${environment.name} (no changes)`
          : ` ✅  ${environment.name}`;

        await ioHelper.notify(IO.CDK_TOOLKIT_I9900.msg(chalk.green('\n' + message), { environment }));
        const envTime = await bootstrapSpan.end();
        const result: EnvironmentBootstrapResult = {
          environment,
          status: bootstrapResult.noOp ? 'no-op' : 'success',
          duration: envTime.asMs,
        };
        results.push(result);
      } catch (e: any) {
        await ioHelper.notify(IO.CDK_TOOLKIT_E9900.msg(`\n ❌  ${chalk.bold(environment.name)} failed: ${formatErrorMessage(e)}`, { error: e }));
        throw e;
      }
    })));

    return {
      environments: results,
      duration: Date.now() - startTime,
    };
  }

  /**
   * Synth Action
   */
  public async synth(cx: ICloudAssemblySource, options: SynthOptions = {}): Promise<ICloudAssemblySource> {
    const ioHelper = asIoHelper(this.ioHost, 'synth');
    const selectStacks = options.stacks ?? ALL_STACKS;
    const synthSpan = await ioHelper.span(SPAN.SYNTH_ASSEMBLY).begin({ stacks: selectStacks });
    const assembly = await assemblyFromSource(ioHelper, cx);
    const stacks = await assembly.selectStacksV2(selectStacks);
    const autoValidateStacks = options.validateStacks ? [assembly.selectStacksForValidation()] : [];
    await this.validateStacksMetadata(stacks.concat(...autoValidateStacks), ioHelper);
    await synthSpan.end();

    // if we have a single stack, print it to STDOUT
    const message = `Successfully synthesized to ${chalk.blue(path.resolve(stacks.assembly.directory))}`;
    const assemblyData: AssemblyData = {
      assemblyDirectory: stacks.assembly.directory,
      stacksCount: stacks.stackCount,
      stackIds: stacks.hierarchicalIds,
    };

    if (stacks.stackCount === 1) {
      const firstStack = stacks.firstStack!;
      const template = firstStack.template;
      const obscuredTemplate = obscureTemplate(template);
      await ioHelper.notify(IO.CDK_TOOLKIT_I1901.msg(message, {
        ...assemblyData,
        stack: {
          stackName: firstStack.stackName,
          hierarchicalId: firstStack.hierarchicalId,
          template,
          stringifiedJson: serializeStructure(obscuredTemplate, true),
          stringifiedYaml: serializeStructure(obscuredTemplate, false),
        },
      }));
    } else {
      // not outputting template to stdout, let's explain things to the user a little bit...
      await ioHelper.notify(IO.CDK_TOOLKIT_I1902.msg(chalk.green(message), assemblyData));
      await ioHelper.notify(IO.DEFAULT_TOOLKIT_INFO.msg(`Supply a stack id (${stacks.stackArtifacts.map((s) => chalk.green(s.hierarchicalId)).join(', ')}) to display its template.`));
    }

    return new IdentityCloudAssemblySource(assembly.assembly);
  }

  /**
   * Diff Action
   */
  public async diff(cx: ICloudAssemblySource, options: DiffOptions): Promise<void> {
    const ioHelper = asIoHelper(this.ioHost, 'diff');
    const selectStacks = options.stacks ?? ALL_STACKS;
    const synthSpan = await ioHelper.span(SPAN.SYNTH_ASSEMBLY).begin({ stacks: selectStacks });
    const assembly = await assemblyFromSource(ioHelper, cx);
    const stacks = await assembly.selectStacksV2(selectStacks);
    await synthSpan.end();

    const diffSpan = await ioHelper.span(SPAN.DIFF_STACK).begin({ stacks: selectStacks });
    const deployments = await this.deploymentsForAction('diff');

    const strict = !!options.strict;
    const contextLines = options.contextLines || 3;

    let diffs = 0;
    let formattedSecurityDiff = '';
    let formattedStackDiff = '';

    const templateInfos = await prepareDiff(ioHelper, stacks, deployments, await this.sdkProvider('diff'), options);

    for (const templateInfo of templateInfos) {
      const formatter = new DiffFormatter({
        ioHelper,
        templateInfo,
      });

      if (options.securityOnly) {
        const securityDiff = formatter.formatSecurityDiff({
          requireApproval: RequireApproval.BROADENING,
        });
        formattedSecurityDiff = securityDiff.formattedDiff ?? '';
        diffs = securityDiff.formattedDiff ? diffs + 1 : diffs;
      } else {
        const diff = formatter.formatStackDiff({
          strict,
          context: contextLines,
        });
        formattedStackDiff = diff.formattedDiff;
        diffs = diff.numStacksWithChanges;
      }
    }

    await diffSpan.end(`✨ Number of stacks with differences: ${diffs}`, {
      formattedSecurityDiff,
      formattedStackDiff,
    });

    return;
  }

  /**
   * List Action
   *
   * List selected stacks and their dependencies
   */
  public async list(cx: ICloudAssemblySource, options: ListOptions = {}): Promise<StackDetails[]> {
    const ioHelper = asIoHelper(this.ioHost, 'list');
    const selectStacks = options.stacks ?? ALL_STACKS;
    const synthSpan = await ioHelper.span(SPAN.SYNTH_ASSEMBLY).begin({ stacks: selectStacks });
    const assembly = await assemblyFromSource(ioHelper, cx);
    const stackCollection = await assembly.selectStacksV2(selectStacks);
    await synthSpan.end();

    const stacks = stackCollection.withDependencies();
    const message = stacks.map(s => s.id).join('\n');

    await ioHelper.notify(IO.CDK_TOOLKIT_I2901.msg(message, { stacks }));
    return stacks;
  }

  /**
   * Deploy Action
   *
   * Deploys the selected stacks into an AWS account
   */
  public async deploy(cx: ICloudAssemblySource, options: DeployOptions = {}): Promise<DeployResult> {
    const ioHelper = asIoHelper(this.ioHost, 'deploy');
    const assembly = await assemblyFromSource(ioHelper, cx);
    return this._deploy(assembly, 'deploy', options);
  }

  /**
   * Helper to allow deploy being called as part of the watch action.
   */
  private async _deploy(assembly: StackAssembly, action: 'deploy' | 'watch', options: ExtendedDeployOptions = {}): Promise<DeployResult> {
    const ioHelper = asIoHelper(this.ioHost, action);
    const selectStacks = options.stacks ?? ALL_STACKS;
    const synthSpan = await ioHelper.span(SPAN.SYNTH_ASSEMBLY).begin({ stacks: selectStacks });
    const stackCollection = await assembly.selectStacksV2(selectStacks);
    await this.validateStacksMetadata(stackCollection, ioHelper);
    const synthDuration = await synthSpan.end();

    const ret: DeployResult = {
      stacks: [],
    };

    if (stackCollection.stackCount === 0) {
      await ioHelper.notify(IO.CDK_TOOLKIT_E5001.msg('This app contains no stacks'));
      return ret;
    }

    const deployments = await this.deploymentsForAction('deploy');
    const migrator = new ResourceMigrator({ deployments, ioHelper });

    await migrator.tryMigrateResources(stackCollection, options);

    const parameterMap = buildParameterMap(options.parameters?.parameters);

    const hotswapMode = options.hotswap ?? HotswapMode.FULL_DEPLOYMENT;
    if (hotswapMode !== HotswapMode.FULL_DEPLOYMENT) {
      await ioHelper.notify(IO.CDK_TOOLKIT_W5400.msg([
        '⚠️ The --hotswap and --hotswap-fallback flags deliberately introduce CloudFormation drift to speed up deployments',
        '⚠️ They should only be used for development - never use them for your production Stacks!',
      ].join('\n')));
    }

    const stacks = stackCollection.stackArtifacts;
    const stackOutputs: { [key: string]: any } = {};
    const outputsFile = options.outputsFile;

    const buildAsset = async (assetNode: AssetBuildNode) => {
      const buildAssetSpan = await ioHelper.span(SPAN.BUILD_ASSET).begin({
        asset: assetNode.asset,
      });
      await deployments.buildSingleAsset(
        assetNode.assetManifestArtifact,
        assetNode.assetManifest,
        assetNode.asset,
        {
          stack: assetNode.parentStack,
          roleArn: options.roleArn,
          stackName: assetNode.parentStack.stackName,
        },
      );
      await buildAssetSpan.end();
    };

    const publishAsset = async (assetNode: AssetPublishNode) => {
      const publishAssetSpan = await ioHelper.span(SPAN.PUBLISH_ASSET).begin({
        asset: assetNode.asset,
      });
      await deployments.publishSingleAsset(assetNode.assetManifest, assetNode.asset, {
        stack: assetNode.parentStack,
        roleArn: options.roleArn,
        stackName: assetNode.parentStack.stackName,
        forcePublish: options.forceAssetPublishing,
      });
      await publishAssetSpan.end();
    };

    const deployStack = async (stackNode: StackNode) => {
      const stack = stackNode.stack;
      if (stackCollection.stackCount !== 1) {
        await ioHelper.notify(IO.DEFAULT_TOOLKIT_INFO.msg(chalk.bold(stack.displayName)));
      }

      if (!stack.environment) {
        throw new ToolkitError(
          `Stack ${stack.displayName} does not define an environment, and AWS credentials could not be obtained from standard locations or no region was configured.`,
        );
      }

      // The generated stack has no resources
      if (Object.keys(stack.template.Resources || {}).length === 0) {
        // stack is empty and doesn't exist => do nothing
        const stackExists = await deployments.stackExists({ stack });
        if (!stackExists) {
          return ioHelper.notify(IO.CDK_TOOLKIT_W5021.msg(`${chalk.bold(stack.displayName)}: stack has no resources, skipping deployment.`));
        }

        // stack is empty, but exists => delete
        await ioHelper.notify(IO.CDK_TOOLKIT_W5022.msg(`${chalk.bold(stack.displayName)}: stack has no resources, deleting existing stack.`));
        await this._destroy(assembly, 'deploy', {
          stacks: { patterns: [stack.hierarchicalId], strategy: StackSelectionStrategy.PATTERN_MUST_MATCH_SINGLE },
          roleArn: options.roleArn,
        });

        return;
      }

      const currentTemplate = await deployments.readCurrentTemplate(stack);
      const permissionChangeType = determinePermissionType(currentTemplate, stack);
      const deployMotivation = '"--require-approval" is enabled and stack includes security-sensitive updates.';
      const deployQuestion = `${deployMotivation}\nDo you wish to deploy these changes`;
      const deployConfirmed = await ioHelper.requestResponse(IO.CDK_TOOLKIT_I5060.req(deployQuestion, {
        motivation: deployMotivation,
        concurrency,
        permissionChangeType,
      }));
      if (!deployConfirmed) {
        throw new ToolkitError('Aborted by user');
      }

      // Following are the same semantics we apply with respect to Notification ARNs (dictated by the SDK)
      //
      //  - undefined  =>  cdk ignores it, as if it wasn't supported (allows external management).
      //  - []:        =>  cdk manages it, and the user wants to wipe it out.
      //  - ['arn-1']  =>  cdk manages it, and the user wants to set it to ['arn-1'].
      const notificationArns = (!!options.notificationArns || !!stack.notificationArns)
        ? (options.notificationArns ?? []).concat(stack.notificationArns ?? [])
        : undefined;

      for (const notificationArn of notificationArns ?? []) {
        if (!validateSnsTopicArn(notificationArn)) {
          throw new ToolkitError(`Notification arn ${notificationArn} is not a valid arn for an SNS topic`);
        }
      }

      const stackIndex = stacks.indexOf(stack) + 1;
      const deploySpan = await ioHelper.span(SPAN.DEPLOY_STACK)
        .begin(`${chalk.bold(stack.displayName)}: deploying... [${stackIndex}/${stackCollection.stackCount}]`, {
          total: stackCollection.stackCount,
          current: stackIndex,
          stack,
        });

      let tags = options.tags;
      if (!tags || tags.length === 0) {
        tags = tagsForStack(stack);
      }

      let deployDuration;
      try {
        let deployResult: SuccessfulDeployStackResult | undefined;

        let rollback = options.rollback;
        let iteration = 0;
        while (!deployResult) {
          if (++iteration > 2) {
            throw new ToolkitError('This loop should have stabilized in 2 iterations, but didn\'t. If you are seeing this error, please report it at https://github.com/aws/aws-cdk/issues/new/choose');
          }

          const r = await deployments.deployStack({
            stack,
            deployName: stack.stackName,
            roleArn: options.roleArn,
            toolkitStackName: this.toolkitStackName,
            reuseAssets: options.reuseAssets,
            notificationArns,
            tags,
            deploymentMethod: options.deploymentMethod,
            forceDeployment: options.forceDeployment,
            parameters: Object.assign({}, parameterMap['*'], parameterMap[stack.stackName]),
            usePreviousParameters: options.parameters?.keepExistingParameters,
            rollback,
            hotswap: hotswapMode,
            extraUserAgent: options.extraUserAgent,
            hotswapPropertyOverrides: options.hotswapProperties ? createHotswapPropertyOverrides(options.hotswapProperties) : undefined,
            assetParallelism: options.assetParallelism,
          });

          switch (r.type) {
            case 'did-deploy-stack':
              deployResult = r;
              break;

            case 'failpaused-need-rollback-first': {
              const motivation = r.reason === 'replacement'
                ? `Stack is in a paused fail state (${r.status}) and change includes a replacement which cannot be deployed with "--no-rollback"`
                : `Stack is in a paused fail state (${r.status}) and command line arguments do not include "--no-rollback"`;
              const question = `${motivation}. Perform a regular deployment`;

              const confirmed = await ioHelper.requestResponse(IO.CDK_TOOLKIT_I5050.req(question, {
                motivation,
                concurrency,
              }));
              if (!confirmed) {
                throw new ToolkitError('Aborted by user');
              }

              // Perform a rollback
              await this._rollback(assembly, action, {
                stacks: { patterns: [stack.hierarchicalId], strategy: StackSelectionStrategy.PATTERN_MUST_MATCH_SINGLE },
                orphanFailedResources: options.orphanFailedResourcesDuringRollback,
              });

              // Go around through the 'while' loop again but switch rollback to true.
              rollback = true;
              break;
            }

            case 'replacement-requires-rollback': {
              const motivation = 'Change includes a replacement which cannot be deployed with "--no-rollback"';
              const question = `${motivation}. Perform a regular deployment`;

              const confirmed = await ioHelper.requestResponse(IO.CDK_TOOLKIT_I5050.req(question, {
                motivation,
                concurrency,
              }));
              if (!confirmed) {
                throw new ToolkitError('Aborted by user');
              }

              // Go around through the 'while' loop again but switch rollback to true.
              rollback = true;
              break;
            }

            default:
              throw new ToolkitError(`Unexpected result type from deployStack: ${JSON.stringify(r)}. If you are seeing this error, please report it at https://github.com/aws/aws-cdk/issues/new/choose`);
          }
        }

        const message = deployResult.noOp
          ? ` ✅  ${stack.displayName} (no changes)`
          : ` ✅  ${stack.displayName}`;

        await ioHelper.notify(IO.CDK_TOOLKIT_I5900.msg(chalk.green('\n' + message), deployResult));
        deployDuration = await deploySpan.timing(IO.CDK_TOOLKIT_I5000);

        if (Object.keys(deployResult.outputs).length > 0) {
          const buffer = ['Outputs:'];
          stackOutputs[stack.stackName] = deployResult.outputs;

          for (const name of Object.keys(deployResult.outputs).sort()) {
            const value = deployResult.outputs[name];
            buffer.push(`${chalk.cyan(stack.id)}.${chalk.cyan(name)} = ${chalk.underline(chalk.cyan(value))}`);
          }
          await ioHelper.notify(IO.CDK_TOOLKIT_I5901.msg(buffer.join('\n')));
        }
        await ioHelper.notify(IO.CDK_TOOLKIT_I5901.msg(`Stack ARN:\n${deployResult.stackArn}`));

        ret.stacks.push({
          stackName: stack.stackName,
          environment: {
            account: stack.environment.account,
            region: stack.environment.region,
          },
          stackArn: deployResult.stackArn,
          outputs: deployResult.outputs,
          hierarchicalId: stack.hierarchicalId,
        });
      } catch (e: any) {
        // It has to be exactly this string because an integration test tests for
        // "bold(stackname) failed: ResourceNotReady: <error>"
        throw new ToolkitError(
          [`❌  ${chalk.bold(stack.stackName)} failed:`, ...(e.name ? [`${e.name}:`] : []), e.message].join(' '),
        );
      } finally {
        if (options.traceLogs) {
          // deploy calls that originate from watch will come with their own cloudWatchLogMonitor
          const cloudWatchLogMonitor = options.cloudWatchLogMonitor ?? new CloudWatchLogEventMonitor({ ioHelper });
          const foundLogGroupsResult = await findCloudWatchLogGroups(await this.sdkProvider('deploy'), ioHelper, stack);
          cloudWatchLogMonitor.addLogGroups(
            foundLogGroupsResult.env,
            foundLogGroupsResult.sdk,
            foundLogGroupsResult.logGroupNames,
          );
          await ioHelper.notify(IO.CDK_TOOLKIT_I5031.msg(`The following log groups are added: ${foundLogGroupsResult.logGroupNames}`));
        }

        // If an outputs file has been specified, create the file path and write stack outputs to it once.
        // Outputs are written after all stacks have been deployed. If a stack deployment fails,
        // all of the outputs from successfully deployed stacks before the failure will still be written.
        if (outputsFile) {
          fs.ensureFileSync(outputsFile);
          await fs.writeJson(outputsFile, stackOutputs, {
            spaces: 2,
            encoding: 'utf8',
          });
        }
      }
      const duration = synthDuration.asMs + (deployDuration?.asMs ?? 0);
      await deploySpan.end(`\n✨  Total time: ${formatTime(duration)}s\n`, { duration });
    };

    const assetBuildTime = options.assetBuildTime ?? AssetBuildTime.ALL_BEFORE_DEPLOY;
    const prebuildAssets = assetBuildTime === AssetBuildTime.ALL_BEFORE_DEPLOY;
    const concurrency = options.concurrency || 1;

    const stacksAndTheirAssetManifests = stacks.flatMap((stack) => [
      stack,
      ...stack.dependencies.filter(x => cxapi.AssetManifestArtifact.isAssetManifestArtifact(x)),
    ]);
    const workGraph = new WorkGraphBuilder(ioHelper, prebuildAssets).build(stacksAndTheirAssetManifests);

    // Unless we are running with '--force', skip already published assets
    if (!options.forceAssetPublishing) {
      await removePublishedAssetsFromWorkGraph(workGraph, deployments, options);
    }

    const graphConcurrency: Concurrency = {
      'stack': concurrency,
      'asset-build': 1, // This will be CPU-bound/memory bound, mostly matters for Docker builds
      'asset-publish': (options.assetParallelism ?? true) ? 8 : 1, // This will be I/O-bound, 8 in parallel seems reasonable
    };

    await workGraph.doParallel(graphConcurrency, {
      deployStack,
      buildAsset,
      publishAsset,
    });

    return ret;
  }

  /**
   * Watch Action
   *
   * Continuously observe project files and deploy the selected stacks
   * automatically when changes are detected.  Implies hotswap deployments.
   *
   * This function returns immediately, starting a watcher in the background.
   */
  public async watch(cx: ICloudAssemblySource, options: WatchOptions): Promise<IWatcher> {
    const ioHelper = asIoHelper(this.ioHost, 'watch');
    const assembly = await assemblyFromSource(ioHelper, cx, false);
    const rootDir = options.watchDir ?? process.cwd();

    if (options.include === undefined && options.exclude === undefined) {
      throw new ToolkitError(
        "Cannot use the 'watch' command without specifying at least one directory to monitor. " +
          'Make sure to add a "watch" key to your cdk.json',
      );
    }

    // For the "include" subkey under the "watch" key, the behavior is:
    // 1. No "watch" setting? We error out.
    // 2. "watch" setting without an "include" key? We default to observing "./**".
    // 3. "watch" setting with an empty "include" key? We default to observing "./**".
    // 4. Non-empty "include" key? Just use the "include" key.
    const watchIncludes = patternsArrayForWatch(options.include, {
      rootDir,
      returnRootDirIfEmpty: true,
    });

    // For the "exclude" subkey under the "watch" key,
    // the behavior is to add some default excludes in addition to the ones specified by the user:
    // 1. The CDK output directory.
    // 2. Any file whose name starts with a dot.
    // 3. Any directory's content whose name starts with a dot.
    // 4. Any node_modules and its content (even if it's not a JS/TS project, you might be using a local aws-cli package)
    const outdir = assembly.directory;
    const watchExcludes = patternsArrayForWatch(options.exclude, {
      rootDir,
      returnRootDirIfEmpty: false,
    });

    // only exclude the outdir if it is under the rootDir
    const relativeOutDir = path.relative(rootDir, outdir);
    if (Boolean(relativeOutDir && !relativeOutDir.startsWith('..' + path.sep) && !path.isAbsolute(relativeOutDir))) {
      watchExcludes.push(`${relativeOutDir}/**`);
    }

    watchExcludes.push('**/.*', '**/.*/**', '**/node_modules/**');

    // Print some debug information on computed settings
    await ioHelper.notify(IO.CDK_TOOLKIT_I5310.msg([
      `root directory used for 'watch' is: ${rootDir}`,
      `'include' patterns for 'watch': ${JSON.stringify(watchIncludes)}`,
      `'exclude' patterns for 'watch': ${JSON.stringify(watchExcludes)}`,
    ].join('\n'), {
      watchDir: rootDir,
      includes: watchIncludes,
      excludes: watchExcludes,
    }));

    // Since 'cdk deploy' is a relatively slow operation for a 'watch' process,
    // introduce a concurrency latch that tracks the state.
    // This way, if file change events arrive when a 'cdk deploy' is still executing,
    // we will batch them, and trigger another 'cdk deploy' after the current one finishes,
    // making sure 'cdk deploy's  always execute one at a time.
    // Here's a diagram showing the state transitions:
    // --------------                --------    file changed     --------------    file changed     --------------  file changed
    // |            |  ready event   |      | ------------------> |            | ------------------> |            | --------------|
    // | pre-ready  | -------------> | open |                     | deploying  |                     |   queued   |               |
    // |            |                |      | <------------------ |            | <------------------ |            | <-------------|
    // --------------                --------  'cdk deploy' done  --------------  'cdk deploy' done  --------------
    type LatchState = 'pre-ready' | 'open' | 'deploying' | 'queued';
    let latch: LatchState = 'pre-ready';

    const cloudWatchLogMonitor = options.traceLogs ? new CloudWatchLogEventMonitor({ ioHelper }) : undefined;
    const deployAndWatch = async () => {
      latch = 'deploying' as LatchState;
      await cloudWatchLogMonitor?.deactivate();

      await this.invokeDeployFromWatch(assembly, options, cloudWatchLogMonitor);

      // If latch is still 'deploying' after the 'await', that's fine,
      // but if it's 'queued', that means we need to deploy again
      while (latch === 'queued') {
        // TypeScript doesn't realize latch can change between 'awaits',
        // and thinks the above 'while' condition is always 'false' without the cast
        latch = 'deploying';
        await ioHelper.notify(IO.CDK_TOOLKIT_I5315.msg("Detected file changes during deployment. Invoking 'cdk deploy' again"));
        await this.invokeDeployFromWatch(assembly, options, cloudWatchLogMonitor);
      }
      latch = 'open';
      await cloudWatchLogMonitor?.activate();
    };

    const watcher = chokidar
      .watch(watchIncludes, {
        ignored: watchExcludes,
        cwd: rootDir,
      })
      .on('ready', async () => {
        latch = 'open';
        await ioHelper.notify(IO.DEFAULT_TOOLKIT_DEBUG.msg("'watch' received the 'ready' event. From now on, all file changes will trigger a deployment"));
        await ioHelper.notify(IO.CDK_TOOLKIT_I5314.msg("Triggering initial 'cdk deploy'"));
        await deployAndWatch();
      })
      .on('all', async (event: 'add' | 'addDir' | 'change' | 'unlink' | 'unlinkDir', filePath: string) => {
        const watchEvent = {
          event,
          path: filePath,
        };
        if (latch === 'pre-ready') {
          await ioHelper.notify(IO.CDK_TOOLKIT_I5311.msg(`'watch' is observing ${event === 'addDir' ? 'directory' : 'the file'} '${filePath}' for changes`, watchEvent));
        } else if (latch === 'open') {
          await ioHelper.notify(IO.CDK_TOOLKIT_I5312.msg(`Detected change to '${filePath}' (type: ${event}). Triggering 'cdk deploy'`, watchEvent));
          await deployAndWatch();
        } else {
          // this means latch is either 'deploying' or 'queued'
          latch = 'queued';
          await ioHelper.notify(IO.CDK_TOOLKIT_I5313.msg(
            `Detected change to '${filePath}' (type: ${event}) while 'cdk deploy' is still running. Will queue for another deployment after this one finishes'`,
            watchEvent,
          ));
        }
      });

    const stoppedPromise = promiseWithResolvers<void>();

    return {
      async dispose() {
        await watcher.close();
        // Prevents Node from staying alive. There is no 'end' event that the watcher emits
        // that we can know it's definitely done, so best we can do is tell it to stop watching,
        // stop keeping Node alive, and then pretend that's everything we needed to do.
        watcher.unref();
        stoppedPromise.resolve();
        return stoppedPromise.promise;
      },
      async waitForEnd() {
        return stoppedPromise.promise;
      },
      async [Symbol.asyncDispose]() {
        return this.dispose();
      },
    } satisfies IWatcher;
  }

  /**
   * Rollback Action
   *
   * Rolls back the selected stacks.
   */
  public async rollback(cx: ICloudAssemblySource, options: RollbackOptions): Promise<RollbackResult> {
    const ioHelper = asIoHelper(this.ioHost, 'rollback');
    const assembly = await assemblyFromSource(ioHelper, cx);
    return this._rollback(assembly, 'rollback', options);
  }

  /**
   * Helper to allow rollback being called as part of the deploy or watch action.
   */
  private async _rollback(assembly: StackAssembly, action: 'rollback' | 'deploy' | 'watch', options: RollbackOptions): Promise<RollbackResult> {
    const ioHelper = asIoHelper(this.ioHost, action);
    const synthSpan = await ioHelper.span(SPAN.SYNTH_ASSEMBLY).begin({ stacks: options.stacks });
    const stacks = await assembly.selectStacksV2(options.stacks);
    await this.validateStacksMetadata(stacks, ioHelper);
    await synthSpan.end();

    const ret: RollbackResult = {
      stacks: [],
    };

    if (stacks.stackCount === 0) {
      await ioHelper.notify(IO.CDK_TOOLKIT_E6001.msg('No stacks selected'));
      return ret;
    }

    let anyRollbackable = false;

    for (const [index, stack] of stacks.stackArtifacts.entries()) {
      const rollbackSpan = await ioHelper.span(SPAN.ROLLBACK_STACK).begin(`Rolling back ${chalk.bold(stack.displayName)}`, {
        total: stacks.stackCount,
        current: index + 1,
        stack,
      });
      const deployments = await this.deploymentsForAction('rollback');
      try {
        const stackResult = await deployments.rollbackStack({
          stack,
          roleArn: options.roleArn,
          toolkitStackName: this.toolkitStackName,
          orphanFailedResources: options.orphanFailedResources,
          validateBootstrapStackVersion: options.validateBootstrapStackVersion,
          orphanLogicalIds: options.orphanLogicalIds,
        });
        if (!stackResult.notInRollbackableState) {
          anyRollbackable = true;
        }
        await rollbackSpan.end();

        ret.stacks.push({
          environment: {
            account: stack.environment.account,
            region: stack.environment.region,
          },
          stackName: stack.stackName,
          stackArn: stackResult.stackArn,
          result: stackResult.notInRollbackableState ? 'already-stable' : 'rolled-back',
        });
      } catch (e: any) {
        await ioHelper.notify(IO.CDK_TOOLKIT_E6900.msg(`\n ❌  ${chalk.bold(stack.displayName)} failed: ${formatErrorMessage(e)}`, { error: e }));
        throw new ToolkitError('Rollback failed (use --force to orphan failing resources)');
      }
    }
    if (!anyRollbackable) {
      throw new ToolkitError('No stacks were in a state that could be rolled back');
    }

    return ret;
  }

  /**
   * Refactor Action. Moves resources from one location (stack + logical ID) to another.
   */
  public async refactor(cx: ICloudAssemblySource, options: RefactorOptions = {}): Promise<void> {
    const ioHelper = asIoHelper(this.ioHost, 'refactor');
    const assembly = await assemblyFromSource(ioHelper, cx);
    return this._refactor(assembly, ioHelper, options);
  }

  private async _refactor(assembly: StackAssembly, ioHelper: IoHelper, options: RefactorOptions = {}): Promise<void> {
    if (!options.dryRun) {
      throw new ToolkitError('Refactor is not available yet. Too see the proposed changes, use the --dry-run flag.');
    }

    const strategy = options.stacks?.strategy ?? StackSelectionStrategy.ALL_STACKS;
    if (strategy !== StackSelectionStrategy.ALL_STACKS) {
      await ioHelper.notify(IO.CDK_TOOLKIT_W8010.msg(
        'Refactor does not yet support stack selection. Proceeding with the default behavior (considering all stacks).',
      ));
    }
    const stacks = await assembly.selectStacksV2(ALL_STACKS);
    try {
      const sdkProvider = await this.sdkProvider('refactor');
      const mappings: ResourceMapping[] = await detectRefactorMappings(stacks.stackArtifacts, sdkProvider);
      const typedMappings = mappings.map(m => m.toTypedMapping());
      await ioHelper.notify(IO.CDK_TOOLKIT_I8900.msg(formatTypedMappings(typedMappings), {
        typedMappings,
      }));
    } catch (e) {
      if (e instanceof AmbiguityError) {
        // In dry-run mode, ambiguity is not a failure. Just information for the user
        const paths = e.paths();
        await ioHelper.notify(IO.CDK_TOOLKIT_I8900.msg(formatAmbiguousMappings(paths), {
          ambiguousPaths: paths,
        }));
        return;
      }
      throw e;
    }
  }

  /**
   * Destroy Action
   *
   * Destroys the selected Stacks.
   */
  public async destroy(cx: ICloudAssemblySource, options: DestroyOptions): Promise<DestroyResult> {
    const ioHelper = asIoHelper(this.ioHost, 'destroy');
    const assembly = await assemblyFromSource(ioHelper, cx);
    return this._destroy(assembly, 'destroy', options);
  }

  /**
   * Helper to allow destroy being called as part of the deploy action.
   */
  private async _destroy(assembly: StackAssembly, action: 'deploy' | 'destroy', options: DestroyOptions): Promise<DestroyResult> {
    const ioHelper = asIoHelper(this.ioHost, action);
    const synthSpan = await ioHelper.span(SPAN.SYNTH_ASSEMBLY).begin({ stacks: options.stacks });
    // The stacks will have been ordered for deployment, so reverse them for deletion.
    const stacks = (await assembly.selectStacksV2(options.stacks)).reversed();
    await synthSpan.end();

    const ret: DestroyResult = {
      stacks: [],
    };

    const motivation = 'Destroying stacks is an irreversible action';
    const question = `Are you sure you want to delete: ${chalk.red(stacks.hierarchicalIds.join(', '))}`;
    const confirmed = await ioHelper.requestResponse(IO.CDK_TOOLKIT_I7010.req(question, { motivation }));
    if (!confirmed) {
      await ioHelper.notify(IO.CDK_TOOLKIT_E7010.msg('Aborted by user'));
      return ret;
    }

    const destroySpan = await ioHelper.span(SPAN.DESTROY_ACTION).begin({
      stacks: stacks.stackArtifacts,
    });
    try {
      for (const [index, stack] of stacks.stackArtifacts.entries()) {
        try {
          const singleDestroySpan = await ioHelper.span(SPAN.DESTROY_STACK)
            .begin(chalk.green(`${chalk.blue(stack.displayName)}: destroying... [${index + 1}/${stacks.stackCount}]`), {
              total: stacks.stackCount,
              current: index + 1,
              stack,
            });
          const deployments = await this.deploymentsForAction(action);
          const result = await deployments.destroyStack({
            stack,
            deployName: stack.stackName,
            roleArn: options.roleArn,
          });

          ret.stacks.push({
            environment: {
              account: stack.environment.account,
              region: stack.environment.region,
            },
            stackName: stack.stackName,
            stackArn: result.stackArn,
            stackExisted: result.stackArn !== undefined,
          });

          await ioHelper.notify(IO.CDK_TOOLKIT_I7900.msg(chalk.green(`\n ✅  ${chalk.blue(stack.displayName)}: ${action}ed`), stack));
          await singleDestroySpan.end();
        } catch (e: any) {
          await ioHelper.notify(IO.CDK_TOOLKIT_E7900.msg(`\n ❌  ${chalk.blue(stack.displayName)}: ${action} failed ${e}`, { error: e }));
          throw e;
        }
      }

      return ret;
    } finally {
      await destroySpan.end();
    }
  }

  /**
   * Validate the stacks for errors and warnings according to the CLI's current settings
   */
  private async validateStacksMetadata(stacks: StackCollection, ioHost: IoHelper) {
    const builder = (level: IoMessageLevel) => {
      switch (level) {
        case 'error': return IO.CDK_ASSEMBLY_E9999;
        case 'warn': return IO.CDK_ASSEMBLY_W9999;
        default: return IO.CDK_ASSEMBLY_I9999;
      }
    };
    await stacks.validateMetadata(
      this.props.assemblyFailureAt,
      async (level, msg) => ioHost.notify(builder(level).msg(`[${level} at ${msg.id}] ${msg.entry.data}`, msg)),
    );
  }

  /**
   * Create a deployments class
   */
  private async deploymentsForAction(action: ToolkitAction): Promise<Deployments> {
    return new Deployments({
      sdkProvider: await this.sdkProvider(action),
      toolkitStackName: this.toolkitStackName,
      ioHelper: asIoHelper(this.ioHost, action),
    });
  }

  private async invokeDeployFromWatch(
    assembly: StackAssembly,
    options: WatchOptions,
    cloudWatchLogMonitor?: CloudWatchLogEventMonitor,
  ): Promise<void> {
    // watch defaults hotswap to enabled
    const hotswap = options.hotswap ?? HotswapMode.HOTSWAP_ONLY;
    const deployOptions: ExtendedDeployOptions = {
      ...options,
      cloudWatchLogMonitor,
      hotswap,
      extraUserAgent: `cdk-watch/hotswap-${hotswap === HotswapMode.FULL_DEPLOYMENT ? 'off' : 'on'}`,
    };

    try {
      await this._deploy(assembly, 'watch', deployOptions);
    } catch {
      // just continue - deploy will show the error
    }
  }
}

/**
 * The result of a `cdk.watch()` operation.
 */
export interface IWatcher extends AsyncDisposable {
  /**
   * Stop the watcher and wait for the current watch iteration to complete.
   *
   * An alias for `[Symbol.asyncDispose]`, as a more readable alternative for
   * environments that don't support the Disposable APIs yet.
   */
  dispose(): Promise<void>;

  /**
   * Wait for the watcher to stop.
   *
   * The watcher will only stop if `dispose()` or `[Symbol.asyncDispose]()` are called.
   *
   * If neither of those is called, awaiting this promise will wait forever.
   */
  waitForEnd(): Promise<void>;
}<|MERGE_RESOLUTION|>--- conflicted
+++ resolved
@@ -6,18 +6,13 @@
 import { NonInteractiveIoHost } from './non-interactive-io-host';
 import type { ToolkitServices } from './private';
 import { assemblyFromSource } from './private';
-<<<<<<< HEAD
-import type { DeployResult } from './types';
+import type { DeployResult, DestroyResult, RollbackResult } from './types';
 import type {
   BootstrapEnvironments,
   BootstrapOptions,
   BootstrapResult,
   EnvironmentBootstrapResult,
 } from '../actions/bootstrap';
-=======
-import type { DeployResult, DestroyResult, RollbackResult } from './types';
-import type { BootstrapEnvironments, BootstrapOptions, BootstrapResult, EnvironmentBootstrapResult } from '../actions/bootstrap';
->>>>>>> 4771ed81
 import { BootstrapSource } from '../actions/bootstrap';
 import { AssetBuildTime, type DeployOptions } from '../actions/deploy';
 import {
