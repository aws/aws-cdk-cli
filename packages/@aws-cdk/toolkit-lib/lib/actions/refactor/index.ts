import type { StackSelector } from '../../api/cloud-assembly';

export interface RefactorOptions {
  /**
   * Whether to only show the proposed refactor, without applying it
   *
   * @default false
   */
  readonly dryRun?: boolean;

  /**
   * Criteria for selecting stacks to deploy
   *
   * @default - all stacks
   */
  stacks?: StackSelector;

  /**
   * A list of resources that will not be part of the refactor.
   * Elements of this list must be the _destination_ locations
   * that should be excluded, i.e., the location to which a
   * resource would be moved if the refactor were to happen.
   *
   * The format of the locations in the file can be either:
   *
   * - Stack name and logical ID (e.g. `Stack1.MyQueue`)
   * - A construct path (e.g. `Stack1/Foo/Bar/Resource`).
   */
  exclude?: string[];

  /**
<<<<<<< HEAD
   * Whether to go ahead with the refactor, without asking for
   * confirmation.
   *
   * @default false
   */
  force?: boolean;
=======
   * An explicit mapping to be used by the toolkit (as opposed to letting the
   * toolkit itself compute the mapping).
   */
  mappings?: MappingGroup[];

  /**
   * Modifies the behavior of the 'mappings' option by swapping source and
   * destination locations. This is useful when you want to undo a refactor
   * that was previously applied.
   */
  revert?: boolean;
}

export interface MappingGroup {
  /**
   * The account ID of the environment in which the mapping is valid.
   */
  account: string;

  /**
   * The region of the environment in which the mapping is valid.
   */
  region: string;

  /**
   * A collection of resource mappings, where each key is the source location
   * and the value is the destination location. Locations must be in the format
   * `StackName.LogicalId`. The source must refer to a location where there is
   * a resource currently deployed, while the destination must refer to a
   * location that is not already occupied by any resource.
   *
   */
  resources: {
    [key: string]: string;
  };
>>>>>>> 1445ba17
}<|MERGE_RESOLUTION|>--- conflicted
+++ resolved
@@ -29,14 +29,14 @@
   exclude?: string[];
 
   /**
-<<<<<<< HEAD
    * Whether to go ahead with the refactor, without asking for
    * confirmation.
    *
    * @default false
    */
   force?: boolean;
-=======
+
+  /**
    * An explicit mapping to be used by the toolkit (as opposed to letting the
    * toolkit itself compute the mapping).
    */
@@ -72,5 +72,4 @@
   resources: {
     [key: string]: string;
   };
->>>>>>> 1445ba17
 }