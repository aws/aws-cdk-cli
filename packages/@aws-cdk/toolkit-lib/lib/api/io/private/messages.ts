import * as chalk from 'chalk';
<<<<<<< HEAD
import type { IoMessageCodeCategory, IoMessageLevel } from '../io-message';
import { CodeInfo, CODES } from './codes';
import type { ActionLessMessage, ActionLessRequest, Optional, SimplifiedMessage } from './types';
=======
import type { IoMessageLevel } from '../io-message';
import { type VALID_CODE } from './codes';
import type { ActionLessMessage, ActionLessRequest, IoMessageCodeCategory, Optional, SimplifiedMessage } from './types';
>>>>>>> dee84c13

/**
 * Internal helper that processes log inputs into a consistent format.
 * Handles string interpolation, format strings, and object parameter styles.
 * Applies optional styling and prepares the final message for logging.
 */
function formatMessage<T>(msg: Optional<SimplifiedMessage<T>, 'code'>, category: IoMessageCodeCategory = 'TOOLKIT'): ActionLessMessage<T> {
  return {
    time: new Date(),
    level: msg.level,
    code: msg.code ?? defaultMessageCode(msg.level, category).code,
    message: msg.message,
    data: msg.data,
  };
}

/**
 * Build a message code from level and category. The code must be valid for this function to pass.
 * Otherwise it returns a ToolkitError.
 */
export function defaultMessageCode(level: IoMessageLevel, category: IoMessageCodeCategory = 'TOOLKIT'): CodeInfo {
  const levelIndicator = level === 'error' ? 'E' :
    level === 'warn' ? 'W' :
      'I';
  const code = `CDK_${category}_${levelIndicator}0000` as keyof typeof CODES;
  return CODES[code];
}

/**
 * Requests a yes/no confirmation from the IoHost.
 */
export const confirm = (
  code: CodeInfo,
  question: string,
  motivation: string,
  defaultResponse: boolean,
  concurrency?: number,
): ActionLessRequest<{
  motivation: string;
  concurrency?: number;
}, boolean> => {
  return prompt(code, `${chalk.cyan(question)} (y/n)?`, defaultResponse, {
    motivation,
    concurrency,
  });
};

/**
 * Prompt for a response from the IoHost.
 */
export const prompt = <T, U>(code: CodeInfo, message: string, defaultResponse: U, payload?: T): ActionLessRequest<T, U> => {
  return {
    defaultResponse,
    ...formatMessage({
      level: code.level,
      code: code.code,
      message,
      data: payload,
    }),
  };
};

/**
 * Creates an error level message.
 * Errors must always have a unique code.
 */
export const error = <T>(message: string, code: CodeInfo, payload?: T) => {
  return formatMessage({
    level: 'error',
    code: code.code,
    message,
    data: payload,
  });
};

/**
 * Creates a result level message and represents the most important message for a given action.
 *
 * They should be used sparsely, with an action usually having no or exactly one result.
 * However actions that operate on Cloud Assemblies might include a result per Stack.
 * Unlike other messages, results must always have a code and a payload.
 */
export const result = <T>(message: string, code: CodeInfo, payload: T) => {
  return formatMessage({
    level: 'result',
    code: code.code,
    message,
    data: payload,
  });
};

/**
 * Creates a warning level message.
 */
export const warn = <T>(message: string, code?: CodeInfo, payload?: T) => {
  return formatMessage({
    level: 'warn',
    code: code?.code,
    message,
    data: payload,
  });
};

/**
 * Creates an info level message.
 */
export const info = <T>(message: string, code?: CodeInfo, payload?: T) => {
  return formatMessage({
    level: 'info',
    code: code?.code,
    message,
    data: payload,
  });
};

/**
 * Creates a debug level message.
 */
export const debug = <T>(message: string, code?: CodeInfo, payload?: T) => {
  return formatMessage({
    level: 'debug',
    code: code?.code,
    message,
    data: payload,
  });
};

/**
 * Creates a trace level message.
 */
export const trace = <T>(message: string, code?: CodeInfo, payload?: T) => {
  return formatMessage({
    level: 'trace',
    code: code?.code,
    message,
    data: payload,
  });
};

/**
 * Creates an info level success message in green text.
 * @deprecated
 */
export const success = <T>(message: string, code?: CodeInfo, payload?: T) => {
  return formatMessage({
    level: 'info',
    code: code?.code,
    message: chalk.green(message),
    data: payload,
  });
};

/**
 * Creates an info level message in bold text.
 * @deprecated
 */
export const highlight = <T>(message: string, code?: CodeInfo, payload?: T) => {
  return formatMessage({
    level: 'info',
    code: code?.code,
    message: chalk.bold(message),
    data: payload,
  });
};<|MERGE_RESOLUTION|>--- conflicted
+++ resolved
@@ -1,13 +1,7 @@
 import * as chalk from 'chalk';
-<<<<<<< HEAD
 import type { IoMessageCodeCategory, IoMessageLevel } from '../io-message';
 import { CodeInfo, CODES } from './codes';
-import type { ActionLessMessage, ActionLessRequest, Optional, SimplifiedMessage } from './types';
-=======
-import type { IoMessageLevel } from '../io-message';
-import { type VALID_CODE } from './codes';
 import type { ActionLessMessage, ActionLessRequest, IoMessageCodeCategory, Optional, SimplifiedMessage } from './types';
->>>>>>> dee84c13
 
 /**
  * Internal helper that processes log inputs into a consistent format.
