--- conflicted
+++ resolved
@@ -6,12 +6,7 @@
 import { execInChildProcess } from './exec';
 import { ExecutionEnvironment, assemblyFromDirectory } from './prepare-source';
 import type { ToolkitServices } from '../../../toolkit/private';
-<<<<<<< HEAD
-import { Context, RWLock, Settings } from '../../aws-cdk';
-=======
->>>>>>> b5cb9104
 import { IO } from '../../io/private';
-import type { ILock } from '../../shared-private';
 import { Context, RWLock, Settings } from '../../shared-private';
 import { ToolkitError, AssemblyError } from '../../shared-public';
 import type { AssemblyBuilder } from '../source-builder';
