--- conflicted
+++ resolved
@@ -2,11 +2,7 @@
 import { format } from 'util';
 import * as cxapi from '@aws-cdk/cx-api';
 import * as fs from 'fs-extra';
-<<<<<<< HEAD
 import { CdkAppMultiContext, MemoryContext, type AssemblyDirectoryProps, type ICloudAssemblySource } from '../';
-=======
-import type { AssemblyDirectoryProps, ICloudAssemblySource } from '../';
->>>>>>> 09c84025
 import type { ContextAwareCloudAssemblyProps } from './context-aware-source';
 import { ContextAwareCloudAssemblySource } from './context-aware-source';
 import { execInChildProcess } from './exec';
@@ -17,11 +13,7 @@
 import type { ToolkitServices } from '../../../toolkit/private';
 import { IO } from '../../io/private';
 import { RWLock } from '../../rwlock';
-<<<<<<< HEAD
-=======
-import { Settings } from '../../settings';
 import { synthParametersFromSettings } from '../environment';
->>>>>>> 09c84025
 
 export abstract class CloudAssemblySourceBuilder {
   /**
@@ -78,11 +70,7 @@
           const synthParams = parametersFromSynthOptions(props.synthOptions);
 
           const fullContext = {
-<<<<<<< HEAD
             ...await contextStore.read(),
-=======
-            ...context.all,
->>>>>>> 09c84025
             ...synthParams.context,
           };
 
@@ -231,11 +219,7 @@
           const synthParams = parametersFromSynthOptions(props.synthOptions);
 
           const fullContext = {
-<<<<<<< HEAD
             ...await contextStore.read(),
-=======
-            ...context.all,
->>>>>>> 09c84025
             ...synthParams.context,
           };
 
