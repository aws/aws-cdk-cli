--- conflicted
+++ resolved
@@ -1,14 +1,10 @@
 import * as path from 'path';
 import { format } from 'util';
 import type * as cxschema from '@aws-cdk/cloud-assembly-schema';
-<<<<<<< HEAD
-import type { IContextStore } from './context-store';
-=======
 import * as cxapi from '@aws-cdk/cx-api';
 import * as fs from 'fs-extra';
-import { Context } from '../context';
+import { CdkAppMultiContext, MemoryContext, type IContextStore } from './context-store';
 import { RWLock } from '../rwlock';
-import { Settings } from '../settings';
 import type { ContextAwareCloudAssemblyProps } from './private/context-aware-source';
 import { ContextAwareCloudAssemblySource } from './private/context-aware-source';
 import { execInChildProcess } from './private/exec';
@@ -20,7 +16,6 @@
 import { noUndefined } from '../../util';
 import { IO } from '../io/private';
 import { temporarilyWriteEnv } from './private/helpers';
->>>>>>> 70128c09
 
 /**
  * Properties the builder function receives.
@@ -281,6 +276,8 @@
   /**
    * Create a Cloud Assembly from a Cloud Assembly builder function.
    *
+   * ## Outdir
+   *
    * If no output directory is given, it will synthesize into a temporary system
    * directory. The temporary directory will be cleaned up, unless
    * `disposeOutdir: false`.
@@ -291,6 +288,12 @@
    * directory. This means that while the CloudAssembly is being used, no CDK
    * app synthesis can take place into that directory.
    *
+   * ## Context
+   *
+   * If no `contextStore` is given, a `MemoryContext` will be used. This means
+   * no provider lookups will be persisted anywhere by default. Use a different
+   * type of context store if you want persistence between synth operations.
+   *
    * @param builder - the builder function
    * @param props - additional configuration properties
    * @returns the CloudAssembly source
@@ -300,10 +303,10 @@
     props: FromAssemblyBuilderOptions = {},
   ): Promise<ICloudAssemblySource> {
     const services = await this.sourceBuilderServices();
-    const context = new Context({ bag: new Settings(props.context ?? {}) });
+    const contextStore = props.contextStore ?? new MemoryContext();
     const contextAssemblyProps: ContextAwareCloudAssemblyProps = {
       services,
-      context,
+      contextStore,
       lookups: props.lookups,
     };
 
@@ -317,7 +320,7 @@
           const synthParams = parametersFromSynthOptions(props.synthOptions);
 
           const fullContext = {
-            ...context.all,
+            ...await contextStore.read(),
             ...synthParams.context,
           };
 
@@ -378,7 +381,7 @@
     const services: ToolkitServices = await this.sourceBuilderServices();
     const contextAssemblyProps: ContextAwareCloudAssemblyProps = {
       services,
-      context: new Context(), // @todo there is probably a difference between contextaware and contextlookup sources
+      contextStore: new MemoryContext(), // @todo We shouldn't be using a `ContextAwareCloudAssemblySource` at all.
       lookups: false,
     };
 
@@ -404,7 +407,10 @@
   /**
    * Use a directory containing an AWS CDK app as source.
    *
-   * The subprocess will execute in `workingDirectory`.
+   * The subprocess will execute in `workingDirectory`, which defaults to
+   * the current process' working directory if not given.
+   *
+   * ## Outdir
    *
    * If an output directory is supplied, relative paths are evaluated with
    * respect to the current process' working directory. If an output directory
@@ -418,21 +424,28 @@
    * directory.  This means that while the CloudAssembly is being used, no CDK
    * app synthesis can take place into that directory.
    *
+   * ## Context
+   *
+   * If no `contextStore` is given, a `CdkAppMultiContext` will be used, initialized
+   * to the app's `workingDirectory`. This means that context will be loaded from
+   * all the CDK's default context sources, and updates will be written to
+   * `cdk.context.json`.
+   *
    * @param props - additional configuration properties
    * @returns the CloudAssembly source
    */
   public async fromCdkApp(app: string, props: FromCdkAppOptions = {}): Promise<ICloudAssemblySource> {
     const services: ToolkitServices = await this.sourceBuilderServices();
-    // @todo this definitely needs to read files from the CWD
-    const context = new Context({ bag: new Settings(props.context ?? {}) });
+    const workingDirectory = props.workingDirectory ?? process.cwd();
+    const outdir = props.outdir ? path.resolve(props.outdir) : path.resolve(workingDirectory, 'cdk.out');
+
+    const contextStore = props.contextStore ?? new CdkAppMultiContext(workingDirectory);
+
     const contextAssemblyProps: ContextAwareCloudAssemblyProps = {
       services,
-      context,
+      contextStore,
       lookups: props.lookups,
     };
-
-    const workingDirectory = props.workingDirectory ?? process.cwd();
-    const outdir = props.outdir ? path.resolve(props.outdir) : path.resolve(workingDirectory, 'cdk.out');
 
     return new ContextAwareCloudAssemblySource(
       {
@@ -456,7 +469,7 @@
           const synthParams = parametersFromSynthOptions(props.synthOptions);
 
           const fullContext = {
-            ...context.all,
+            ...await contextStore.read(),
             ...synthParams.context,
           };
 
