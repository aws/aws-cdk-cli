--- conflicted
+++ resolved
@@ -5,15 +5,12 @@
 import type { GraphDirection } from './digest';
 import { computeResourceDigests } from './digest';
 import { ToolkitError } from '../../toolkit/toolkit-error';
-<<<<<<< HEAD
 import type { SDK } from '../aws-auth/sdk';
 import type { SdkProvider } from '../aws-auth/sdk-provider';
 import { EnvironmentResourcesRegistry } from '../environment';
 import type { IoHelper } from '../io/private';
 import { Mode } from '../plugin';
-=======
 import { equalSets } from '../../util/sets';
->>>>>>> 51a14064
 
 /**
  * Represents a set of possible moves of a resource from one location
@@ -26,12 +23,8 @@
   environment: Environment;
   localStacks: CloudFormationStack[];
   deployedStacks: CloudFormationStack[];
-<<<<<<< HEAD
-  mappings?: ResourceMapping[];
-=======
   overrides?: ResourceMapping[];
   ignoreModifications?: boolean;
->>>>>>> 51a14064
 }
 
 /**
@@ -44,16 +37,6 @@
 
   constructor(props: RefactoringContextOptions) {
     this.environment = props.environment;
-<<<<<<< HEAD
-    if (props.mappings != null) {
-      this._mappings = props.mappings;
-    } else {
-      const moves = resourceMoves(props.deployedStacks, props.localStacks);
-      this.ambiguousMoves = moves.filter(isAmbiguousMove);
-      const nonAmbiguousMoves = moves.filter((move) => !isAmbiguousMove(move));
-      this._mappings = resourceMappings(nonAmbiguousMoves);
-    }
-=======
     const moves = resourceMoves(props.deployedStacks, props.localStacks, 'direct', props.ignoreModifications);
     const additionalOverrides = structuralOverrides(props.deployedStacks, props.localStacks);
     const overrides = (props.overrides ?? []).concat(additionalOverrides);
@@ -61,7 +44,6 @@
     this.ambiguousMoves = ambiguousMoves;
 
     this._mappings = resourceMappings(nonAmbiguousMoves);
->>>>>>> 51a14064
   }
 
   public get ambiguousPaths(): [string[], string[]][] {
@@ -74,7 +56,6 @@
 
   public get mappings(): ResourceMapping[] {
     return this._mappings;
-<<<<<<< HEAD
   }
 
   public async execute(stackDefinitions: StackDefinition[], sdkProvider: SdkProvider, ioHelper: IoHelper): Promise<void> {
@@ -125,33 +106,6 @@
         `The CDK toolkit stack in environment ${environment} doesn't support refactoring. Please run 'cdk bootstrap ${environment}' to update it.`,
       );
     }
-  }
-}
-
-function resourceMoves(before: CloudFormationStack[], after: CloudFormationStack[]): ResourceMove[] {
-  const digestsBefore = resourceDigests(before);
-  const digestsAfter = resourceDigests(after);
-
-  if (!isomorphic(digestsBefore, digestsAfter)) {
-    const message = 'A refactor operation cannot add, remove or update resources. ' +
-      'Only resource moves and renames are allowed. ' +
-      "Run 'cdk diff' to compare the local templates to the deployed stacks.";
-    throw new ToolkitError(message);
-  }
-
-  return Object.values(removeUnmovedResources(zip(digestsBefore, digestsAfter)));
-}
-
-/**
- * Whether two sets of resources have the same elements (uniquely identified by the digest), and
- * each element is in the same number of locations. The locations themselves may be different.
- */
-function isomorphic(a: Record<string, ResourceLocation[]>, b: Record<string, ResourceLocation[]>): boolean {
-  const sameKeys = equalSets(new Set(Object.keys(a)), new Set(Object.keys(b)));
-  return sameKeys && Object.entries(a).every(([digest, locations]) => locations.length === b[digest].length);
-}
-
-=======
   }
 }
 
@@ -214,7 +168,18 @@
   return sameKeys && Object.entries(a).every(([digest, locations]) => locations.length === b[digest].length);
 }
 
->>>>>>> 51a14064
+  return Object.values(removeUnmovedResources(zip(digestsBefore, digestsAfter)));
+}
+
+/**
+ * Whether two sets of resources have the same elements (uniquely identified by the digest), and
+ * each element is in the same number of locations. The locations themselves may be different.
+ */
+function isomorphic(a: Record<string, ResourceLocation[]>, b: Record<string, ResourceLocation[]>): boolean {
+  const sameKeys = equalSets(new Set(Object.keys(a)), new Set(Object.keys(b)));
+  return sameKeys && Object.entries(a).every(([digest, locations]) => locations.length === b[digest].length);
+}
+
 function removeUnmovedResources(moves: Record<string, ResourceMove>): Record<string, ResourceMove> {
   const result: Record<string, ResourceMove> = {};
   for (const [hash, [before, after]] of Object.entries(moves)) {
@@ -258,11 +223,7 @@
 /**
  * Computes a list of pairs [digest, location] for each resource in the stack.
  */
-<<<<<<< HEAD
-function resourceDigests(stacks: CloudFormationStack[]): Record<string, ResourceLocation[]> {
-=======
 function resourceDigests(stacks: CloudFormationStack[], direction: GraphDirection): Record<string, ResourceLocation[]> {
->>>>>>> 51a14064
   // index stacks by name
   const stacksByName = new Map<string, CloudFormationStack>();
   for (const stack of stacks) {
@@ -310,20 +271,6 @@
 }
 
 /**
-<<<<<<< HEAD
- * Are two sets equal to each other
- */
-function equalSets<A>(a: Set<A>, b: Set<A>) {
-  if (a.size !== b.size) {
-    return false;
-  }
-  for (const x of a) {
-    if (!b.has(x)) {
-      return false;
-    }
-  }
-  return true;
-=======
  * Partitions a list of moves into non-ambiguous and ambiguous moves.
  * @param overrides - The list of overrides to disambiguate moves
  * @param moves - a pair of lists of moves. First: non-ambiguous, second: ambiguous
@@ -368,5 +315,4 @@
   }
 
   return [nonAmbiguous, ambiguous];
->>>>>>> 51a14064
 }