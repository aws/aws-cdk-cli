--- conflicted
+++ resolved
@@ -16,11 +16,7 @@
   environment: Environment;
   localStacks: CloudFormationStack[];
   deployedStacks: CloudFormationStack[];
-<<<<<<< HEAD
   overrides?: ResourceMapping[];
-=======
-  mappings?: ResourceMapping[];
->>>>>>> 66594fda
 }
 
 /**
@@ -33,21 +29,10 @@
 
   constructor(props: RefactorManagerOptions) {
     this.environment = props.environment;
-<<<<<<< HEAD
     const moves = resourceMoves(props.deployedStacks, props.localStacks);
     const [nonAmbiguousMoves, ambiguousMoves] = partitionByAmbiguity(props.overrides ?? [], moves);
     this.ambiguousMoves = ambiguousMoves;
     this._mappings = resourceMappings(nonAmbiguousMoves);
-=======
-    if (props.mappings != null) {
-      this._mappings = props.mappings;
-    } else {
-      const moves = resourceMoves(props.deployedStacks, props.localStacks);
-      this.ambiguousMoves = moves.filter(isAmbiguousMove);
-      const nonAmbiguousMoves = moves.filter((move) => !isAmbiguousMove(move));
-      this._mappings = resourceMappings(nonAmbiguousMoves);
-    }
->>>>>>> 66594fda
   }
 
   public get ambiguousPaths(): [string[], string[]][] {
@@ -80,7 +65,6 @@
   }
 
   return Object.values(removeUnmovedResources(zip(digestsBefore, digestsAfter)));
-<<<<<<< HEAD
 }
 
 /**
@@ -92,19 +76,6 @@
   return sameKeys && Object.entries(a).every(([digest, locations]) => locations.length === b[digest].length);
 }
 
-=======
-}
-
-/**
- * Whether two sets of resources have the same elements (uniquely identified by the digest), and
- * each element is in the same number of locations. The locations themselves may be different.
- */
-function isomorphic(a: Record<string, ResourceLocation[]>, b: Record<string, ResourceLocation[]>): boolean {
-  const sameKeys = equalSets(new Set(Object.keys(a)), new Set(Object.keys(b)));
-  return sameKeys && Object.entries(a).every(([digest, locations]) => locations.length === b[digest].length);
-}
-
->>>>>>> 66594fda
 function removeUnmovedResources(moves: Record<string, ResourceMove>): Record<string, ResourceMove> {
   const result: Record<string, ResourceMove> = {};
   for (const [hash, [before, after]] of Object.entries(moves)) {
@@ -193,22 +164,6 @@
   return movements
     .filter(([pre, post]) => pre.length === 1 && post.length === 1 && !pre[0].equalTo(post[0]))
     .map(([pre, post]) => new ResourceMapping(pre[0], post[0]));
-<<<<<<< HEAD
-}
-
-/**
- * Are two sets equal to each other
- */
-function equalSets<A>(a: Set<A>, b: Set<A>) {
-  if (a.size !== b.size) {
-    return false;
-  }
-  for (const x of a) {
-    if (!b.has(x)) {
-      return false;
-    }
-  }
-  return true;
 }
 
 /**
@@ -256,6 +211,4 @@
   }
 
   return [nonAmbiguous, ambiguous];
-=======
->>>>>>> 66594fda
 }