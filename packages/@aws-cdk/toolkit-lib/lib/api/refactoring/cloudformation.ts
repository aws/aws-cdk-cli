--- conflicted
+++ resolved
@@ -70,7 +70,6 @@
       destinationPath: this.destination.toPath(),
     };
   }
-<<<<<<< HEAD
 
   public toCloudFormation(): CfnResourceMapping {
     return {
@@ -84,7 +83,4 @@
       },
     };
   }
-}
-=======
-}
->>>>>>> db8fed0e
+}