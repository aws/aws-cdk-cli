import type { TypedMapping } from '@aws-cdk/cloudformation-diff';
import {
  formatAmbiguousMappings as fmtAmbiguousMappings,
  formatEnvironmentSectionHeader as fmtEnvironmentSectionHeader,
  formatTypedMappings as fmtTypedMappings,
} from '@aws-cdk/cloudformation-diff';
import type * as cxapi from '@aws-cdk/cx-api';
import type { StackSummary } from '@aws-sdk/client-cloudformation';
<<<<<<< HEAD
import { minimatch } from 'minimatch';
import { major } from 'semver';
import { deserializeStructure } from '../../util';
=======
import { deserializeStructure, indexBy } from '../../util';
>>>>>>> 66594fda
import type { SdkProvider } from '../aws-auth/private';
import { Mode } from '../plugin';
import { StringWriteStream } from '../streams';
import type { CloudFormationStack } from './cloudformation';
import { ResourceLocation, ResourceMapping } from './cloudformation';
import { hashObject } from './digest';
import type { MappingGroup } from '../../actions';
import { ToolkitError } from '../../toolkit/toolkit-error';

export * from './exclude';

interface StackGroup {
  environment: cxapi.Environment;
  localStacks: CloudFormationStack[];
  deployedStacks: CloudFormationStack[];
}

export async function usePrescribedMappings(
  mappingGroups: MappingGroup[],
  sdkProvider: SdkProvider,
): Promise<ResourceMapping[]> {
  interface MappingGroupWithStacks extends MappingGroup {
    stacks: CloudFormationStack[];
  }

  const stackGroups: MappingGroupWithStacks[] = [];
  for (const group of mappingGroups) {
    stackGroups.push({
      ...group,
      stacks: await getDeployedStacks(sdkProvider, environmentOf(group)),
    });
  }

  // Validate that there are no duplicate destinations
  for (let group of stackGroups) {
    const destinations = new Set<string>();

    for (const destination of Object.values(group.resources)) {
      if (destinations.has(destination)) {
        throw new ToolkitError(
          `Duplicate destination resource '${destination}' in environment ${group.account}/${group.region}`,
        );
      }
      destinations.add(destination);
    }
  }

  const result: ResourceMapping[] = [];
  for (const group of stackGroups) {
    for (const [source, destination] of Object.entries(group.resources)) {
      if (!inUse(source, group.stacks)) {
        throw new ToolkitError(`Source resource '${source}' does not exist in environment ${group.account}/${group.region}`);
      }

      if (inUse(destination, group.stacks)) {
        throw new ToolkitError(
          `Destination resource '${destination}' already in use in environment ${group.account}/${group.region}`,
        );
      }

      const environment = environmentOf(group);
      const src = makeLocation(source, environment, group.stacks);
      const dst = makeLocation(destination, environment);
      result.push(new ResourceMapping(src, dst));
    }
  }
  return result;

  function inUse(location: string, stacks: CloudFormationStack[]): boolean {
    const [stackName, logicalId] = location.split('.');
    if (stackName == null || logicalId == null) {
      throw new ToolkitError(`Invalid location '${location}'`);
    }
    const stack = stacks.find((s) => s.stackName === stackName);
    return stack != null && stack.template.Resources?.[logicalId] != null;
  }

  function environmentOf(group: MappingGroup) {
    return {
      account: group.account,
      region: group.region,
      name: '',
    };
  }

  function makeLocation(
    loc: string,
    environment: cxapi.Environment,
    stacks: CloudFormationStack[] = [],
  ): ResourceLocation {
    const [stackName, logicalId] = loc.split('.');
    const stack = stacks.find((s) => s.stackName === stackName);

    return new ResourceLocation(
      {
        stackName,
        environment,
        template: stack?.template ?? {},
      },
      logicalId,
    );
  }
}

export async function getDeployedStacks(
  sdkProvider: SdkProvider,
  environment: cxapi.Environment,
): Promise<CloudFormationStack[]> {
  const cfn = (await sdkProvider.forEnvironment(environment, Mode.ForReading)).sdk.cloudFormation();

  const summaries = await cfn.paginatedListStacks({
    StackStatusFilter: [
      'CREATE_COMPLETE',
      'UPDATE_COMPLETE',
      'UPDATE_ROLLBACK_COMPLETE',
      'IMPORT_COMPLETE',
      'ROLLBACK_COMPLETE',
    ],
  });

  const normalize = async (summary: StackSummary) => {
    const templateCommandOutput = await cfn.getTemplate({ StackName: summary.StackName! });
    const template = deserializeStructure(templateCommandOutput.TemplateBody ?? '{}');
    return {
      environment,
      stackName: summary.StackName!,
      template,
    };
  };

  // eslint-disable-next-line @cdklabs/promiseall-no-unbounded-parallelism
  return Promise.all(summaries.map(normalize));
}

export function formatEnvironmentSectionHeader(environment: cxapi.Environment) {
  const env = `aws://${environment.account}/${environment.region}`;
  return formatToStream(stream => fmtEnvironmentSectionHeader(stream, env));
<<<<<<< HEAD
}

export function formatTypedMappings(mappings: TypedMapping[]): string {
  return formatToStream((stream) => fmtTypedMappings(stream, mappings));
}

=======
}

export function formatTypedMappings(mappings: TypedMapping[]): string {
  return formatToStream((stream) => fmtTypedMappings(stream, mappings));
}

>>>>>>> 66594fda
export function formatAmbiguousMappings(paths: [string[], string[]][]): string {
  return formatToStream((stream) => fmtAmbiguousMappings(stream, paths));
}

function formatToStream(cb: (stream: NodeJS.WritableStream) => void): string {
  const stream = new StringWriteStream();
  cb(stream);
  return stream.toString();
}

/**
 * Returns a list of stack groups, each containing the local stacks and the deployed stacks that match the given patterns.
 */
<<<<<<< HEAD
export async function groupStacks(sdkProvider: SdkProvider, cloudAssembly: cxapi.CloudAssembly, localPatterns: string[], deployedPatterns: string[]) {
  const localStacks = getLocalStacks(cloudAssembly, localPatterns);

=======
export async function groupStacks(sdkProvider: SdkProvider, localStacks: CloudFormationStack[], additionalStackNames: string[]) {
>>>>>>> 66594fda
  const environments: Map<string, cxapi.Environment> = new Map();

  for (const stack of localStacks) {
    const environment = await sdkProvider.resolveEnvironment(stack.environment);
    const key = hashObject(environment);
    environments.set(key, environment);
  }

  const localByEnvironment = await indexBy(localStacks,
    async (s) => hashObject(await sdkProvider.resolveEnvironment(s.environment)),
  );

  const groups: StackGroup[] = [];
<<<<<<< HEAD
  const deployedFilter = matchingPatterns(deployedPatterns, (s) => s.stackName);
  for (let key of localByEnvironment.keys()) {
    const environment = environments.get(key)!;
    groups.push({
      environment,
      deployedStacks: (await getDeployedStacks(sdkProvider, environment)).filter(deployedFilter),
      localStacks: localByEnvironment.get(key)!,
=======
  for (let key of localByEnvironment.keys()) {
    const environment = environments.get(key)!;
    const allDeployedStacks = await getDeployedStacks(sdkProvider, environment);
    const local = localByEnvironment.get(key)!;
    const hasLocalCounterpart = (s: CloudFormationStack) => local.some((l) => l.stackName === s.stackName);
    const wasExplicitlyProvided = (s: CloudFormationStack) => additionalStackNames.includes(s.stackName);

    groups.push({
      environment,
      deployedStacks: allDeployedStacks.filter(s => hasLocalCounterpart(s) || wasExplicitlyProvided(s)),
      localStacks: local,
>>>>>>> 66594fda
    });
  }

  return groups;
<<<<<<< HEAD
}

function getLocalStacks(cloudAssembly: cxapi.CloudAssembly, patterns: string[]) {
  const all = major(cloudAssembly.version) < 10 ? cloudAssembly.stacks : cloudAssembly.stacksRecursively;
  return all.filter(matchingPatterns(patterns ?? [], (s) => s.hierarchicalId));
}

function matchingPatterns<S extends CloudFormationStack>(patterns: string[], id: (a: S) => string): (s: S) => boolean {
  if (patterns.length === 0) {
    return (s) => !Object.entries(s.template?.Resources ?? {})
      .some(([logicalId, resource]: [string, any]) => logicalId === 'CdkBootstrapVersion' && resource.Type === 'AWS::SSM::Parameter');
  }

  if (patterns.includes('*')) {
    return () => true;
  }

  return (s: S) => patterns.some(pattern => minimatch(id(s), pattern));
}

async function indexBy<A, B>(xs: A[], fn: (a: A) => Promise<B>): Promise<Map<B, A[]>> {
  const ret = new Map<B, A[]>();
  for (const x of xs) {
    const key = await fn(x);
    const group = ret.get(key);
    if (group) {
      group.push(x);
    } else {
      ret.set(key, [x]);
    }
  }
  return ret;
}
=======
}
>>>>>>> 66594fda
<|MERGE_RESOLUTION|>--- conflicted
+++ resolved
@@ -6,13 +6,9 @@
 } from '@aws-cdk/cloudformation-diff';
 import type * as cxapi from '@aws-cdk/cx-api';
 import type { StackSummary } from '@aws-sdk/client-cloudformation';
-<<<<<<< HEAD
 import { minimatch } from 'minimatch';
 import { major } from 'semver';
-import { deserializeStructure } from '../../util';
-=======
 import { deserializeStructure, indexBy } from '../../util';
->>>>>>> 66594fda
 import type { SdkProvider } from '../aws-auth/private';
 import { Mode } from '../plugin';
 import { StringWriteStream } from '../streams';
@@ -150,21 +146,12 @@
 export function formatEnvironmentSectionHeader(environment: cxapi.Environment) {
   const env = `aws://${environment.account}/${environment.region}`;
   return formatToStream(stream => fmtEnvironmentSectionHeader(stream, env));
-<<<<<<< HEAD
 }
 
 export function formatTypedMappings(mappings: TypedMapping[]): string {
   return formatToStream((stream) => fmtTypedMappings(stream, mappings));
 }
 
-=======
-}
-
-export function formatTypedMappings(mappings: TypedMapping[]): string {
-  return formatToStream((stream) => fmtTypedMappings(stream, mappings));
-}
-
->>>>>>> 66594fda
 export function formatAmbiguousMappings(paths: [string[], string[]][]): string {
   return formatToStream((stream) => fmtAmbiguousMappings(stream, paths));
 }
@@ -178,13 +165,7 @@
 /**
  * Returns a list of stack groups, each containing the local stacks and the deployed stacks that match the given patterns.
  */
-<<<<<<< HEAD
-export async function groupStacks(sdkProvider: SdkProvider, cloudAssembly: cxapi.CloudAssembly, localPatterns: string[], deployedPatterns: string[]) {
-  const localStacks = getLocalStacks(cloudAssembly, localPatterns);
-
-=======
 export async function groupStacks(sdkProvider: SdkProvider, localStacks: CloudFormationStack[], additionalStackNames: string[]) {
->>>>>>> 66594fda
   const environments: Map<string, cxapi.Environment> = new Map();
 
   for (const stack of localStacks) {
@@ -198,15 +179,6 @@
   );
 
   const groups: StackGroup[] = [];
-<<<<<<< HEAD
-  const deployedFilter = matchingPatterns(deployedPatterns, (s) => s.stackName);
-  for (let key of localByEnvironment.keys()) {
-    const environment = environments.get(key)!;
-    groups.push({
-      environment,
-      deployedStacks: (await getDeployedStacks(sdkProvider, environment)).filter(deployedFilter),
-      localStacks: localByEnvironment.get(key)!,
-=======
   for (let key of localByEnvironment.keys()) {
     const environment = environments.get(key)!;
     const allDeployedStacks = await getDeployedStacks(sdkProvider, environment);
@@ -218,45 +190,8 @@
       environment,
       deployedStacks: allDeployedStacks.filter(s => hasLocalCounterpart(s) || wasExplicitlyProvided(s)),
       localStacks: local,
->>>>>>> 66594fda
     });
   }
 
   return groups;
-<<<<<<< HEAD
-}
-
-function getLocalStacks(cloudAssembly: cxapi.CloudAssembly, patterns: string[]) {
-  const all = major(cloudAssembly.version) < 10 ? cloudAssembly.stacks : cloudAssembly.stacksRecursively;
-  return all.filter(matchingPatterns(patterns ?? [], (s) => s.hierarchicalId));
-}
-
-function matchingPatterns<S extends CloudFormationStack>(patterns: string[], id: (a: S) => string): (s: S) => boolean {
-  if (patterns.length === 0) {
-    return (s) => !Object.entries(s.template?.Resources ?? {})
-      .some(([logicalId, resource]: [string, any]) => logicalId === 'CdkBootstrapVersion' && resource.Type === 'AWS::SSM::Parameter');
-  }
-
-  if (patterns.includes('*')) {
-    return () => true;
-  }
-
-  return (s: S) => patterns.some(pattern => minimatch(id(s), pattern));
-}
-
-async function indexBy<A, B>(xs: A[], fn: (a: A) => Promise<B>): Promise<Map<B, A[]>> {
-  const ret = new Map<B, A[]>();
-  for (const x of xs) {
-    const key = await fn(x);
-    const group = ret.get(key);
-    if (group) {
-      group.push(x);
-    } else {
-      ret.set(key, [x]);
-    }
-  }
-  return ret;
-}
-=======
-}
->>>>>>> 66594fda
+}