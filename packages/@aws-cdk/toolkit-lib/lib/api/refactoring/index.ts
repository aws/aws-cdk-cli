import type { TypedMapping } from '@aws-cdk/cloudformation-diff';
import {
  formatAmbiguousMappings as fmtAmbiguousMappings,
  formatTypedMappings as fmtTypedMappings,
} from '@aws-cdk/cloudformation-diff';
import { StringWriteStream } from '../streams';
import type { CloudFormationStack } from './cloudformation';
import { ResourceLocation, ResourceMapping } from './cloudformation';
import { computeResourceDigests, hashObject } from './digest';
import { type ExcludeList, NeverExclude } from './exclude';
<<<<<<< HEAD
import type { StackContainer } from './stack-container';
=======
import type { MappingGroup } from '../../actions';
import { ToolkitError } from '../../toolkit/toolkit-error';
>>>>>>> 1445ba17

export * from './exclude';

/**
 * Represents a set of possible movements of a resource from one location
 * to another. In the ideal case, there is only one source and only one
 * destination.
 */
export type ResourceMovement = [ResourceLocation[], ResourceLocation[]];

export class AmbiguityError extends Error {
  constructor(public readonly movements: ResourceMovement[]) {
    super('Ambiguous resource mappings');
  }

  public paths(): [string[], string[]][] {
    return this.movements.map(([a, b]) => [convert(a), convert(b)]);

    function convert(locations: ResourceLocation[]): string[] {
      return locations.map((l) => l.toPath());
    }
  }
}

function groupByKey<A>(entries: [string, A][]): Record<string, A[]> {
  const result: Record<string, A[]> = {};

  for (const [hash, location] of entries) {
    if (hash in result) {
      result[hash].push(location);
    } else {
      result[hash] = [location];
    }
  }

  return result;
}

export async function usePrescribedMappings(
  mappingGroups: MappingGroup[],
  sdkProvider: SdkProvider,
): Promise<ResourceMapping[]> {
  interface StackGroup extends MappingGroup {
    stacks: CloudFormationStack[];
  }

  const stackGroups: StackGroup[] = [];
  for (const group of mappingGroups) {
    stackGroups.push({
      ...group,
      stacks: await getDeployedStacks(sdkProvider, environmentOf(group)),
    });
  }

  // Validate that there are no duplicate destinations
  for (let group of stackGroups) {
    const destinations = new Set<string>();

    for (const destination of Object.values(group.resources)) {
      if (destinations.has(destination)) {
        throw new ToolkitError(
          `Duplicate destination resource '${destination}' in environment ${group.account}/${group.region}`,
        );
      }
      destinations.add(destination);
    }
  }

  const result: ResourceMapping[] = [];
  for (const group of stackGroups) {
    for (const [source, destination] of Object.entries(group.resources)) {
      if (!inUse(source, group.stacks)) {
        throw new ToolkitError(`Source resource '${source}' does not exist in environment ${group.account}/${group.region}`);
      }

      if (inUse(destination, group.stacks)) {
        throw new ToolkitError(
          `Destination resource '${destination}' already in use in environment ${group.account}/${group.region}`,
        );
      }

      const environment = environmentOf(group);
      const src = makeLocation(source, environment, group.stacks);
      const dst = makeLocation(destination, environment);
      result.push(new ResourceMapping(src, dst));
    }
  }
  return result;

  function inUse(location: string, stacks: CloudFormationStack[]): boolean {
    const [stackName, logicalId] = location.split('.');
    if (stackName == null || logicalId == null) {
      throw new ToolkitError(`Invalid location '${location}'`);
    }
    const stack = stacks.find((s) => s.stackName === stackName);
    return stack != null && stack.template.Resources?.[logicalId] != null;
  }

  function environmentOf(group: MappingGroup) {
    return {
      account: group.account,
      region: group.region,
      name: '',
    };
  }

  function makeLocation(
    loc: string,
    environment: cxapi.Environment,
    stacks: CloudFormationStack[] = [],
  ): ResourceLocation {
    const [stackName, logicalId] = loc.split('.');
    const stack = stacks.find((s) => s.stackName === stackName);

    return new ResourceLocation(
      {
        stackName,
        environment,
        template: stack?.template ?? {},
      },
      logicalId,
    );
  }
}

export function resourceMovements(before: CloudFormationStack[], after: CloudFormationStack[]): ResourceMovement[] {
  return Object.values(
    removeUnmovedResources(
      zip(groupByKey(before.flatMap(resourceDigests)), groupByKey(after.flatMap(resourceDigests))),
    ),
  );
}

export function ambiguousMovements(movements: ResourceMovement[]) {
  // A movement is considered ambiguous if these two conditions are met:
  //  1. Both sides have at least one element (otherwise, it's just addition or deletion)
  //  2. At least one side has more than one element
  return movements
    .filter(([pre, post]) => pre.length > 0 && post.length > 0)
    .filter(([pre, post]) => pre.length > 1 || post.length > 1);
}

/**
 * Converts a list of unambiguous resource movements into a list of resource mappings.
 *
 */
export function resourceMappings(movements: ResourceMovement[], stacks?: CloudFormationStack[]): ResourceMapping[] {
  const stacksPredicate =
    stacks == null
      ? () => true
      : (m: ResourceMapping) => {
        // Any movement that involves one of the selected stacks (either moving from or to)
        // is considered a candidate for refactoring.
        const stackNames = [m.source.stack.stackName, m.destination.stack.stackName];
        return stacks.some((stack) => stackNames.includes(stack.stackName));
      };

  return movements
    .filter(([pre, post]) => pre.length === 1 && post.length === 1 && !pre[0].equalTo(post[0]))
    .map(([pre, post]) => new ResourceMapping(pre[0], post[0]))
    .filter(stacksPredicate);
}

function removeUnmovedResources(m: Record<string, ResourceMovement>): Record<string, ResourceMovement> {
  const result: Record<string, ResourceMovement> = {};
  for (const [hash, [before, after]] of Object.entries(m)) {
    const common = before.filter((b) => after.some((a) => a.equalTo(b)));
    result[hash] = [
      before.filter((b) => !common.some((c) => b.equalTo(c))),
      after.filter((a) => !common.some((c) => a.equalTo(c))),
    ];
  }

  return result;
}

/**
 * For each hash, identifying a single resource, zip the two lists of locations,
 * producing a resource movement
 */
function zip(
  m1: Record<string, ResourceLocation[]>,
  m2: Record<string, ResourceLocation[]>,
): Record<string, ResourceMovement> {
  const result: Record<string, ResourceMovement> = {};

  for (const [hash, locations] of Object.entries(m1)) {
    if (hash in m2) {
      result[hash] = [locations, m2[hash]];
    } else {
      result[hash] = [locations, []];
    }
  }

  for (const [hash, locations] of Object.entries(m2)) {
    if (!(hash in m1)) {
      result[hash] = [[], locations];
    }
  }

  return result;
}

/**
 * Computes a list of pairs [digest, location] for each resource in the stack.
 */
function resourceDigests(stack: CloudFormationStack): [string, ResourceLocation][] {
  const digests = computeResourceDigests(stack.template);

  return Object.entries(digests).map(([logicalId, digest]) => {
    const location: ResourceLocation = new ResourceLocation(stack, logicalId);
    return [digest, location];
  });
}

/**
 * Compares the deployed state to the cloud assembly state, and finds all resources
 * that were moved from one location (stack + logical ID) to another. The comparison
 * is done per environment.
 */
export async function findResourceMovements(
  stacks: CloudFormationStack[],
  stackRetriever: StackContainer,
  exclude: ExcludeList = new NeverExclude(),
): Promise<ResourceMovement[]> {
  const stackGroups: Map<string, [CloudFormationStack[], CloudFormationStack[]]> = new Map();

  // Group stacks by environment
  for (const stack of stacks) {
    const environment = stack.environment;
    const key = hashObject(environment);
    if (stackGroups.has(key)) {
      stackGroups.get(key)![1].push(stack);
    } else {
      // The first time we see an environment, we need to fetch all stacks deployed to it.
      const before = await stackRetriever.getDeployedStacks(environment);
      stackGroups.set(key, [before, [stack]]);
    }
  }

  const result: ResourceMovement[] = [];
  for (const [_, [before, after]] of stackGroups) {
    result.push(...resourceMovements(before, after));
  }

  return result.filter((mov) => {
    const after = mov[1];
    return after.every((l) => !exclude.isExcluded(l));
  });
}

export function formatTypedMappings(mappings: TypedMapping[]): string {
  const stream = new StringWriteStream();
  fmtTypedMappings(stream, mappings);
  return stream.toString();
}

export function formatAmbiguousMappings(paths: [string[], string[]][]): string {
  const stream = new StringWriteStream();
  fmtAmbiguousMappings(stream, paths);
  return stream.toString();
}<|MERGE_RESOLUTION|>--- conflicted
+++ resolved
@@ -8,12 +8,10 @@
 import { ResourceLocation, ResourceMapping } from './cloudformation';
 import { computeResourceDigests, hashObject } from './digest';
 import { type ExcludeList, NeverExclude } from './exclude';
-<<<<<<< HEAD
 import type { StackContainer } from './stack-container';
-=======
+import { type ExcludeList, NeverExclude } from './exclude';
 import type { MappingGroup } from '../../actions';
 import { ToolkitError } from '../../toolkit/toolkit-error';
->>>>>>> 1445ba17
 
 export * from './exclude';
 
