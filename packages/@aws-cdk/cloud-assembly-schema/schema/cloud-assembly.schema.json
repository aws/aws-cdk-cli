--- conflicted
+++ resolved
@@ -1032,19 +1032,11 @@
                     "type": "string"
                 },
                 "exactIdentifier": {
-<<<<<<< HEAD
-                    "description": "exactIdentifier of the resource.\nSpecifying exactIdentifier will return exact one result.\nEither exactIdentifier or propertyMatch should be specified. (Default - None)",
-                    "type": "string"
-                },
-                "propertyMatch": {
-                    "description": "This indicates the property to search for.\nTo restrict the count of results to return, specify expectedMatchCount.\nEither exactIdentifier or propertyMatch should be specified. (Default - None)",
-=======
                     "description": "Identifier of the resource to look up using `GetResource`.\n\nSpecifying exactIdentifier will return exactly one result, or throw an error. (Default - Either exactIdentifier or propertyMatch should be specified.)",
                     "type": "string"
                 },
                 "propertyMatch": {
                     "description": "Returns any resources matching these properties, using `ListResources`.\n\nSpecifying propertyMatch will return 0 or more results.\n\n## Notes on property completeness\n\nCloudControl API's `ListResources` may return fewer properties than\n`GetResource` would, depending on the resource implementation.\n\nThe resources that `propertyMatch` matches against will *only ever* be the\nproperties returned by the `ListResources` call. (Default - Either exactIdentifier or propertyMatch should be specified.)",
->>>>>>> 0db3dc24
                     "$ref": "#/definitions/Record<string,unknown>"
                 },
                 "propertiesToReturn": {
@@ -1054,17 +1046,6 @@
                         "type": "string"
                     }
                 },
-<<<<<<< HEAD
-                "expectedMatchCount": {
-                    "description": "This is the expected count of results that we want to return from ContextQuery when propertyMatch is specified. (Default any)",
-                    "enum": [
-                        "any",
-                        "at-least-one",
-                        "at-most-one",
-                        "exactly-one"
-                    ],
-                    "type": "string"
-=======
                 "dummyValue": {
                     "description": "The value to return if the resource was not found and `ignoreErrorOnMissingContext` is true.\n\nIf supplied, `dummyValue` should be an array of objects.\n\n`dummyValue` does not have to have elements, and it may have objects with\ndifferent properties than the properties in `propertiesToReturn`, but it\nwill be easiest for downstream code if the `dummyValue` conforms to\nthe expected response shape. (Default - No dummy value available)"
                 },
@@ -1072,7 +1053,6 @@
                     "description": "Ignore an error and return the `dummyValue` instead if the resource was not found.\n\n- In case of an `exactIdentifier` lookup, return the `dummyValue` if the resource with\n  that identifier was not found.\n- In case of a `propertyMatch` lookup, this setting currently does not have any effect,\n  as `propertyMatch` queries can legally return 0 resources.\n\nif `ignoreErrorOnMissingContext` is set, `dummyValue` should be set and be an array.",
                     "default": false,
                     "type": "boolean"
->>>>>>> 0db3dc24
                 },
                 "account": {
                     "description": "Query account",
