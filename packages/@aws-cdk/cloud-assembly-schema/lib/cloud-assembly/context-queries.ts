import type { Tag } from './metadata-schema';

/**
 * Identifier for the context provider
 */
export enum ContextProvider {
  /**
   * AMI provider
   */
  AMI_PROVIDER = 'ami',

  /**
   * AZ provider
   */
  AVAILABILITY_ZONE_PROVIDER = 'availability-zones',

  /**
   * Route53 Hosted Zone provider
   */
  HOSTED_ZONE_PROVIDER = 'hosted-zone',

  /**
   * SSM Parameter Provider
   */
  SSM_PARAMETER_PROVIDER = 'ssm',

  /**
   * VPC Provider
   */
  VPC_PROVIDER = 'vpc-provider',

  /**
   * VPC Endpoint Service AZ Provider
   */
  ENDPOINT_SERVICE_AVAILABILITY_ZONE_PROVIDER = 'endpoint-service-availability-zones',

  /**
   * Load balancer provider
   */
  LOAD_BALANCER_PROVIDER = 'load-balancer',

  /**
   * Load balancer listener provider
   */
  LOAD_BALANCER_LISTENER_PROVIDER = 'load-balancer-listener',

  /**
   * Security group provider
   */
  SECURITY_GROUP_PROVIDER = 'security-group',

  /**
   * KMS Key Provider
   */
  KEY_PROVIDER = 'key-provider',

  /**
   * CCAPI Provider
   */
  CC_API_PROVIDER = 'cc-api-provider',

  /**
   * A plugin provider (the actual plugin name will be in the properties)
   */
  PLUGIN = 'plugin',
}

/**
 * Options for context lookup roles.
 */
export interface ContextLookupRoleOptions {
  /**
   * Query account
   */
  readonly account: string;

  /**
   * Query region
   */
  readonly region: string;

  /**
   * The ARN of the role that should be used to look up the missing values
   *
   * @default - None
   */
  readonly lookupRoleArn?: string;

  /**
   * The ExternalId that needs to be supplied while assuming this role
   *
   * @default - No ExternalId will be supplied
   */
  readonly lookupRoleExternalId?: string;

  /**
   * Additional options to pass to STS when assuming the lookup role.
   *
   * - `RoleArn` should not be used. Use the dedicated `lookupRoleArn` property instead.
   * - `ExternalId` should not be used. Use the dedicated `lookupRoleExternalId` instead.
   *
   * @see https://docs.aws.amazon.com/AWSJavaScriptSDK/latest/AWS/STS.html#assumeRole-property
   * @default - No additional options.
   */
  readonly assumeRoleAdditionalOptions?: { [key: string]: any };
}

/**
 * Query to AMI context provider
 */
export interface AmiContextQuery extends ContextLookupRoleOptions {
  /**
   * Owners to DescribeImages call
   *
   * @default - All owners
   */
  readonly owners?: string[];

  /**
   * Filters to DescribeImages call
   */
  readonly filters: { [key: string]: string[] };
}

/**
 * Query to availability zone context provider
 */
export interface AvailabilityZonesContextQuery extends ContextLookupRoleOptions {
}

/**
 * Query to hosted zone context provider
 */
export interface HostedZoneContextQuery extends ContextLookupRoleOptions {
  /**
   * The domain name e.g. example.com to lookup
   */
  readonly domainName: string;

  /**
   * True if the zone you want to find is a private hosted zone
   *
   * @default false
   */
  readonly privateZone?: boolean;

  /**
   * The VPC ID to that the private zone must be associated with
   *
   * If you provide VPC ID and privateZone is false, this will return no results
   * and raise an error.
   *
   * @default - Required if privateZone=true
   */
  readonly vpcId?: string;
}

/**
 * Query to SSM Parameter Context Provider
 */
export interface SSMParameterContextQuery extends ContextLookupRoleOptions {
  /**
   * Parameter name to query
   */
  readonly parameterName: string;
}

/**
 * Query input for looking up a VPC
 */
export interface VpcContextQuery extends ContextLookupRoleOptions {
  /**
   * Filters to apply to the VPC
   *
   * Filter parameters are the same as passed to DescribeVpcs.
   *
   * @see https://docs.aws.amazon.com/AWSEC2/latest/APIReference/API_DescribeVpcs.html
   */
  readonly filter: { [key: string]: string };

  /**
   * Whether to populate the subnetGroups field of the `VpcContextResponse`,
   * which contains potentially asymmetric subnet groups.
   *
   * @default false
   */
  readonly returnAsymmetricSubnets?: boolean;

  /**
   * Optional tag for subnet group name.
   * If not provided, we'll look at the aws-cdk:subnet-name tag.
   * If the subnet does not have the specified tag,
   * we'll use its type as the name.
   *
   * @default 'aws-cdk:subnet-name'
   */
  readonly subnetGroupNameTag?: string;

  /**
   * Whether to populate the `vpnGatewayId` field of the `VpcContextResponse`,
   * which contains the VPN Gateway ID, if one exists. You can explicitly
   * disable this in order to avoid the lookup if you know the VPC does not have
   * a VPN Gatway attached.
   *
   * @default true
   */
  readonly returnVpnGateways?: boolean;
}

/**
 * Query to endpoint service context provider
 */
export interface EndpointServiceAvailabilityZonesContextQuery extends ContextLookupRoleOptions {
  /**
   * Query service name
   */
  readonly serviceName: string;
}

/**
 * Type of load balancer
 */
export enum LoadBalancerType {
  /**
   * Network load balancer
   */
  NETWORK = 'network',

  /**
   * Application load balancer
   */
  APPLICATION = 'application',
}

/**
 * Filters for selecting load balancers
 */
export interface LoadBalancerFilter extends ContextLookupRoleOptions {
  /**
   * Filter load balancers by their type
   */
  readonly loadBalancerType: LoadBalancerType;

  /**
   * Find by load balancer's ARN
   * @default - does not search by load balancer arn
   */
  readonly loadBalancerArn?: string;

  /**
   * Match load balancer tags
   * @default - does not match load balancers by tags
   */
  readonly loadBalancerTags?: Tag[];
}

/**
 * Query input for looking up a load balancer
 */
export interface LoadBalancerContextQuery extends LoadBalancerFilter {
}

/**
 * The protocol for connections from clients to the load balancer
 */
export enum LoadBalancerListenerProtocol {
  /**
   * HTTP protocol
   */
  HTTP = 'HTTP',

  /**
   * HTTPS protocol
   */
  HTTPS = 'HTTPS',

  /**
   * TCP protocol
   */
  TCP = 'TCP',

  /**
   * TLS protocol
   */
  TLS = 'TLS',

  /**
   * UDP protocol
   * */
  UDP = 'UDP',

  /**
   * TCP and UDP protocol
   * */
  TCP_UDP = 'TCP_UDP',
}

/**
 * Query input for looking up a load balancer listener
 */
export interface LoadBalancerListenerContextQuery extends LoadBalancerFilter {
  /**
   * Find by listener's arn
   * @default - does not find by listener arn
   */
  readonly listenerArn?: string;

  /**
   * Filter by listener protocol
   * @default - does not filter by listener protocol
   */
  readonly listenerProtocol?: LoadBalancerListenerProtocol;

  /**
   * Filter listeners by listener port
   * @default - does not filter by a listener port
   */
  readonly listenerPort?: number;
}

/**
 * Query input for looking up a security group
 */
export interface SecurityGroupContextQuery extends ContextLookupRoleOptions {
  /**
   * Security group id
   *
   * @default - None
   */
  readonly securityGroupId?: string;

  /**
   * Security group name
   *
   * @default - None
   */
  readonly securityGroupName?: string;

  /**
   * VPC ID
   *
   * @default - None
   */
  readonly vpcId?: string;
}

/**
 * Query input for looking up a KMS Key
 */
export interface KeyContextQuery extends ContextLookupRoleOptions {
  /**
   * Alias name used to search the Key
   */
  readonly aliasName: string;
}

/**
 * Query input for lookup up CloudFormation resources using CC API
 */
export interface CcApiContextQuery extends ContextLookupRoleOptions {
  /**
   * The CloudFormation resource type.
   * See https://docs.aws.amazon.com/cloudcontrolapi/latest/userguide/supported-resources.html
   */
  readonly typeName: string;

  /**
<<<<<<< HEAD
   * exactIdentifier of the resource.
   * Specifying exactIdentifier will return exact one result.
   * Either exactIdentifier or propertyMatch should be specified.
   * @default - None
=======
   * Identifier of the resource to look up using `GetResource`.
   *
   * Specifying exactIdentifier will return exactly one result, or throw an error.
   *
   *
   * @default - Either exactIdentifier or propertyMatch should be specified.
>>>>>>> 0db3dc24
   */
  readonly exactIdentifier?: string;

  /**
<<<<<<< HEAD
   * This indicates the property to search for.
   * To restrict the count of results to return, specify expectedMatchCount.
   * Either exactIdentifier or propertyMatch should be specified.
   * @default - None
=======
   * Returns any resources matching these properties, using `ListResources`.
   *
   * Specifying propertyMatch will return 0 or more results.
   *
   * ## Notes on property completeness
   *
   * CloudControl API's `ListResources` may return fewer properties than
   * `GetResource` would, depending on the resource implementation.
   *
   * The resources that `propertyMatch` matches against will *only ever* be the
   * properties returned by the `ListResources` call.
   *
   * @default - Either exactIdentifier or propertyMatch should be specified.
>>>>>>> 0db3dc24
   */
  readonly propertyMatch?: Record<string, unknown>;

  /**
   * This is a set of properties returned from CC API that we want to return from ContextQuery.
   *
   * If any properties listed here are absent from the target resource, an error will be thrown.
   *
   * The returned object will always include the key `Identifier` with the CC-API returned
   * field `Identifier`.
   *
   * ## Notes on property completeness
   *
   * CloudControl API's `ListResources` may return fewer properties than
   * `GetResource` would, depending on the resource implementation.
   *
   * The returned properties here are *currently* selected from the response
   * object that CloudControl API returns to the CDK CLI.
   *
   * However, if we find there is need to do so, we may decide to change this
   * behavior in the future: we might change it to perform an additional
   * `GetResource` call for resources matched by `propertyMatch`.
   */
  readonly propertiesToReturn: string[];

  /**
<<<<<<< HEAD
   * This is the expected count of results that we want to return from ContextQuery when propertyMatch is specified.
   *
   * @default "any"
   */
  readonly expectedMatchCount?: 'any' | 'at-least-one' | 'at-most-one' | 'exactly-one';
=======
   * The value to return if the resource was not found and `ignoreErrorOnMissingContext` is true.
   *
   * If supplied, `dummyValue` should be an array of objects.
   *
   * `dummyValue` does not have to have elements, and it may have objects with
   * different properties than the properties in `propertiesToReturn`, but it
   * will be easiest for downstream code if the `dummyValue` conforms to
   * the expected response shape.
   *
   * @default - No dummy value available
   */
  readonly dummyValue?: any;

  /**
   * Ignore an error and return the `dummyValue` instead if the resource was not found.
   *
   * - In case of an `exactIdentifier` lookup, return the `dummyValue` if the resource with
   *   that identifier was not found.
   * - In case of a `propertyMatch` lookup, this setting currently does not have any effect,
   *   as `propertyMatch` queries can legally return 0 resources.
   *
   * if `ignoreErrorOnMissingContext` is set, `dummyValue` should be set and be an array.
   *
   * @default false
   */
  readonly ignoreErrorOnMissingContext?: boolean;
>>>>>>> 0db3dc24
}

/**
 * Query input for plugins
 *
 * This alternate branch is necessary because it needs to be able to escape all type checking
 * we do on on the cloud assembly -- we cannot know the properties that will be used a priori.
 */
export interface PluginContextQuery {
  /**
   * The name of the plugin
   */
  readonly pluginName: string;

  /**
   * Arbitrary other arguments for the plugin.
   *
   * This index signature is not usable in non-TypeScript/JavaScript languages.
   *
   * @jsii ignore
   */
  [key: string]: any;
}

export type ContextQueryProperties =
  | AmiContextQuery
  | AvailabilityZonesContextQuery
  | HostedZoneContextQuery
  | SSMParameterContextQuery
  | VpcContextQuery
  | EndpointServiceAvailabilityZonesContextQuery
  | LoadBalancerContextQuery
  | LoadBalancerListenerContextQuery
  | SecurityGroupContextQuery
  | KeyContextQuery
  | CcApiContextQuery
  | PluginContextQuery;<|MERGE_RESOLUTION|>--- conflicted
+++ resolved
@@ -365,32 +365,22 @@
   readonly typeName: string;
 
   /**
-<<<<<<< HEAD
-   * exactIdentifier of the resource.
-   * Specifying exactIdentifier will return exact one result.
-   * Either exactIdentifier or propertyMatch should be specified.
-   * @default - None
-=======
    * Identifier of the resource to look up using `GetResource`.
    *
-   * Specifying exactIdentifier will return exactly one result, or throw an error.
-   *
+   * Specifying exactIdentifier will return exactly one result, or throw an error
+   * unless `ignoreErrorOnMissingContext` is set.
    *
    * @default - Either exactIdentifier or propertyMatch should be specified.
->>>>>>> 0db3dc24
    */
   readonly exactIdentifier?: string;
 
   /**
-<<<<<<< HEAD
-   * This indicates the property to search for.
-   * To restrict the count of results to return, specify expectedMatchCount.
-   * Either exactIdentifier or propertyMatch should be specified.
-   * @default - None
-=======
    * Returns any resources matching these properties, using `ListResources`.
    *
-   * Specifying propertyMatch will return 0 or more results.
+   * By default, specifying propertyMatch will successfully return 0 or more
+   * results. To throw an error if the number of results is unexpected (and
+   * prevent the query results from being committed to context), specify
+   * `expectedMatchCount`.
    *
    * ## Notes on property completeness
    *
@@ -401,7 +391,6 @@
    * properties returned by the `ListResources` call.
    *
    * @default - Either exactIdentifier or propertyMatch should be specified.
->>>>>>> 0db3dc24
    */
   readonly propertyMatch?: Record<string, unknown>;
 
@@ -428,13 +417,23 @@
   readonly propertiesToReturn: string[];
 
   /**
-<<<<<<< HEAD
-   * This is the expected count of results that we want to return from ContextQuery when propertyMatch is specified.
-   *
-   * @default "any"
+   * Expected count of results if `propertyMatch` is specified.
+   *
+   * If the expected result count does not match the actual count,
+   * by default an error is produced and the result is not committed to cached
+   * context, and the user can correct the situation and try again without
+   * having to manually clear out the context key using `cdk context --remove`
+   *
+   * If the value of * `ignoreErrorOnMissingContext` is `true`, the value of
+   * `expectedMatchCount` is `at-least-one | exactly-one` and the number
+   * of found resources is 0, `dummyValue` is returned and committed to context
+   * instead.
+   *
+   * @default 'any'
    */
   readonly expectedMatchCount?: 'any' | 'at-least-one' | 'at-most-one' | 'exactly-one';
-=======
+
+  /**
    * The value to return if the resource was not found and `ignoreErrorOnMissingContext` is true.
    *
    * If supplied, `dummyValue` should be an array of objects.
@@ -453,15 +452,14 @@
    *
    * - In case of an `exactIdentifier` lookup, return the `dummyValue` if the resource with
    *   that identifier was not found.
-   * - In case of a `propertyMatch` lookup, this setting currently does not have any effect,
-   *   as `propertyMatch` queries can legally return 0 resources.
+   * - In case of a `propertyMatch` lookup, return the `dummyValue` if `expectedMatchCount`
+   *   is `at-least-one | exactly-one` and the number of resources found was 0.
    *
    * if `ignoreErrorOnMissingContext` is set, `dummyValue` should be set and be an array.
    *
    * @default false
    */
   readonly ignoreErrorOnMissingContext?: boolean;
->>>>>>> 0db3dc24
 }
 
 /**
