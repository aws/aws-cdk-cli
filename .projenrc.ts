--- conflicted
+++ resolved
@@ -1148,17 +1148,13 @@
   'build-tools',
   'docs',
   'typedoc.json',
+  '*.d.ts',
   '*.d.ts.map',
   // Explicitly allow all required files
   '!build-info.json',
   '!db.json.gz',
   '!lib/api/bootstrap/bootstrap-template.yaml',
-<<<<<<< HEAD
   '!lib/api/bootstrap/custom-bootstrap-template.yaml',
-  '*.d.ts',
-  '*.d.ts.map',
-=======
->>>>>>> dee84c13
   '!lib/*.js',
   '!lib/*.d.ts',
   '!LICENSE',
