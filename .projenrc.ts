--- conflicted
+++ resolved
@@ -2,9 +2,7 @@
 import { yarn, CdkCliIntegTestsWorkflow } from 'cdklabs-projen-project-types';
 import * as pj from 'projen';
 import { Stability } from 'projen/lib/cdk';
-import { AdcPublishing } from './projenrc/adc-publishing';
 import { BundleCli } from './projenrc/bundle';
-import { CodeCovWorkflow } from './projenrc/codecov';
 import { ESLINT_RULES } from './projenrc/eslint';
 import { JsiiBuild } from './projenrc/jsii';
 import { CodeCovWorkflow } from './projenrc/codecov';
@@ -199,7 +197,7 @@
       schedule: pj.javascript.UpgradeDependenciesSchedule.WEEKLY,
     },
   },
-  
+
   githubOptions: {
     mergify: false,
     mergeQueue: true,
@@ -227,12 +225,9 @@
   },
 });
 
-<<<<<<< HEAD
 new AdcPublishing(repoProject);
 new RecordPublishingTimestamp(repoProject);
 
-=======
->>>>>>> 50b14fd0
 // Eslint for projen config
 // @ts-ignore
 repoProject.eslint = new pj.javascript.Eslint(repoProject, {
